--- conflicted
+++ resolved
@@ -77,17 +77,10 @@
                 except (pika.exceptions.ConnectionClosed, pika.exceptions.ChannelClosed) as e:
                     current_app.logger.error('RabbitMQ Connection error while publishing results: %s', str(e), exc_info=True)
                     time.sleep(1)
-<<<<<<< HEAD
                     self.rabbitmq.close()
                     self.connect_to_rabbitmq()
                     self.init_rabbitmq_channels()
-=======
-                except pika.exceptions.ChannelClosed:
-                    self.result_channel = self.rabbitmq.channel()
-                    self.result_channel.exchange_declare(exchange=current_app.config['SPARK_RESULT_EXCHANGE'], exchange_type='fanout')
         current_app.logger.debug("Done!")
-
->>>>>>> 3b4c23ad
 
 
     def callback(self, channel, method, properties, body):
