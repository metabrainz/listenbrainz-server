import json
from datetime import datetime
from unittest.mock import MagicMock, patch

import listenbrainz_spark.stats.user.entity as entity_stats
from listenbrainz_spark.constants import LAST_FM_FOUNDING_YEAR
from listenbrainz_spark.path import LISTENBRAINZ_DATA_DIRECTORY
from listenbrainz_spark.tests import SparkTestCase


class EntityTestCase(SparkTestCase):
    def get_test(self, table):
        return '{}_data'.format(table)

    def setUp(self):
        entity_stats.entity_handler_map['test'] = self.get_test

    @patch('listenbrainz_spark.stats.user.entity.get_latest_listen_ts', return_value=datetime(2020, 5, 20))
    @patch('listenbrainz_spark.stats.user.entity.get_listens')
    @patch('listenbrainz_spark.stats.user.entity.filter_listens')
    @patch('listenbrainz_spark.stats.user.entity.create_messages')
    def test_get_entity_week(self, mock_create_messages, mock_filter_listens,
                             mock_get_listens, mock_get_latest_listen_ts):
        mock_df = MagicMock()
        mock_get_listens.return_value = mock_df
        mock_filtered_df = MagicMock()
        mock_filter_listens.return_value = mock_filtered_df

        entity_stats.get_entity_week('test')
        from_date = datetime(2020, 5, 11)
        to_date = datetime(2020, 5, 18)

        mock_get_latest_listen_ts.assert_called_once()
        mock_get_listens.assert_called_with(from_date, to_date, LISTENBRAINZ_DATA_DIRECTORY)
        mock_filter_listens.assert_called_with(mock_df, from_date, to_date)
        mock_filtered_df.createOrReplaceTempView.assert_called_with('user_test_week')
        mock_create_messages.assert_called_with(data='user_test_week_data', entity='test', stats_range='week',
                                                from_ts=from_date.timestamp(), to_ts=to_date.timestamp())

    @patch('listenbrainz_spark.stats.user.entity.get_latest_listen_ts', return_value=datetime(2020, 5, 20))
    @patch('listenbrainz_spark.stats.user.entity.get_listens')
    @patch('listenbrainz_spark.stats.user.entity.create_messages')
    def test_get_entity_month(self, mock_create_messages, mock_get_listens, mock_get_latest_listen_ts):
        mock_df = MagicMock()
        mock_get_listens.return_value = mock_df

        entity_stats.get_entity_month('test')
        from_date = datetime(2020, 5, 1)
        to_date = datetime(2020, 5, 20)

        mock_get_latest_listen_ts.assert_called_once()
        mock_get_listens.assert_called_with(from_date, to_date, LISTENBRAINZ_DATA_DIRECTORY)
        mock_df.createOrReplaceTempView.assert_called_with('user_test_month')
        mock_create_messages.assert_called_with(data='user_test_month_data', entity='test', stats_range='month',
                                                from_ts=from_date.timestamp(), to_ts=to_date.timestamp())

    @patch('listenbrainz_spark.stats.user.entity.get_latest_listen_ts', return_value=datetime(2020, 5, 20))
    @patch('listenbrainz_spark.stats.user.entity.get_listens')
    @patch('listenbrainz_spark.stats.user.entity.create_messages')
    def test_get_entity_year(self, mock_create_messages, mock_get_listens, mock_get_latest_listen_ts):
        mock_df = MagicMock()
        mock_get_listens.return_value = mock_df

        entity_stats.get_entity_year('test')
        from_date = datetime(2020, 1, 1)
        to_date = datetime(2020, 5, 20)

        mock_get_latest_listen_ts.assert_called_once()
        mock_get_listens.assert_called_with(from_date, to_date, LISTENBRAINZ_DATA_DIRECTORY)
        mock_df.createOrReplaceTempView.assert_called_with('user_test_year')
        mock_create_messages.assert_called_with(data='user_test_year_data', entity='test', stats_range='year',
                                                from_ts=from_date.timestamp(), to_ts=to_date.timestamp())

    @patch('listenbrainz_spark.stats.user.entity.get_latest_listen_ts', return_value=datetime(2020, 5, 20))
    @patch('listenbrainz_spark.stats.user.entity.get_listens')
    @patch('listenbrainz_spark.stats.user.entity.create_messages')
    def test_get_entity_all_time(self, mock_create_messages, mock_get_listens, mock_get_latest_listen_ts):
        mock_df = MagicMock()
        mock_get_listens.return_value = mock_df

        entity_stats.get_entity_all_time('test')
        from_date = datetime(LAST_FM_FOUNDING_YEAR, 1, 1)
        to_date = datetime(2020, 5, 20)

        mock_get_latest_listen_ts.assert_called_once()
        mock_get_listens.assert_called_with(from_date, to_date, LISTENBRAINZ_DATA_DIRECTORY)
        mock_df.createOrReplaceTempView.assert_called_with('user_test_all_time')
        mock_create_messages.assert_called_with(data='user_test_all_time_data', entity='test', stats_range='all_time',
                                                from_ts=from_date.timestamp(), to_ts=to_date.timestamp())

    def test_create_messages_recordings(self):
        """ Test to check if the number of recordings are clipped to top 1000 """
        recordings = []
        for i in range(0, 2000):
            recordings.append({
                'artist_name': 'artist_{}'.format(i),
                'artist_msid': str(i),
                'artist_mbids': [str(i)],
                'release_name': 'release_{}'.format(i),
                'release_msid': str(i),
                'release_mbid': str(i),
                'track_name': 'recording_{}'.format(i),
                'recording_mbid': str(i),
                'recording_msid': str(i),
                'listen_count': i
            })

        mock_result = MagicMock()
        mock_result.asDict.return_value = {
            'user_name': "test",
            'recordings': recordings
        }

        messages = entity_stats.create_messages([mock_result], 'recordings', 'all_time', 0, 10)

        message = next(messages)
        received_list = message['data']
        expected_list = recordings[:1000]

        self.assertEqual(len(received_list), 1000)
        self.assertListEqual(expected_list, received_list)

<<<<<<< HEAD
    def test_skip_incorrect_artists_stats(self):
        """ Test to check if entries with incorrect data is skipped for top user artists """
        with open(self.path_to_data_file('user_top_artists_incorrect.json')) as f:
            data = json.load(f)

        mock_result = MagicMock()
        mock_result.asDict.return_value = {
            'user_name': "test",
            'artists': data
        }

        messages = entity_stats.create_messages([mock_result], 'artists', 'all_time', 0, 10)
        received_list = next(messages)['data']

        # Only the first entry in file is valid, all others must be skipped
        self.assertListEqual(data[:1], received_list)

    def test_skip_incorrect_releases_stats(self):
        """ Test to check if entries with incorrect data is skipped for top user releases """
        with open(self.path_to_data_file('user_top_releases_incorrect.json')) as f:
            data = json.load(f)

        mock_result = MagicMock()
        mock_result.asDict.return_value = {
            'user_name': "test",
            'releases': data
        }

        messages = entity_stats.create_messages([mock_result], 'releases', 'all_time', 0, 10)
        received_list = next(messages)['data']

        # Only the first entry in file is valid, all others must be skipped
        self.assertListEqual(data[:1], received_list)

    def test_skip_incorrect_recordings_stats(self):
        """ Test to check if entries with incorrect data is skipped for top user recordings """
        with open(self.path_to_data_file('user_top_recordings_incorrect.json')) as f:
            data = json.load(f)

        mock_result = MagicMock()
        mock_result.asDict.return_value = {
            'user_name': "test",
            'recordings': data
        }

        messages = entity_stats.create_messages([mock_result], 'recordings', 'all_time', 0, 10)
        received_list = next(messages)['data']

        # Only the first entry in file is valid, all others must be skipped
        self.assertListEqual(data[:1], received_list)
=======
        received_count = message['count']
        expected_count = 2000
        self.assertEqual(received_count, expected_count)
>>>>>>> b253f7be
<|MERGE_RESOLUTION|>--- conflicted
+++ resolved
@@ -117,10 +117,10 @@
         received_list = message['data']
         expected_list = recordings[:1000]
 
-        self.assertEqual(len(received_list), 1000)
-        self.assertListEqual(expected_list, received_list)
+        received_count = message['count']
+        expected_count = 2000
+        self.assertEqual(received_count, expected_count)
 
-<<<<<<< HEAD
     def test_skip_incorrect_artists_stats(self):
         """ Test to check if entries with incorrect data is skipped for top user artists """
         with open(self.path_to_data_file('user_top_artists_incorrect.json')) as f:
@@ -170,9 +170,4 @@
         received_list = next(messages)['data']
 
         # Only the first entry in file is valid, all others must be skipped
-        self.assertListEqual(data[:1], received_list)
-=======
-        received_count = message['count']
-        expected_count = 2000
-        self.assertEqual(received_count, expected_count)
->>>>>>> b253f7be
+        self.assertListEqual(data[:1], received_list)