HDFS_HTTP_URI = 'http://hadoop-master:9870' # the URI of the http webclient for HDFS

HDFS_CLUSTER_URI = 'hdfs://hadoop-master:9000' # the URI to be used with Spark

# rabbitmq
RABBITMQ_HOST = "rabbitmq"
RABBITMQ_PORT = 5672
RABBITMQ_USERNAME = "guest"
RABBITMQ_PASSWORD = "guest"
RABBITMQ_VHOST = "/"
MAXIMUM_RABBITMQ_CONNECTIONS = 100

# rabbitmq exchanges and queues
SPARK_REQUEST_EXCHANGE = "spark_request"
SPARK_REQUEST_QUEUE = "spark_request"
SPARK_RESULT_EXCHANGE = "spark_result"
SPARK_RESULT_QUEUE = "spark_result"

# calculate stats on X months data
STATS_CALCULATION_WINDOW = 1

<<<<<<< HEAD
#LOG_SENTRY = {
#    'dsn':'',
#    'environment': 'development',
#}
SENTRY_DSN_PUBLIC = ''
=======
LOG_SENTRY = {
    'dsn':'',
    'environment': 'development',
}
>>>>>>> c3fae9bd

# Model id is made up of two parts.
# String + UUID
# The following var defines the string of which the model id is made up of.
MODEL_ID_PREFIX = 'listenbrainz-recommendation-model'

FTP_SERVER_URI = 'ftp.eu.metabrainz.org'
FTP_MSID_MBID_DIR = '/pub/musicbrainz/listenbrainz/labs/mappings/msid-mbid-mapping/'
FTP_ARTIST_RELATION_DIR = '/pub/musicbrainz/listenbrainz/labs/artist-credit-artist-credit-relations/'
FTP_LISTENS_DIR = '/pub/musicbrainz/listenbrainz/'

MAPPING_NAME_PREFIX = 'msid-mbid-mapping-with-matchable'<|MERGE_RESOLUTION|>--- conflicted
+++ resolved
@@ -19,18 +19,10 @@
 # calculate stats on X months data
 STATS_CALCULATION_WINDOW = 1
 
-<<<<<<< HEAD
-#LOG_SENTRY = {
-#    'dsn':'',
-#    'environment': 'development',
-#}
-SENTRY_DSN_PUBLIC = ''
-=======
 LOG_SENTRY = {
     'dsn':'',
     'environment': 'development',
 }
->>>>>>> c3fae9bd
 
 # Model id is made up of two parts.
 # String + UUID
