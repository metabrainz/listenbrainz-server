--- conflicted
+++ resolved
@@ -2,10 +2,7 @@
 import sys
 import errno
 import logging
-<<<<<<< HEAD
-=======
 import traceback
->>>>>>> 7b362fb7
 from py4j.protocol import Py4JJavaError
 
 import listenbrainz_spark
@@ -31,19 +28,9 @@
     """
     try:
         df.createOrReplaceTempView(table_name)
-<<<<<<< HEAD
-    except AnalysisException as err:
-        logging.error('Cannot register dataframe "{}": {} \n{}'.format(table_name, type(err).__name__, str(err)))
-        raise
-    except AttributeError as err:
-        logging.error('An error occurred while registering dataframe "{}": {} \n{}'.format(table_name,
-            type(err).__name__, str(err)))
-        raise
-=======
     except Py4JJavaError as err:
         raise Py4JJavaError('Cannot register dataframe "{}": {}\n'.format(table_name, type(err).__name__),
             err.java_exception)
->>>>>>> 7b362fb7
 
 def read_files_from_HDFS(path):
     """ Loads the dataframe stored at the given path in HDFS.
@@ -55,12 +42,11 @@
         df = listenbrainz_spark.sql_context.read.parquet(path)
         return df
     except AnalysisException as err:
-<<<<<<< HEAD
-        logging.error('Cannot read "{}" from HDFS: {} \n{}'.format(path, type(err).__name__, str(err)))
-        raise
-    except AttributeError as err:
-        logging.error('An error occurred while fetching "{}": {} \n{}'.format(path, type(err).__name__, str(err)))
-        raise
+      raise AnalysisException('Cannot read "{}" from HDFS: {}\n'.format(path, type(err).__name__),
+            stackTrace=traceback.format_exc())
+    except Py4JJavaError as err:
+        raise Py4JJavaError('An error occurred while fetching "{}": {}\n'.format(path, type(err).__name__),
+            err.java_exception)
 
 def get_listens(y, m1, m2):
     """ Loads all the listens listened to in a given time window from HDFS.
@@ -70,17 +56,6 @@
             m1 (int): Load parquets from month m1.
             m2 (int): Load parquets till month m2.
 
-=======
-        raise AnalysisException('Cannot read "{}" from HDFS: {}\n'.format(path, type(err).__name__),
-            stackTrace=traceback.format_exc())
-    except Py4JJavaError as err:
-        raise Py4JJavaError('An error occurred while fetching "{}": {}\n'.format(path, type(err).__name__),
-            err.java_exception)
-
-def get_listens():
-    """ Loads all the listens listened to in a given time window from HDFS.
-
->>>>>>> 7b362fb7
         Returns:
             df (dataframe): Dataframe with columns as:
                 [
@@ -90,22 +65,9 @@
                 ]
     """
     df = None
-<<<<<<< HEAD
     for m in range(m1, m2):
-        try:
-            month = read_files_from_HDFS('{}/data/listenbrainz/{}/{}.parquet'.format(config.HDFS_CLUSTER_URI, y, m))
-            df = df.union(month) if df else month
-        except AnalysisException:
-            continue
-        except AttributeError:
-            logging.info('Aborting...')
-            raise
-=======
-    for y in range(config.STARTING_YEAR, config.ENDING_YEAR + 1):
-        for m in range(config.STARTING_MONTH, config.ENDING_MONTH + 1):
-            month = read_files_from_HDFS('{}/data/listenbrainz/{}/{}.parquet'.format(config.HDFS_CLUSTER_URI, y, m))
-            df = df.union(month) if df else month
->>>>>>> 7b362fb7
+        month = read_files_from_HDFS('{}/data/listenbrainz/{}/{}.parquet'.format(config.HDFS_CLUSTER_URI, y, m))
+        df = df.union(month) if df else month
     return df
 
 def save_parquet(df, path):
@@ -118,9 +80,4 @@
     try:
         df.write.format('parquet').save(path, mode='overwrite')
     except Py4JJavaError as err:
-<<<<<<< HEAD
-        logging.error('Cannot save parquet to {}: {}\n{}'.format(path, type(err).__name__, str(err.java_exception)))
-        raise
-=======
-        raise Py4JJavaError('Cannot save parquet to {}: {}\n'.format(path, type(err).__name__), err.java_exception)
->>>>>>> 7b362fb7
+        raise Py4JJavaError('Cannot save parquet to {}: {}\n'.format(path, type(err).__name__), err.java_exception)