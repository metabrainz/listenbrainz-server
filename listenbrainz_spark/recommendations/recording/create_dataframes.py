"""
This script is responsible for processing user listening history, creating, and saving the dataframes to be used
in training the model. The general flow is as follows:

Get timestamp (from_date, to_date) to fetch user listening history. We fetch the timestamp (to_date) of latest listen in spark,
go back X days and get the updated timestamp (from_date) from where we should start fetching listens.
The timestamp of fetched listens belongs to [from_date.month, to_date.month]

The listens are fetched from HDFS. We refer to dataframe of these listens as partial_listens_df since they have not been mapped to the
mapping yet!

The artist_name and track_name fields of partial_listens_df are converted to artist_name_matchable and track_name_matchable
respectively by removing accents, removing punctuations and whitespaces, and converting to lowercase.

The partial_listens_df is joined with mapping_df (msid->mbid mapping) on artist_name_matchable and track_name_matchable to
get the mapped_listens_df. The dataframe created is saved to HDFS.

Distinct users are filtered from mapped_listens_df and each user is assigned a unique identification number called user_id.
The dataframe created is called users_df and is saved to HDFS.

Distinct recordings are filtered from mapped_listens_df and each recording is assigned a unique identification number called the
recording_id. The dataframe created is called recordings_df and is saved to HDFS.

mb_recording_mbid and user_name is filtered from mapped_listened_df. The dataframe created is called listens_df.

users_df, listens_df and recordings_df are used to get the number of times a user has listened to a recording for all users.
This number is called count. The dataframe created is called playcounts_df and is saved to HDFS.

A UUID is generated for every run of the script to identify dataframe metadata (users_count, recording_count etc).
The dataframe_id (UUID) along with dataframe metadata are stored to HDFS.

Note: All the dataframes except the dataframe_metadata overwrite the existing dataframes in HDFS.
"""

<<<<<<< HEAD
import logging
=======
>>>>>>> c3fae9bd
import time
from datetime import datetime
from collections import defaultdict
from pydantic import ValidationError

import listenbrainz_spark
import listenbrainz_spark.utils.mapping as mapping_utils
from listenbrainz_spark import path, utils, schema
from listenbrainz_spark.exceptions import (SparkSessionNotInitializedException,
                                           DataFrameNotAppendedException,
                                           DataFrameNotCreatedException,
                                           SparkException)

from data.model.user_missing_musicbrainz_data import UserMissingMusicBrainzDataRecord
from data.model.user_cf_recommendations_recording_message import (UserCreateDataframesMessage,
                                                                  UserMissingMusicBrainzDataMessage)

from listenbrainz_spark.recommendations.dataframe_utils import (get_dataframe_id,
                                                                save_dataframe,
                                                                get_dates_to_train_data,
                                                                get_mapped_artist_and_recording_mbids,
                                                                get_listens_for_training_model_window)
import pyspark.sql.functions as func
from pyspark.sql.window import Window
from pyspark.sql.functions import rank, col, row_number


logger = logging.getLogger(__name__)

# Some useful dataframe fields/columns.
# partial_listens_df:
#   [
#       'artist_msid',
#       'artist_mbids',
#       'artist_name',
#       'listened_at',
#       'recording_msid',
#       'recording_mbid'
#       'release_mbid',
#       'release_msid',
#       'release_name',
#       'tags',
#       'track_name',
#       'user_name'
#   ]
#
# mapped_listens_df:
#   [
#       'listened_at',
#       'mb_artist_credit_id',
#       'mb_artist_credit_mbids',
#       'mb_recording_mbid',
#       'mb_release_mbid',
#       'msb_artist_credit_name_matchable',
#       'msb_recording_name_matchable',
#       'user_name'
#   ]
#
# listens_df:
#   [
#       'recording_mbid',
#       'user_name'
#   ]
#
# recordings_df:
#   [
#       'mb_artist_credit_id',
#       'mb_artist_credit_mbids',
#       'mb_recording_mbid',
#       'mb_release_mbid',
#       'msb_artist_credit_name_matchable',
#       'msb_recording_name_matchable'
#   ]
#
# users_df:
#   [
#       'user_name',
#       'user_id'
#   ]
#
# playcounts_df:
#   [
#       'user_id',
#       'recording_id',
#       'count'
#   ]


def save_dataframe_metadata_to_hdfs(metadata: dict, df_metadata_path: str):
    """ Save dataframe metadata.

        Args:
            metadata (dict): metadata dataframe to append.
            df_metadata_path (str): path where metadata dataframe should be saved.
    """
    # Convert metadata to row object.
    metadata_row = schema.convert_dataframe_metadata_to_row(metadata)
    try:
        # Create dataframe from the row object.
        dataframe_metadata = utils.create_dataframe(metadata_row, schema.dataframe_metadata_schema)
    except DataFrameNotCreatedException as err:
        logger.error(str(err), exc_info=True)
        raise

    try:
        # Append the dataframe to existing dataframe if already exists or create a new one.
        utils.append(dataframe_metadata, df_metadata_path)
    except DataFrameNotAppendedException as err:
        logger.error(str(err), exc_info=True)
        raise


def get_data_missing_from_musicbrainz(partial_listens_df, msid_mbid_mapping_df):
    """ Get data that has been submitted to ListenBrainz but is missing from MusicBrainz.

        Args:
            partial_listens_df (dataframe): dataframe of listens.
            msid_mbid_mapping_df (dataframe): msid->mbid mapping. For columns refer to
                                              msid_mbid_mapping_schema in listenbrainz_spark/schema.py

        Returns:
            missing_musicbrainz_data_itr (iterator): Data missing from the MusicBrainz.
    """
    condition = [
        partial_listens_df.track_name_matchable == msid_mbid_mapping_df.msb_recording_name_matchable,
        partial_listens_df.artist_name_matchable == msid_mbid_mapping_df.msb_artist_credit_name_matchable
    ]

    df = partial_listens_df.join(msid_mbid_mapping_df, condition, 'left') \
                           .select('artist_msid',
                                   'artist_name',
                                   'listened_at',
                                   'recording_msid',
                                   'release_msid',
                                   'release_name',
                                   'track_name',
                                   'user_name') \
                           .where(col('msb_recording_name_matchable').isNull() &
                                  col('msb_artist_credit_name_matchable').isNull())

    logger.info('Number of (artist, recording) pairs missing from mapping: {}'.format(df.count()))
    window = Window.partitionBy('user_name').orderBy(col('listened_at').desc())

    # limiting listens to 200 for each user so that messages don't drop
    # Also, we don't want to overwhelm users with the data that they
    # have submitted to LB and should consider submitting to MB.
    # The data will be sorted on "listened_at"

    missing_musicbrainz_data_itr = df.groupBy('artist_msid',
                                              'artist_name',
                                              'recording_msid',
                                              'release_msid',
                                              'release_name',
                                              'track_name',
                                              'user_name') \
        .agg(func.max('listened_at').alias('listened_at')) \
        .withColumn('rank', row_number().over(window)) \
        .where(col('rank') <= 200) \
        .toLocalIterator()

    return missing_musicbrainz_data_itr


def save_playcounts_df(listens_df, recordings_df, users_df, threshold, metadata, save_path):
    """ Prepare and save playcounts dataframe.

        Args:
            listens_df (dataframe): Dataframe containing recording_mbids corresponding to a user.
            recordings_df (dataframe): Dataframe containing distinct recordings and corresponding
                                       mbids and names.
            users_df (dataframe): Dataframe containing user names and user ids.
            threshold (int): minimum number of listens a user should have to be saved in the dataframe.
            metadata (dict): metadata dataframe to append.
            save_path (str): path where playcounts_df should be saved.
    """
    # listens_df is joined with users_df on user_name.
    # The output is then joined with recording_df on recording_mbid.
    # The final step uses groupBy which create groups on user_id and recording_id and counts the number of recording_ids.
    # The final dataframe tells us about the number of times a user has listend to a particular track for all users.
    playcounts_df = listens_df.join(users_df, 'user_name', 'inner') \
                              .join(recordings_df, 'mb_recording_mbid', 'inner') \
                              .groupBy('user_id', 'recording_id') \
                              .agg(func.count('recording_id').alias('count')) \
                              .where('count > {}'.format(threshold))

    metadata['playcounts_count'] = playcounts_df.count()
    save_dataframe(playcounts_df, save_path)


def get_listens_df(mapped_listens_df, metadata):
    """ Prepare listens dataframe.

        Args:
            mapped_listens_df (dataframe): listens mapped with msid_mbid_mapping.

        Returns:
            listens_df : Dataframe containing recording_mbids corresponding to a user.
    """
    listens_df = mapped_listens_df.select('mb_recording_mbid', 'user_name')
    metadata['listens_count'] = listens_df.count()
    return listens_df


def get_recordings_df(mapped_listens_df, metadata, save_path):
    """ Prepare recordings dataframe.

        Args:
            mapped_listens_df (dataframe): listens mapped with msid_mbid_mapping.
            save_path (str): path where recordings_df should be saved

        Returns:
            recordings_df: Dataframe containing distinct recordings and corresponding
                mbids and names.
    """
    recording_window = Window.orderBy('mb_recording_mbid')

    recordings_df = mapped_listens_df.select('mb_artist_credit_id',
                                             'mb_artist_credit_mbids',
                                             'mb_recording_mbid',
                                             'mb_release_mbid',
                                             'msb_artist_credit_name_matchable',
                                             'msb_recording_name_matchable') \
                                     .distinct() \
                                     .withColumn('recording_id', rank().over(recording_window))

    metadata['recordings_count'] = recordings_df.count()
    save_dataframe(recordings_df, save_path)
    return recordings_df


def get_users_dataframe(mapped_listens_df, metadata, save_path):
    """ Prepare users dataframe

        Args:
            mapped_listens_df (dataframe): listens mapped with msid_mbid_mapping.
            save_path (str): path where users_df should be saved

        Returns:
            users_df : Dataframe containing user names and user ids.
    """
    # We use window function to give rank to distinct user_names
    # Note that if user_names are not distinct rank would repeat and give unexpected results.
    user_window = Window.orderBy('user_name')
    users_df = mapped_listens_df.select('user_name').distinct() \
                                .withColumn('user_id', rank().over(user_window))

    metadata['users_count'] = users_df.count()
    save_dataframe(users_df, save_path)
    return users_df


def prepare_messages(missing_musicbrainz_data_itr, from_date, to_date, ti):
    """ Create messages to send the data to the webserver via RabbitMQ

        Args:
            missing_musicbrainz_data_itr (iterator): Data missing from the MusicBrainz.
            from_date (datetime): Date from which start fetching listens.
            to_date (datetime): Date upto which fetch listens.
            ti (datetime): Timestamp when the first func (main) of the script was called.

        Returns:
            messages: A list of messages to be sent via RabbitMQ
    """

    missing_musicbrainz_data = defaultdict(list)

    current_ts = str(datetime.utcnow())

    for row in missing_musicbrainz_data_itr:
        try:
            missing_musicbrainz_data[row.user_name].append(UserMissingMusicBrainzDataRecord(**
                {
                    'artist_msid': row.artist_msid,
                    'artist_name': row.artist_name,
                    'listened_at': str(row.listened_at),
                    'recording_msid': row.recording_msid,
                    'release_msid': row.release_msid,
                    'release_name': row.release_name,
                    'track_name': row.track_name,
                }
            ).dict())
        except ValidationError:
            logger.warning("""Invalid entry present in missing musicbrainz data for user: {user_name}, skipping"""
                                       .format(user_name=row.user_name), exc_info=True)

    total_time = '{:.2f}'.format((time.monotonic() - ti) / 60)
    try:
        messages = [UserCreateDataframesMessage(**{
            'type': 'cf_recommendations_recording_dataframes',
            'dataframe_upload_time': current_ts,
            'total_time': total_time,
            'from_date': str(from_date.strftime('%b %Y')),
            'to_date': str(to_date.strftime('%b %Y')),
        }).dict()]
    except ValidationError:
        logger.warning("Invalid entry present in dataframe creation message", exc_info=True)

    for user_name, data in missing_musicbrainz_data.items():
        try:
            messages.append(UserMissingMusicBrainzDataMessage(**{
                'type': 'missing_musicbrainz_data',
                'musicbrainz_id': user_name,
                'missing_musicbrainz_data': data,
                'source': 'cf'
            }).dict())
        except ValidationError:
            logger.warning("ValidationError while calculating missing_musicbrainz_data for {user_name}."
                                       "\nData: {data}".format(user_name=user_name, data=data), exc_info=True)

    return messages


def main(train_model_window, job_type, minimum_listens_threshold=0):

    if job_type == "recommendation_recording":
        paths = {
            "mapped_listens": path.RECOMMENDATION_RECORDING_MAPPED_LISTENS,
            "playcounts": path.RECOMMENDATION_RECORDING_PLAYCOUNTS_DATAFRAME,
            "recordings": path.RECOMMENDATION_RECORDINGS_DATAFRAME,
            "users": path.RECOMMENDATION_RECORDING_USERS_DATAFRAME,
            "metadata": path.RECOMMENDATION_RECORDING_DATAFRAME_METADATA,
            "prefix": "listenbrainz-dataframe-recording-recommendations"
        }
    elif job_type == "similar_users":
        paths = {
            "mapped_listens": path.USER_SIMILARITY_MAPPED_LISTENS,
            "playcounts": path.USER_SIMILARITY_PLAYCOUNTS_DATAFRAME,
            "recordings": path.USER_SIMILARITY_RECORDINGS_DATAFRAME,
            "users": path.USER_SIMILARITY_USERS_DATAFRAME,
            "metadata": path.USER_SIMILARITY_METADATA_DATAFRAME,
            "prefix": "listenbrainz-dataframe-user-similarity"
        }
    else:
        raise SparkException("Invalid job_type parameter received for creating dataframes: " + job_type)

    ti = time.monotonic()
    # dict to save dataframe metadata which would be later merged in model_metadata dataframe.
    metadata = {}
    # "updated" should always be set to False in this script.
    metadata['updated'] = False
    try:
        listenbrainz_spark.init_spark_session('Create Dataframes')
    except SparkSessionNotInitializedException as err:
        logger.error(str(err), exc_info=True)
        raise

    logger.info('Fetching listens to create dataframes...')
    to_date, from_date = get_dates_to_train_data(train_model_window)

    metadata['to_date'] = to_date
    metadata['from_date'] = from_date

    partial_listens_df = get_listens_for_training_model_window(to_date, from_date, path.LISTENBRAINZ_DATA_DIRECTORY)
    logger.info('Listen count from {from_date} to {to_date}: {listens_count}'
                            .format(from_date=from_date, to_date=to_date, listens_count=partial_listens_df.count()))

    logger.info('Loading mapping from HDFS...')
    df = utils.read_files_from_HDFS(path.MBID_MSID_MAPPING)
    msid_mbid_mapping_df = mapping_utils.get_unique_rows_from_mapping(df)
    logger.info('Number of distinct rows in the mapping: {}'.format(msid_mbid_mapping_df.count()))

    logger.info('Mapping listens...')
    mapped_listens_df = get_mapped_artist_and_recording_mbids(partial_listens_df, msid_mbid_mapping_df,
<<<<<<< HEAD
                                                              path.RECOMMENDATION_RECORDING_MAPPED_LISTENS)
    logger.info('Listen count after mapping: {}'.format(mapped_listens_df.count()))

    logger.info('Preparing users data and saving to HDFS...')
    users_df = get_users_dataframe(mapped_listens_df, metadata)

    logger.info('Preparing recordings data and saving to HDFS...')
    recordings_df = get_recordings_df(mapped_listens_df, metadata)
=======
                                                              paths["mapped_listens"])
    current_app.logger.info('Listen count after mapping: {}'.format(mapped_listens_df.count()))

    current_app.logger.info('Preparing users data and saving to HDFS...')
    users_df = get_users_dataframe(mapped_listens_df, metadata, paths["users"])

    current_app.logger.info('Preparing recordings data and saving to HDFS...')
    recordings_df = get_recordings_df(mapped_listens_df, metadata, paths["recordings"])
>>>>>>> c3fae9bd

    logger.info('Preparing listen data dump and playcounts, saving playcounts to HDFS...')
    listens_df = get_listens_df(mapped_listens_df, metadata)

    save_playcounts_df(listens_df, recordings_df, users_df, minimum_listens_threshold, metadata, paths["playcounts"])

    metadata['dataframe_id'] = get_dataframe_id(paths["prefix"])
    save_dataframe_metadata_to_hdfs(metadata, paths["metadata"])

    logger.info('Preparing missing MusicBrainz data...')
    missing_musicbrainz_data_itr = get_data_missing_from_musicbrainz(partial_listens_df, msid_mbid_mapping_df)

    messages = prepare_messages(missing_musicbrainz_data_itr, from_date, to_date, ti)

    return messages<|MERGE_RESOLUTION|>--- conflicted
+++ resolved
@@ -32,10 +32,7 @@
 Note: All the dataframes except the dataframe_metadata overwrite the existing dataframes in HDFS.
 """
 
-<<<<<<< HEAD
 import logging
-=======
->>>>>>> c3fae9bd
 import time
 from datetime import datetime
 from collections import defaultdict
@@ -399,25 +396,14 @@
 
     logger.info('Mapping listens...')
     mapped_listens_df = get_mapped_artist_and_recording_mbids(partial_listens_df, msid_mbid_mapping_df,
-<<<<<<< HEAD
-                                                              path.RECOMMENDATION_RECORDING_MAPPED_LISTENS)
+                                                              paths["mapped_listens"])
     logger.info('Listen count after mapping: {}'.format(mapped_listens_df.count()))
 
     logger.info('Preparing users data and saving to HDFS...')
-    users_df = get_users_dataframe(mapped_listens_df, metadata)
+    users_df = get_users_dataframe(mapped_listens_df, metadata, paths["users"])
 
     logger.info('Preparing recordings data and saving to HDFS...')
-    recordings_df = get_recordings_df(mapped_listens_df, metadata)
-=======
-                                                              paths["mapped_listens"])
-    current_app.logger.info('Listen count after mapping: {}'.format(mapped_listens_df.count()))
-
-    current_app.logger.info('Preparing users data and saving to HDFS...')
-    users_df = get_users_dataframe(mapped_listens_df, metadata, paths["users"])
-
-    current_app.logger.info('Preparing recordings data and saving to HDFS...')
     recordings_df = get_recordings_df(mapped_listens_df, metadata, paths["recordings"])
->>>>>>> c3fae9bd
 
     logger.info('Preparing listen data dump and playcounts, saving playcounts to HDFS...')
     listens_df = get_listens_df(mapped_listens_df, metadata)
