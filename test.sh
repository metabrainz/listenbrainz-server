--- conflicted
+++ resolved
@@ -44,36 +44,24 @@
 function build_unit_containers {
     docker-compose -f $COMPOSE_FILE_LOC \
                    -p $COMPOSE_PROJECT_NAME \
-                build db influx redis rabbitmq listenbrainz
-}
-
-<<<<<<< HEAD
+                build db timescale redis rabbitmq listenbrainz
+}
+
 function bring_up_unit_db {
     docker-compose -f $COMPOSE_FILE_LOC \
                    -p $COMPOSE_PROJECT_NAME \
-                up -d db influx redis rabbitmq
-=======
-function bring_up_db {
-    docker-compose -f $COMPOSE_FILE_LOC -p $COMPOSE_PROJECT_NAME up -d db timescale redis rabbitmq
->>>>>>> e3e11691
+                up -d db timescale redis rabbitmq
 }
 
 function unit_setup {
     echo "Running setup"
     # PostgreSQL Database initialization
-<<<<<<< HEAD
     docker-compose -f $COMPOSE_FILE_LOC \
                    -p $COMPOSE_PROJECT_NAME \
                 run --rm listenbrainz dockerize \
                   -wait tcp://db:5432 -timeout 60s \
-                  -wait tcp://influx:8086 -timeout 60s \
+                  -wait tcp://timescale:5432 -timeout 60s \
                   -wait tcp://rabbitmq:5672 -timeout 60s \
-=======
-    docker-compose -f $COMPOSE_FILE_LOC -p $COMPOSE_PROJECT_NAME run --rm listenbrainz dockerize \
-                -wait tcp://db:5432 -timeout 60s \
-                -wait tcp://rabbitmq:5672 -timeout 60s \
-                -wait tcp://timescale:5432 -timeout 60s \
->>>>>>> e3e11691
                 bash -c "python3 manage.py init_db --create-db && \
                          python3 manage.py init_msb_db --create-db && \
                          python3 manage.py init_ts_db --create-db"
@@ -168,16 +156,16 @@
                    -p $INT_COMPOSE_PROJECT_NAME \
                 run --rm listenbrainz dockerize \
                   -wait tcp://db:5432 -timeout 60s \
-                  -wait tcp://influx:8086 -timeout 60s \
+                  -wait tcp://timescale:5432 -timeout 60s \
                 bash -c "python3 manage.py init_db --create-db && \
                          python3 manage.py init_msb_db --create-db && \
-                         python3 manage.py init_influx"
+                         python3 manage.py init_ts_db --create-db"
 }
 
 function bring_up_int_containers {
     docker-compose -f $INT_COMPOSE_FILE_LOC \
                    -p $INT_COMPOSE_PROJECT_NAME \
-                up -d db influx redis influx_writer rabbitmq
+                up -d db timescale redis timescale_writer rabbitmq
 }
 
 # Exit immediately if a command exits with a non-zero status.
@@ -220,7 +208,7 @@
                    -p $INT_COMPOSE_PROJECT_NAME \
                 run --rm listenbrainz dockerize \
                   -wait tcp://db:5432 -timeout 60s \
-                  -wait tcp://influx:8086 -timeout 60s \
+                  -wait tcp://timescale:5432 -timeout 60s \
                   -wait tcp://redis:6379 -timeout 60s \
                   -wait tcp://rabbitmq:5672 -timeout 60s \
                 bash -c "py.test listenbrainz/tests/integration"
