--- conflicted
+++ resolved
@@ -121,12 +121,7 @@
     """ Invoke script responsible for pre-processing data.
     """
     from listenbrainz_spark.recommendations.recording import create_dataframes
-<<<<<<< HEAD
-    _ = create_dataframes.main(train_model_window=days)
-=======
-    with app.app_context():
-        _ = create_dataframes.main(train_model_window=days, job_type="recommendations")
->>>>>>> c3fae9bd
+    _ = create_dataframes.main(train_model_window=days, job_type="recommendations")
 
 
 def parse_list(ctx, args):
