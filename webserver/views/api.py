import sys
import urllib2
import json
import config
from flask import Blueprint, request, Response, jsonify, current_app
from werkzeug.exceptions import BadRequest, NotFound, InternalServerError, Unauthorized
from kafka import SimpleProducer
from webserver.kafka_connection import _kafka
from webserver.cassandra_connection import _cassandra
<<<<<<< HEAD
import db.user
=======
from webserver.decorators import crossdomain
import socket
>>>>>>> 6b7921b0

api_bp = Blueprint('listen', __name__)

MAX_LISTEN_SIZE = 10240    # overall listen size, to prevent egregious spamming
MAX_TAGS_PER_LISTEN = 50
MAX_TAG_SIZE = 64

MAX_ITEMS_PER_GET = 100
DEFAULT_ITEMS_PER_GET = 25

def validate_listen(listen):
    """ Make sure that required keys are present, filled out and not too large."""

    #current_app.logger.info(json.dumps(listen, indent=4))

    if 'listened_at' in listen and 'track_metadata' in listen and len(listen) > 2:
        raise BadRequest("JSON document may only contain listened_at and track_metadata top level keys.")

    # Validate basic metadata
    try:
        if not listen['track_metadata']['track_name']:
            raise BadRequest("JSON document does not contain required track_metadata.track_name")

        if not listen['track_metadata']['artist_name']:
            raise BadRequest("JSON document does not contain required track_metadata.artist_name")

    except KeyError:
        raise BadRequest("JSON document does not contain a valid metadata.track_name and/or track_metadata.artist_name")

    # Validate tags
    if 'additional_info' in listen['track_metadata']:
        tags = listen['track_metadata']['additional_info']['tags']
        if len(tags) > MAX_TAGS_PER_LISTEN:
            raise BadRequest("JSON document may not contain more than %d items in track_metadata.additional_info.tags" % MAX_TAGS_PER_LISTEN)

        for tag in tags:
            if len(tag) > MAX_TAG_SIZE:
                raise BadRequest("JSON document may not contain track_metadata.additional_info.tags longer than %d characters." % MAX_TAG_SIZE)

@api_bp.route("/listen/user/<user_id>", methods=["POST", "OPTIONS"])
@crossdomain(headers="Authorization, Content-Type")
def submit_listen(user_id):
    """Endpoint for submitting a listen to ListenBrainz. Sanity check listen and then pass on to Kafka."""

    token = request.headers.get('Authorization')
    if not token:
        raise Unauthorized("You need to provide an Authorization header.")

    try:
        token = token.split(" ")[1]
    except IndexError:
        raise Unauthorized("Invalid Authorization header provided.")

    user = db.user.get_by_mb_id(user_id)
    if user is None:
        raise Unauthorized("User %s is not known to MusicBrainz." % user_id)

    if token != user['auth_token']:
        raise Unauthorized("Invalid authorization token.")

    raw_data = request.get_data()
    try:
        data = json.loads(raw_data.decode("utf-8"))
    except ValueError as e:
        raise BadRequest("Cannot parse JSON document: %s" % e)

    # Sanity check the submission
    try:
        payload = data['payload']
        if len(payload) == 0:
            raise BadRequest("JSON document does not contain any listens.")

        if len(raw_data) > len(payload) * MAX_LISTEN_SIZE:
            raise BadRequest("JSON document is too large. In aggregate, listens may not be larger than %d characters." % MAX_LISTEN_SIZE)

        if data['listen_type'] not in ('playing_now', 'single', 'import'):
            raise BadRequest("JSON document requires a valid listen_type key")

        if (data['listen_type'] == "single" or data['listen_type'] == 'playing_now') and len(payload) > 1:
            raise BadRequest("JSON document contains more than listen for a single/playing_now. "
                             "It should contain only one. ")
    except KeyError:
        raise BadRequest("Invalid JSON document submitted.")

    producer = SimpleProducer(_kafka)
    for i, listen in enumerate(payload):
        validate_listen(listen)
        listen['user_id'] = user_id

        messybrainz_dict = {
            'artist' : listen['track_metadata']['artist_name'],
            'track' : listen['track_metadata']['track_name']
        }

        if 'release_name' in listen['track_metadata']:
            messybrainz_dict['release'] = listen['track_metadata']['release_name']

        messy_data = json.dumps(messybrainz_dict)
        req = urllib2.Request(current_app.config['MESSYBRAINZ_SUBMIT_URL'], messy_data,
            {'Content-Type': 'application/json', 'Content-Length': len(messy_data)})

        messybrainz_id = None
        recording_id = None
        try:
            f = urllib2.urlopen(req, timeout = current_app.config['MESSYBRAINZ_TIMEOUT'])
            response = f.read()
            f.close()

            try:
                messy_response = json.loads(response)
<<<<<<< HEAD
            except ValueError, e:
=======
            except ValueError as e:
>>>>>>> 6b7921b0
                current_app.logger.error("MessyBrainz parse error: " + str(e))

            try:
                messybrainz_id = messy_response['messybrainz_id']
            except KeyError:
                current_app.logger.error("MessyBrainz did not return a proper id")

            if 'recording_id' in messy_response:
                recording_id = messy_response['recording_id']

<<<<<<< HEAD
        except urllib2.URLError, e:
            current_app.logger.error("Error calling MessyBrainz:" + str(e))

        except socket.timeout, e:
=======
        except urllib2.URLError as e:
            current_app.logger.error("Error calling MessyBrainz:" + str(e))

        except socket.timeout as e:
>>>>>>> 6b7921b0
            current_app.logger.error("Timeout calling MessyBrainz.")

        if not 'additional_info' in listen['track_metadata']:
            listen['track_metadata']['additional_info'] = {}

        if recording_id:
            listen['track_metadata']['additional_info']['recording_id'] = recording_id

        if messybrainz_id:
            listen['track_metadata']['additional_info']['messybrainz_id'] = messybrainz_id

        #print json.dumps(listen, indent=4)

        if data['listen_type'] == 'playing_now':
            try:
                producer.send_messages(b'playing_now', json.dumps(listen).encode('utf-8'))
            except:
                current_app.logger.error("Kafka playing_now write error: " + str(sys.exc_info()[0]))
                raise InternalServerError("Cannot record playing_now at this time.")
        else:
            try:
                producer.send_messages(b'listens', json.dumps(listen).encode('utf-8'))
            except:
                current_app.logger.error("Kafka listens write error: " + str(sys.exc_info()[0]))
                raise InternalServerError("Cannot record listen at this time.")

    return ""

@api_bp.route("/listen/user/<user_id>", methods=["GET"])
def get_listens(user_id):
    count = max(request.args.get('count') or DEFAULT_ITEMS_PER_GET, MAX_ITEMS_PER_GET)
    max_ts = request.args.get('max_ts') or None

    listens = _cassandra.fetch_listens(user_id, from_id=max_ts, limit=count)
    listen_data = []
    for listen in listens:
        temp = json.loads(listen.json)
        del temp['user_id']
        listen_data.append(temp)

    payload = {}
    payload['user_id'] = user_id
    payload['count'] = count
    payload['listens'] = listen_data

    return json.dumps({ 'payload' : payload }, indent=4)<|MERGE_RESOLUTION|>--- conflicted
+++ resolved
@@ -2,17 +2,14 @@
 import urllib2
 import json
 import config
+import socket
 from flask import Blueprint, request, Response, jsonify, current_app
 from werkzeug.exceptions import BadRequest, NotFound, InternalServerError, Unauthorized
 from kafka import SimpleProducer
 from webserver.kafka_connection import _kafka
 from webserver.cassandra_connection import _cassandra
-<<<<<<< HEAD
+from webserver.decorators import crossdomain
 import db.user
-=======
-from webserver.decorators import crossdomain
-import socket
->>>>>>> 6b7921b0
 
 api_bp = Blueprint('listen', __name__)
 
@@ -123,11 +120,7 @@
 
             try:
                 messy_response = json.loads(response)
-<<<<<<< HEAD
-            except ValueError, e:
-=======
             except ValueError as e:
->>>>>>> 6b7921b0
                 current_app.logger.error("MessyBrainz parse error: " + str(e))
 
             try:
@@ -138,17 +131,10 @@
             if 'recording_id' in messy_response:
                 recording_id = messy_response['recording_id']
 
-<<<<<<< HEAD
-        except urllib2.URLError, e:
-            current_app.logger.error("Error calling MessyBrainz:" + str(e))
-
-        except socket.timeout, e:
-=======
         except urllib2.URLError as e:
             current_app.logger.error("Error calling MessyBrainz:" + str(e))
 
         except socket.timeout as e:
->>>>>>> 6b7921b0
             current_app.logger.error("Timeout calling MessyBrainz.")
 
         if not 'additional_info' in listen['track_metadata']:
