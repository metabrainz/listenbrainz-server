--- conflicted
+++ resolved
@@ -1,10 +1,7 @@
 import sys
 import ujson
-<<<<<<< HEAD
 import socket
 import uuid
-=======
->>>>>>> 96b87025
 from flask import Blueprint, request, current_app, jsonify
 from werkzeug.exceptions import BadRequest, InternalServerError, Unauthorized, ServiceUnavailable
 from kafka import SimpleProducer
