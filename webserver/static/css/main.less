@import "theme/theme.less";

@import "highlight.css"; // Styles for highlight.js

@icon-font-path:"/static/fonts/";

@pager-border-radius: @border-radius-base;

body {
  padding-bottom: 25px;
}

.table {
  > thead > tr > th { border-bottom-width: 1px; }
}
.table-nonfluid {
   width: auto !important;
}

.nav {
  > li {
    > a { color: @blue; }
  }
}

.btn {
  .glyphicon {
    margin-right: 4px;
  }
}

// Navbar
@grid-float-breakpoint: @screen-md-min; // Point at which the navbar becomes uncollapsed
.navbar {
<<<<<<< HEAD
  @logo-width: 166px + 15px;
  .navbar-variant(#353070, @logo-width);
=======
  @logo-width: 199px + 15px;
  .navbar-variant(@blue, @logo-width);
  .import-link {
    > a {
      color: white !important;
      font-size: 1.5em !important;
      background-color: @orange !important;
      &:hover, &:focus {
        background-color: darken(@orange, 6.5%) !important;
      }
    }
  }
>>>>>>> b8c4fba2
  .navbar-form {
    padding-right: 0px;
    .btn {
      background-color: @turquoise;
      margin-right: 0px;
    }
  }
}

// Footer
.footer {
  img { height: 45px; }
}

h2.page-title { @media (max-width: @grid-float-breakpoint) { margin-top: 0px; } }

#homepage {
  #big-logo {
    .pull-left;
    .visible-lg;
    height: 128px;
    margin-top: 27px;
    margin-bottom: 6px;
    margin-right: 26px;
  }
  #stats {
    margin-top: 10px;
    @media (min-width: @grid-float-breakpoint) {
      margin-top: 60px;
    }
  }
  #twitter-block > iframe { width: 100%; }
}

#dataset-viewer {
  .dataset-description {
    .text-muted;
    font-style: italic;
  }
}
#dataset-editor, #dataset-viewer #dataset-class-viewer {
  .class-list {
    .class {
      margin-bottom: 12px;
      .thumbnail {
        height: 82px;
        margin-bottom: 0px;
        text-align: center;
        color: @text-color;
        .name {
          margin-top: 14px;
          font-weight: bold;
        }
        .counter {
          .text-muted;
          font-style: italic;
        }
      }
    }
    .add-class-link {
      padding-top: 29px;
      border-style: dashed;
    }
    .add-class-link:hover, .add-class-link:focus, .add-class-link.active {
      border-color: @brand-success;
      color: darken(@brand-success, 10%);
      text-decoration: none;
    }
  }

  .thumbnail:hover, .thumbnail:focus, .thumbnail.active {
    border-color: @link-color;
    color: @link-color;
    text-decoration: none;
  }

  .class-details {
    table.recordings {
      width: 100%;
      margin-bottom: 8px;
      .mbid-col {
        width: 1%;
        white-space: nowrap;
        font-family: monospace;
      }
    }
    form.recording-add {
      .input-group-btn { width: 1%; }
    }
  }

  h3 {
    input {
      border: none;
      border-bottom: 1px dashed @orange;
      background: fade(@blue, 5%);
    }
  }

  textarea {
    min-width: 400px;
    border: none;
    border-bottom: 1px dashed @orange;
    background: fade(@blue, 5%);
  }

  .close {
    @remove-color: red;
    color: @remove-color;
    font-size: 28px;
    line-height: 0.8;
    .opacity(.7);
    &:hover, &:focus {
      color: @remove-color;
      .opacity(1);
    }
  }
}

#dataset-header {
  #control-buttons {
    @media (min-width: @grid-float-breakpoint) {
      margin-top: 26px;
      .text-right;
    }
    @media (max-width: @grid-float-breakpoint) {
      margin-bottom: 10px;
    }
  }
  #dataset-info {
    margin-bottom: 22px;
  }
}

#eval-viewer-container {
  margin-top: 10px;
  .job-list {
    .job {
      .id {
        width: 1%;
        white-space: nowrap;
        font-family: monospace;
      }
    }
  }
  .job-details {
    .id {
      font-family: monospace;
    }
    .results {
      table {
        .table-nonfluid;
        td {
          text-align: right;
          padding: 5px;
        }
        .table-inner {
          margin-bottom: 0px;
        }
      }
    }
  }
}<|MERGE_RESOLUTION|>--- conflicted
+++ resolved
@@ -32,12 +32,8 @@
 // Navbar
 @grid-float-breakpoint: @screen-md-min; // Point at which the navbar becomes uncollapsed
 .navbar {
-<<<<<<< HEAD
   @logo-width: 166px + 15px;
   .navbar-variant(#353070, @logo-width);
-=======
-  @logo-width: 199px + 15px;
-  .navbar-variant(@blue, @logo-width);
   .import-link {
     > a {
       color: white !important;
@@ -48,7 +44,6 @@
       }
     }
   }
->>>>>>> b8c4fba2
   .navbar-form {
     padding-right: 0px;
     .btn {
