--- conflicted
+++ resolved
@@ -98,7 +98,6 @@
 }
 
 #title {
-<<<<<<< HEAD
     font-size: 15pt;
     font-weight: bold;
     margin-top: 25px;
@@ -108,11 +107,6 @@
     font-size: 13pt;
     color: #444;
     margin-top: 10px;
-=======
-  font-size: 15pt;
-  font-weight: bold;
-  margin-top: 15px;
->>>>>>> 634b7ea7
 }
 
 #doc-link {
