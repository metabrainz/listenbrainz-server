@blue: #353070;

html {
  font-size: 10px;
  -webkit-tap-highlight-color: rgba(0, 0, 0, 0);
}

body {
  font-family: Sintony, sans-serif;
  font-size: 14px;
  line-height: 1.42857143;
  color: #46433a;
  background-color: #fff;
}

a {
  color: #353070;
  text-decoration: none;

  &:hover,
  &:focus {
    color: #49429b;
    text-decoration: underline;
  }
}

// Headings
// -------------------------

h1,
h2,
h3,
h4,
h5,
h6,
.h1,
.h2,
.h3,
.h4,
.h5,
.h6 {
  font-family: @headings-font-family;
  font-weight: @headings-font-weight;
  line-height: @headings-line-height;
  color: @headings-color;

  small,
  .small {
    font-weight: normal;
    line-height: 1;
    color: @headings-small-color;
  }
}

h1,
.h1,
h2,
.h2,
h3,
.h3 {
  margin-top: @line-height-computed;
  margin-bottom: (@line-height-computed / 2);

  small,
  .small {
    font-size: 65%;
  }
}
h4,
.h4,
h5,
.h5,
h6,
.h6 {
  margin-top: (@line-height-computed / 2);
  margin-bottom: (@line-height-computed / 2);

  small,
  .small {
    font-size: 75%;
  }
}

h1,
.h1 {
  font-size: @font-size-h1;
}
h2,
.h2 {
  font-size: @font-size-h2;
}
h3,
.h3 {
  font-size: @font-size-h3;
}
h4,
.h4 {
  font-size: @font-size-h4;
}
h5,
.h5 {
  font-size: @font-size-h5;
}
h6,
.h6 {
  font-size: @font-size-h6;
}

p {
  margin: 0 0 (@line-height-computed / 2);
}

// Lists
// -------------------------

// Unordered and Ordered lists
ul,
ol {
  margin-top: 0;
  margin-bottom: (@line-height-computed / 2);
  ul,
  ol {
    margin-bottom: 0;
  }
}

.btn-group > .btn + .dropdown-toggle {
  padding-left: 8px;
  padding-right: 8px;
}
.btn-group > .btn-lg + .dropdown-toggle {
  padding-left: 12px;
  padding-right: 12px;
}

<<<<<<< HEAD
.input-group-lg > .form-control,
.input-group-lg > .input-group-addon,
.input-group-lg > .input-group-btn > .btn {
  font-size: 1.8rem;
  height: 4.5rem !important;
}

.btn-link {
  color: @blue;
}

.btn-info {
  background-color: @blue;
  border-color: @blue;
  &:hover {
    background-color: #413b89;
  }
}

.panel {
  margin-bottom: 2rem;
  .panel-heading {
    background-color: #fafafa;
  }
}

.btn-info.disabled,
.btn-info:disabled {
  background-color: #3f3c64;
  border-color: #353070;
  cursor: not-allowed;
=======
.btn {
  white-space: nowrap;
}

.col-lg-1,
.col-lg-10,
.col-lg-11,
.col-lg-12,
.col-lg-2,
.col-lg-3,
.col-lg-4,
.col-lg-5,
.col-lg-6,
.col-lg-7,
.col-lg-8,
.col-lg-9,
.col-md-1,
.col-md-10,
.col-md-11,
.col-md-12,
.col-md-2,
.col-md-3,
.col-md-4,
.col-md-5,
.col-md-6,
.col-md-7,
.col-md-8,
.col-md-9,
.col-sm-1,
.col-sm-10,
.col-sm-11,
.col-sm-12,
.col-sm-2,
.col-sm-3,
.col-sm-4,
.col-sm-5,
.col-sm-6,
.col-sm-7,
.col-sm-8,
.col-sm-9,
.col-xs-1,
.col-xs-10,
.col-xs-11,
.col-xs-12,
.col-xs-2,
.col-xs-3,
.col-xs-4,
.col-xs-5,
.col-xs-6,
.col-xs-7,
.col-xs-8,
.col-xs-9 {
  padding-right: 1.5rem;
  padding-left: 1.5rem;
}

.row {
  margin-right: -1.5rem;
  margin-left: -1.5rem;
>>>>>>> f800dd06
}<|MERGE_RESOLUTION|>--- conflicted
+++ resolved
@@ -133,39 +133,6 @@
   padding-right: 12px;
 }
 
-<<<<<<< HEAD
-.input-group-lg > .form-control,
-.input-group-lg > .input-group-addon,
-.input-group-lg > .input-group-btn > .btn {
-  font-size: 1.8rem;
-  height: 4.5rem !important;
-}
-
-.btn-link {
-  color: @blue;
-}
-
-.btn-info {
-  background-color: @blue;
-  border-color: @blue;
-  &:hover {
-    background-color: #413b89;
-  }
-}
-
-.panel {
-  margin-bottom: 2rem;
-  .panel-heading {
-    background-color: #fafafa;
-  }
-}
-
-.btn-info.disabled,
-.btn-info:disabled {
-  background-color: #3f3c64;
-  border-color: #353070;
-  cursor: not-allowed;
-=======
 .btn {
   white-space: nowrap;
 }
@@ -225,5 +192,37 @@
 .row {
   margin-right: -1.5rem;
   margin-left: -1.5rem;
->>>>>>> f800dd06
+}
+
+.input-group-lg > .form-control,
+.input-group-lg > .input-group-addon,
+.input-group-lg > .input-group-btn > .btn {
+  font-size: 1.8rem;
+  height: 4.5rem !important;
+}
+
+.btn-link {
+  color: @blue;
+}
+
+.btn-info {
+  background-color: @blue;
+  border-color: @blue;
+  &:hover {
+    background-color: #413b89;
+  }
+}
+
+.panel {
+  margin-bottom: 2rem;
+  .panel-heading {
+    background-color: #fafafa;
+  }
+}
+
+.btn-info.disabled,
+.btn-info:disabled {
+  background-color: #3f3c64;
+  border-color: #353070;
+  cursor: not-allowed;
 }