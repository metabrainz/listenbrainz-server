--- conflicted
+++ resolved
@@ -269,81 +269,39 @@
             title={queueRepeatMode.title}
             onClick={toggleRepeatMode}
           />
-          <FontAwesomeIcon
-            icon={faHeart}
-            title="Love"
-            onClick={
-              isPlayingATrack
-                ? () => submitFeedback(currentListenFeedback === 1 ? 0 : 1)
-                : undefined
-            }
-            className={`${currentListenFeedback === 1 ? " loved" : ""}${
-              !isPlayingATrack ? " disabled" : ""
-            }`}
-          />
-          <FontAwesomeIcon
-            icon={faHeartCrack}
-            title="Hate"
-            onClick={
-              isPlayingATrack
-                ? () => submitFeedback(currentListenFeedback === -1 ? 0 : -1)
-                : undefined
-            }
-            className={`${currentListenFeedback === -1 ? " hated" : ""}${
-              !isPlayingATrack ? " disabled" : ""
-            }`}
-          />
+          {showFeedback && (
+            <>
+              <FontAwesomeIcon
+                icon={faHeart}
+                title="Love"
+                onClick={
+                  isPlayingATrack
+                    ? () => submitFeedback(currentListenFeedback === 1 ? 0 : 1)
+                    : undefined
+                }
+                className={`${currentListenFeedback === 1 ? " loved" : ""}${
+                  !isPlayingATrack ? " disabled" : ""
+                }`}
+              />
+              <FontAwesomeIcon
+                icon={faHeartCrack}
+                title="Hate"
+                onClick={
+                  isPlayingATrack
+                    ? () =>
+                        submitFeedback(currentListenFeedback === -1 ? 0 : -1)
+                    : undefined
+                }
+                className={`${currentListenFeedback === -1 ? " hated" : ""}${
+                  !isPlayingATrack ? " disabled" : ""
+                }`}
+              />
+            </>
+          )}
           <MenuOptions currentListen={currentListen} />
         </div>
       </div>
-<<<<<<< HEAD
     </>
-=======
-      <div className="actions">
-        {isPlayingATrack && currentDataSourceName && (
-          <a
-            href={trackUrl || "#"}
-            aria-label={`Open in ${currentDataSourceName}`}
-            title={`Open in ${currentDataSourceName}`}
-            target="_blank"
-            rel="noopener noreferrer"
-          >
-            <FontAwesomeIcon icon={currentDataSourceIcon!} />
-          </a>
-        )}
-        {showFeedback && (
-          <>
-            <FontAwesomeIcon
-              icon={faHeart}
-              title="Love"
-              onClick={
-                isPlayingATrack
-                  ? () => submitFeedback(currentListenFeedback === 1 ? 0 : 1)
-                  : undefined
-              }
-              className={`${currentListenFeedback === 1 ? " loved" : ""}${
-                !isPlayingATrack ? " disabled" : ""
-              }`}
-            />
-            <FontAwesomeIcon
-              icon={faHeartCrack}
-              title="Hate"
-              onClick={
-                isPlayingATrack
-                  ? () => submitFeedback(currentListenFeedback === -1 ? 0 : -1)
-                  : undefined
-              }
-              className={`${currentListenFeedback === -1 ? " hated" : ""}${
-                !isPlayingATrack ? " disabled" : ""
-              }`}
-            />
-          </>
-        )}
-        <MenuOptions currentListen={currentListen} />
-        {/* <FontAwesomeIcon icon={faCog} /> */}
-      </div>
-    </div>
->>>>>>> ed16871c
   );
 }
 
