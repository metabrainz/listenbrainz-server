import * as React from "react";
import * as _ from "lodash";
import { isFinite, isUndefined, deburr, escapeRegExp } from "lodash";
import * as timeago from "time-ago";
import { Rating } from "react-simple-star-rating";
import { toast } from "react-toastify";
import { Link } from "react-router";
import ReactMarkdown from "react-markdown";
import SpotifyPlayer from "../common/brainzplayer/SpotifyPlayer";
import YoutubePlayer from "../common/brainzplayer/YoutubePlayer";
import NamePill from "../personal-recommendations/NamePill";
import { GlobalAppContextT } from "./GlobalAppContext";
import APIServiceClass from "./APIService";
import { ToastMsg } from "../notifications/Notifications";
import RecordingFeedbackManager from "./RecordingFeedbackManager";
import { Flair } from "./constants";
import { getCoverArtCache, setCoverArtCache } from "./coverArtCache";

const originalFetch = window.fetch;
const fetchWithRetry = require("fetch-retry")(originalFetch);

let APIServiceInstance = new APIServiceClass(`${window.location.origin}/1`);

const searchForSpotifyTrack = async (
  spotifyToken?: string,
  trackName?: string,
  artistName?: string,
  releaseName?: string
): Promise<SpotifyTrack | null> => {
  if (!spotifyToken) {
    // eslint-disable-next-line no-throw-literal
    throw {
      status: 403,
      message: "You need to connect to your Spotify account",
    };
  }
  let queryString = `type=track&q=`;
  if (trackName) {
    queryString += encodeURIComponent(trackName);
  }
  if (artistName) {
    queryString += encodeURIComponent(` artist:${artistName}`);
  }
  if (releaseName) {
    queryString += encodeURIComponent(` album:${releaseName}`);
  }

  const response = await fetch(
    `https://api.spotify.com/v1/search?${queryString}`,
    {
      method: "GET",
      headers: {
        "Content-Type": "application/json",
        Authorization: `Bearer ${spotifyToken}`,
      },
    }
  );
  const responseBody = await response.json();
  if (!response.ok) {
    throw responseBody.error;
  }
  // Valid response
  const tracks: SpotifyTrack[] = _.get(responseBody, "tracks.items");
  if (tracks && tracks.length) {
    return tracks[0];
  }
  return null;
};

const searchForYoutubeTrack = async (
  apiKey?: string,
  trackName?: string,
  artistName?: string,
  releaseName?: string,
  refreshToken?: () => Promise<string>,
  onAccountError?: () => void
): Promise<Array<string> | null> => {
  if (!apiKey) return null;
  let query = trackName ?? "";
  if (artistName) {
    query += ` ${artistName}`;
  }
  // Considering we cannot tell the Youtube API that this should match only an album title,
  // results are paradoxically sometimes worse if we add it to the query (YT will find random matches for album title words)
  if (releaseName) {
    query += ` ${releaseName}`;
  }
  if (!query) {
    return null;
  }
  const response = await fetch(
    `https://youtube.googleapis.com/youtube/v3/search?part=snippet&q=${encodeURIComponent(
      query
    )}&videoEmbeddable=true&type=video&key=${apiKey}`,
    {
      method: "GET",
      headers: {
        "Content-Type": "application/json",
      },
    }
  );

  if (response.status === 401) {
    if (refreshToken) {
      try {
        return searchForYoutubeTrack(
          apiKey,
          trackName,
          artistName,
          releaseName,
          undefined
        );
      } catch (error) {
        // Run onAccountError if we can't refresh the token
        if (_.isFunction(onAccountError)) {
          onAccountError();
        }
      }
    }
    // Run onAccountError if we already tried refreshing the token but still getting 401
    if (_.isFunction(onAccountError)) {
      onAccountError();
    }
  }

  if (response.status === 429) {
    throw new Error(
      "We couldn't play this track because we ran out of Youtube quota, sorry about the inconvenience."
    );
  }

  const responseBody = await response.json();
  if (!response.ok) {
    throw responseBody.error;
  }
  const tracks: Array<any> = _.get(responseBody, "items");
  const videoIds = tracks.map((track) => track.id.videoId);
  if (videoIds.length) return videoIds;
  return null;
};

const searchForSoundcloudTrack = async (
  soundcloudToken: string,
  trackName?: string,
  artistName?: string,
  releaseName?: string
): Promise<string | null> => {
  let query = trackName ?? "";
  if (artistName) {
    query += ` ${artistName}`;
  }
  // Considering we cannot tell the Soundcloud API that this should match only an album title,
  // results are paradoxically sometimes worse if we add it to the query
  if (releaseName) {
    query += ` ${releaseName}`;
  }
  if (!query) {
    return null;
  }

  const response = await fetch(
    `https://api.soundcloud.com/tracks?q=${encodeURIComponent(
      query
    )}&access=playable`,
    {
      method: "GET",
      headers: {
        "Content-Type": "application/json",
        Authorization: `OAuth ${soundcloudToken}`,
      },
    }
  );
  const responseBody = await response.json();
  if (!response.ok) {
    throw responseBody;
  }
  return responseBody?.[0]?.uri ?? null;
};

const searchForFunkwhaleTrack = async (
  funkwhaleToken: string,
  instanceURL: string,
  trackName?: string,
  artistName?: string
): Promise<FunkwhaleTrack | null> => {
  const query = trackName ?? "";
  if (!query) {
    return null;
  }

  try {
    const response = await fetch(
      `${instanceURL}/api/v1/tracks?q=${encodeURIComponent(query)}&limit=10`,
      {
        method: "GET",
        headers: {
          "Content-Type": "application/json",
          Authorization: `Bearer ${funkwhaleToken}`,
        },
      }
    );

    if (!response.ok) {
      const errorBody = await response.json().catch(() => ({}));
      const error = new Error(errorBody.detail || response.statusText);
      (error as any).status = response.status;
      throw error;
    }

    const responseBody = await response.json();
    const tracks = responseBody?.results ?? [];

    if (tracks.length === 0) {
      return null;
    }

    // Filter only playable tracks
    const playableTracks = tracks.filter(
      (track: any) => track.is_playable === true
    );

    if (playableTracks.length === 0) {
      return null;
    }

    if (!trackName) {
      // If no track name to match against, return first playable track
      return playableTracks[0] || null;
    }

    // Remove accents from track name for better matching
    const trackNameWithoutAccents = deburr(trackName);

    // https://docs.funkwhale.audio/specs/multi-artist/mb-content.html
    // using multi-artist approch for better matching of tracks
    const candidateMatches = playableTracks.map((candidate: any) => {
      // Get artist name from multiple possible sources:
      // 1. New multi-artist format: artist_credit array
      // 2. Legacy format: artist object
      // 3. Fallback: artist_credit as single object (if not array)
      let candidateArtistName = "";
      let artistCredits: any[] = [];

      if (
        candidate.artist_credit &&
        Array.isArray(candidate.artist_credit) &&
        candidate.artist_credit.length > 0
      ) {
        // New multi-artist format: preserve artist_credit structure
        artistCredits = candidate.artist_credit;
        // For search purposes, combine artist credits (without joinphrases)
        candidateArtistName = candidate.artist_credit
<<<<<<< HEAD
          .map((credit: any) => credit.credit || credit.name || "")
=======
          .map((credit: any) => credit.credit || credit.artist.name || "")
>>>>>>> 2da21386
          .filter((name: string) => name.trim())
          .join(" ");
      } else if (
        candidate.artist_credit &&
        !Array.isArray(candidate.artist_credit)
      ) {
        // Single artist_credit object format
        artistCredits = [candidate.artist_credit];
        candidateArtistName =
<<<<<<< HEAD
          candidate.artist_credit.credit || candidate.artist_credit.name || "";
=======
          candidate.artist_credit.credit ||
          candidate.artist_credit.artist.name ||
          "";
>>>>>>> 2da21386
      } else if (candidate.artist?.name) {
        // Legacy artist format - convert to artist_credit-like structure
        artistCredits = [
          {
            artist_id: candidate.artist.id,
            credit: candidate.artist.name,
            joinphrase: "",
          },
        ];
        candidateArtistName = candidate.artist.name;
      }

      return {
        ...candidate,
        normalizedTitle: deburr(candidate.title || ""),
        normalizedArtist: deburr(candidateArtistName),
        artistCredits, // Preserve original structure for proper display
      };
    });

    // If artist name is provided, try to filter by artist first
    let filteredCandidates = candidateMatches;
    if (artistName) {
      const artistNameWithoutAccents = deburr(artistName);
      const artistMatches = candidateMatches.filter((candidate: any) =>
        candidate.normalizedArtist
          .toLowerCase()
          .includes(artistNameWithoutAccents.toLowerCase())
      );

      // If we found tracks by the right artist, use those for matching
      if (artistMatches.length > 0) {
        filteredCandidates = artistMatches;
      }
    }

    // After artist filtering, check for exact title match first
    const exactMatch = filteredCandidates.find((candidate: any) =>
      new RegExp(escapeRegExp(trackNameWithoutAccents), "igu").test(
        candidate.normalizedTitle
      )
    );

    if (exactMatch) {
      return exactMatch;
    }

    // If no exact match, return the first artist-filtered result
    // (since artist filtering already gave us the right artist)
    if (filteredCandidates.length > 0) {
      return filteredCandidates[0];
    }

    // No good match found, return the first playable track as fallback
    return playableTracks[0] || null;
  } catch (error) {
    // Log the error and return null instead of throwing
    // eslint-disable-next-line no-console
    console.error("Funkwhale search failed:", error);
    return null;
  }
};

<<<<<<< HEAD
const searchForNavidromeTrack = async (
  instanceURL: string,
  authParams: string,
  trackName?: string,
  artistName?: string
): Promise<NavidromeTrack | null> => {
  if (!instanceURL || !authParams) {
    throw new Error(
      "Missing Navidrome instance URL or authentication parameters"
    );
  }

  const query = `${trackName || ""} ${artistName || ""}`.trim();
  if (!query) {
    throw new Error("No search terms provided");
  }

  try {
    const searchUrl = `${instanceURL}/rest/search3?query=${encodeURIComponent(
      query
    )}&songCount=1&${authParams}`;

    const response = await fetch(searchUrl);

    if (!response.ok) {
      const errorBody = await response.json().catch(() => ({}));
      const error = new Error(errorBody.detail || response.statusText);
      (error as any).status = response.status;
      throw error;
    }

    const data = await response.json();
    const searchResult = data["subsonic-response"]?.searchResult3;

    if (searchResult?.song && searchResult.song.length > 0) {
      return searchResult.song[0];
    }

    return null;
  } catch (error) {
    if (
      error.message ===
        "Missing Navidrome instance URL or authentication parameters" ||
      error.message === "No search terms provided"
    ) {
      throw error;
    }
    const newError = new Error(`Navidrome search failed: ${error.message}`);
    (newError as any).status = error.status || 500;
    throw newError;
  }
};

=======
>>>>>>> 2da21386
const getAdditionalContent = (metadata: EventMetadata): string =>
  _.get(metadata, "blurb_content") ?? _.get(metadata, "text") ?? "";

const getArtistMBIDs = (listen: Listen): string[] | undefined => {
  const additionalInfoArtistMBIDs = _.get(
    listen,
    "track_metadata.additional_info.artist_mbids"
  );
  const mbidMappingArtistMBIDs = _.get(
    listen,
    "track_metadata.mbid_mapping.artist_mbids"
  );
  if (additionalInfoArtistMBIDs || mbidMappingArtistMBIDs) {
    return additionalInfoArtistMBIDs ?? mbidMappingArtistMBIDs;
  }

  // Backup: cast artist_mbid as an array if it exists
  const additionalInfoArtistMBID = _.get(
    listen,
    "track_metadata.additional_info.artist_mbid"
  );
  if (additionalInfoArtistMBID) {
    return [additionalInfoArtistMBID];
  }
  return undefined;
};

const getRecordingMSID = (listen: Listen): string =>
  _.get(listen, "track_metadata.additional_info.recording_msid");

const getRecordingMBID = (listen: Listen): string | undefined =>
  _.get(listen, "track_metadata.additional_info.recording_mbid") ??
  _.get(listen, "track_metadata.mbid_mapping.recording_mbid");

const getReleaseMBID = (listen: Listen): string | undefined =>
  _.get(listen, "track_metadata.additional_info.release_mbid") ??
  _.get(listen, "track_metadata.release_mbid") ??
  _.get(listen, "track_metadata.mbid_mapping.release_mbid");

const getReleaseGroupMBID = (listen: Listen): string | undefined =>
  _.get(listen, "track_metadata.additional_info.release_group_mbid") ??
  _.get(listen, "track_metadata.mbid_mapping.release_group_mbid");

const getReleaseName = (listen: Listen): string =>
  _.get(listen, "track_metadata.mbid_mapping.release_name", "") ||
  _.get(listen, "track_metadata.release_name", "") ||
  _.get(listen, "track_metadata.mbid_mapping.release_group_name", "");

const getTrackName = (listen?: Listen | JSPFTrack | PinnedRecording): string =>
  _.get(listen, "track_metadata.mbid_mapping.recording_name", "") ||
  _.get(listen, "track_metadata.track_name", "") ||
  _.get(listen, "title", "");

const getTrackDurationInMs = (listen?: Listen | JSPFTrack): number =>
  _.get(listen, "track_metadata.additional_info.duration_ms", "") ||
  _.get(listen, "track_metadata.additional_info.duration", "") * 1000 ||
  _.get(listen, "duration", "");

const getArtistName = (
  listen?: Listen | JSPFTrack | PinnedRecording,
  firstArtistOnly: boolean = false
): string => {
  const artists: MBIDMappingArtist[] = _.get(
    listen,
    "track_metadata.mbid_mapping.artists",
    []
  );
  if (artists?.length) {
    if (firstArtistOnly) {
      return artists[0].artist_credit_name;
    }
    return artists
      .map((artist) => `${artist.artist_credit_name}${artist.join_phrase}`)
      .join("");
  }
  return (
    _.get(listen, "track_metadata.artist_name", "") ||
    _.get(listen, "creator", "")
  );
};

const getMBIDMappingArtistLink = (artists: MBIDMappingArtist[]) => {
  return (
    <>
      {artists.map((artist) => (
        <React.Fragment key={artist.artist_mbid}>
          <Link
            to={`/artist/${artist.artist_mbid}/`}
            title={artist.artist_credit_name}
          >
            {artist.artist_credit_name}
          </Link>
          {artist.join_phrase}
        </React.Fragment>
      ))}
    </>
  );
};

const getStatsArtistLink = (
  artists?: MBIDMappingArtist[],
  artist_name?: string,
  artist_mbids?: string[]
) => {
  if (artists?.length) {
    return getMBIDMappingArtistLink(artists);
  }
  const firstArtist = _.first(artist_mbids);
  if (firstArtist) {
    return <Link to={`/artist/${firstArtist}/`}>{artist_name}</Link>;
  }
  return artist_name;
};

const getArtistLink = (listen: Listen) => {
  const artists = listen.track_metadata?.mbid_mapping?.artists;
  const artist_name = getArtistName(listen);
  const artist_mbids = getArtistMBIDs(listen);
  return getStatsArtistLink(artists, artist_name, artist_mbids);
};

const getTrackLink = (listen: Listen): JSX.Element | string => {
  const trackName = getTrackName(listen);
  const recordingMbid = getRecordingMBID(listen);

  if (recordingMbid) {
    return <Link to={`/track/${recordingMbid}`}>{trackName}</Link>;
  }
  return trackName;
};

const getAlbumLink = (listen: Listen): JSX.Element | string => {
  const releaseName = getReleaseName(listen);
  const releaseGroupMBID = getReleaseGroupMBID(listen);
  const releaseMBID = getReleaseMBID(listen);

  if (releaseGroupMBID) {
    return <Link to={`/album/${releaseGroupMBID}`}>{releaseName}</Link>;
  }
  if (releaseMBID) {
    return <Link to={`/release/${releaseMBID}`}>{releaseName}</Link>;
  }
  return releaseName;
};

const getListenCardKey = (listen: Listen): string =>
  `${listen.listened_at}-${listen.user_name}-${getRecordingMSID(
    listen
  )}-${getTrackName(listen)}-${getArtistName(listen)}-${getReleaseName(
    listen
  )}-${
    listen.track_metadata?.mbid_mapping?.release_group_name
  }-${getRecordingMBID(listen)}-${getArtistMBIDs(listen)?.join(
    ","
  )}-${getReleaseMBID(listen)}-${getReleaseGroupMBID(listen)}-${
    listen.track_metadata?.mbid_mapping?.caa_id
  }-${listen.track_metadata?.mbid_mapping?.caa_release_mbid}`;

const formatWSMessageToListen = (wsMsg: any): Listen | null => {
  const json = wsMsg;
  try {
    // The websocket message received may not contain the expected track_metadata and listened_at fields.
    // Therefore, we look for their alias as well.
    if (!("track_metadata" in json)) {
      if ("data" in json) {
        json.track_metadata = json.data;
        delete json.data;
      } else {
        // eslint-disable-next-line no-console
        console.debug(
          "Could not find track_metadata and data in following json: ",
          json
        );
        return null;
      }
    }
    if (!("listened_at" in json)) {
      if ("timestamp" in json) {
        json.listened_at = json.timestamp;
        delete json.timestamp;
      } else {
        // eslint-disable-next-line no-console
        console.debug(
          "Could not find listened_at and timestamp in following json: ",
          json
        );
        return null;
      }
    }
    // The websocket message received contains the recording_msid as a top level key.
    // Therefore, we need to shift it json.track_metadata.additional_info.
    if (!_.has(json, "track_metadata.additional_info.recording_msid")) {
      if ("recording_msid" in json) {
        _.merge(json, {
          track_metadata: {
            additional_info: { recording_msid: json.recording_msid },
          },
        });
        delete json.recording_msid;
      } else {
        // eslint-disable-next-line no-console
        console.debug(
          "Could not find recording_msid in following json: ",
          json
        );
        return null;
      }
    }
  } catch (error) {
    // eslint-disable-next-line no-console
    console.error(error);
    return null;
  }

  // The websocket message received contain some keys which are are either duplicates or are not required in the frontend.
  // Ideally this should be handled server-side and this will probably be fixed with protobuf move.
  return json as Listen;
};

// recieves or unix epoch timestamp int or ISO datetime string
const preciseTimestamp = (
  listened_at: number | string,
  displaySetting?: "timeAgo" | "includeYear" | "excludeYear"
): string => {
  const listenDate: Date = new Date(listened_at);
  let display = displaySetting;

  // invalid date
  if (Number.isNaN(listenDate.getTime())) {
    return String(listened_at);
  }

  // determine which display setting based on time difference to use if no argument was provided
  if (!display) {
    // We can easily mock Date.now in our tests to mock the current dateTime
    const now = Date.now();
    const currentDate = new Date(now);
    const currentYear = currentDate.getFullYear();
    const listenYear = listenDate.getFullYear();
    // Date is today : format using timeago
    if (
      currentDate.getDate() === listenDate.getDate() &&
      currentDate.getMonth() === listenDate.getMonth() &&
      currentYear === listenYear
    ) {
      display = "timeAgo";
    }
    // Date is this current year, don't show the year
    else if (currentYear === listenYear) {
      display = "excludeYear";
    }
    // Not this year, show the year
    else {
      display = "includeYear";
    }
  }

  switch (display) {
    case "includeYear":
      return `${listenDate.toLocaleString(undefined, {
        day: "2-digit",
        month: "short",
        year: "numeric",
        hour: "numeric",
        minute: "numeric",
      })}`;
    case "excludeYear":
      return `${listenDate.toLocaleString(undefined, {
        day: "2-digit",
        month: "short",
        hour: "numeric",
        minute: "numeric",
      })}`;
    default:
      return `${timeago.ago(listened_at)}`;
  }
};
// recieves or unix epoch timestamp int or ISO datetime string
const fullLocalizedDateFromTimestampOrISODate = (
  unix_epoch_timestamp: number | string | undefined | null
): string => {
  if (!unix_epoch_timestamp) {
    return "";
  }
  const date: Date = new Date(unix_epoch_timestamp);

  // invalid date
  if (Number.isNaN(date.getTime())) {
    return String(unix_epoch_timestamp);
  }
  return date.toLocaleString(undefined, {
    // @ts-ignore see https://github.com/microsoft/TypeScript/issues/40806
    dateStyle: "full",
    timeStyle: "long",
  });
};

const convertDateToUnixTimestamp = (date: Date): number => {
  const newDate = new Date(date);
  const timestampInMs = newDate.getTime();
  const unixTimestamp = Math.floor(timestampInMs / 1000);
  return unixTimestamp;
};

/** Loads a script asynchronously into the HTML page */
export function loadScriptAsync(document: any, scriptSrc: string): void {
  const el = document.createElement("script");
  const container = document.head || document.body;
  el.type = "text/javascript";
  el.async = true;
  el.src = scriptSrc;
  container.appendChild(el);
}
export async function fetchMusicBrainzGenres() {
  // Fetch and save the list of MusicBrainz genres
  try {
    const response = await fetch(
      "https://musicbrainz.org/ws/2/genre/all?fmt=txt"
    );
    const genresList = await response.text();
    const fetchedGenres = Array.from(genresList.split("\n"));
    if (fetchedGenres.length) {
      localStorage?.setItem(
        "musicbrainz-genres",
        JSON.stringify({
          creation_date: Date.now(),
          genre_list: fetchedGenres,
        })
      );
      return fetchedGenres;
    }
  } catch (error) {
    // eslint-disable-next-line no-console
    console.error(error);
  }
  return [];
}

async function getOrFetchMBGenres(forceExpiry = false) {
  // Try to load genres from local storage, fetch them otherwise
  const localStorageString = localStorage?.getItem("musicbrainz-genres");
  if (!localStorageString) {
    // nothing saved, fetch the genres and save them
    const fetchedGenres = await fetchMusicBrainzGenres();
    return fetchedGenres;
  }
  const localStorageObject = JSON.parse(localStorageString);
  // expire the list after 2 weeks
  if (
    forceExpiry ||
    !localStorageObject ||
    Date.now() > localStorageObject.creation_date + 1209000000
  ) {
    // If the item is expired, fetch them afresh and save them
    const fetchedGenres = await fetchMusicBrainzGenres();
    return fetchedGenres;
  }
  return localStorageObject.genre_list;
}

type SentryProps = {
  sentry_dsn: string;
  sentry_traces_sample_rate?: number;
};
type GlobalAppProps = {
  api_url: string;
  websockets_url: string;
  current_user: ListenBrainzUser;
  spotify?: SpotifyUser;
  youtube?: YoutubeUser;
  soundcloud?: SoundCloudUser;
  critiquebrainz?: MetaBrainzProjectUser;
  musicbrainz?: MetaBrainzProjectUser;
  appleMusic?: AppleMusicUser;
  funkwhale?: FunkwhaleUser;
<<<<<<< HEAD
  navidrome?: NavidromeUser;
=======
>>>>>>> 2da21386
  user_preferences?: UserPreferences;
  flair?: Flair;
};
type GlobalProps = GlobalAppProps & SentryProps;

const getPageProps = async (): Promise<{
  domContainer: HTMLElement;
  reactProps: Record<string, any>;
  sentryProps: SentryProps;
  globalAppContext: GlobalAppContextT;
}> => {
  let domContainer = document.getElementById("react-container");
  const propsElement = document.getElementById("page-react-props");
  const globalPropsElement = document.getElementById("global-react-props");
  let reactProps = {};
  let globalReactProps = {} as GlobalProps;
  let sentryProps = {} as SentryProps;
  let globalAppContext = {} as GlobalAppContextT;
  if (!domContainer) {
    // Ensure there is a container for React rendering
    // We should always have on on the page already, but displaying errors to the user relies on there being one
    domContainer = document.createElement("div");
    domContainer.id = "react-container";
    const container = document.getElementsByClassName("wrapper");
    container[0].appendChild(domContainer);
  }
  try {
    // Global props *cannot* be empty
    if (globalPropsElement?.innerHTML) {
      globalReactProps = JSON.parse(globalPropsElement.innerHTML);
    } else {
      throw new Error("No global props element found on the page");
    }
    // Page props can be empty
    if (propsElement?.innerHTML) {
      reactProps = JSON.parse(propsElement!.innerHTML);
    }

    const {
      current_user,
      api_url,
      websockets_url,
      spotify,
      youtube,
      soundcloud,
      critiquebrainz,
      musicbrainz,
      appleMusic,
      funkwhale,
<<<<<<< HEAD
      navidrome,
=======
>>>>>>> 2da21386
      sentry_traces_sample_rate,
      sentry_dsn,
      user_preferences,
      flair,
    } = globalReactProps;

    const userPreferences = {
      ...user_preferences,
      saveData: false,
    };

    if ("connection" in navigator) {
      // @ts-ignore
      if (navigator.connection?.saveData === true) {
        userPreferences.saveData = true;
      }
    }

    const apiService = new APIServiceClass(
      api_url || `${window.location.origin}/1`
    );
    APIServiceInstance = apiService;
    globalAppContext = {
      APIService: apiService,
      websocketsUrl: websockets_url,
      currentUser: current_user,
      spotifyAuth: spotify,
      youtubeAuth: youtube,
      soundcloudAuth: soundcloud,
      critiquebrainzAuth: critiquebrainz,
      appleAuth: appleMusic,
      funkwhaleAuth: funkwhale,
<<<<<<< HEAD
      navidromeAuth: navidrome,
=======
>>>>>>> 2da21386
      musicbrainzAuth: {
        ...musicbrainz,
        refreshMBToken: async function refreshMBToken() {
          try {
            const newToken = await apiService.refreshMusicbrainzToken();
            _.set(globalAppContext, "musicbrainzAuth.access_token", newToken);
            return newToken;
          } catch (err) {
            // eslint-disable-next-line no-console
            console.error(
              "Could not refresh MusicBrainz auth token:",
              err.toString()
            );
          }
          return undefined;
        },
      },
      userPreferences,
      musicbrainzGenres: await getOrFetchMBGenres(),
      recordingFeedbackManager: new RecordingFeedbackManager(
        apiService,
        current_user
      ),
      flair,
    };
    sentryProps = {
      sentry_dsn,
      sentry_traces_sample_rate,
    };
  } catch (err) {
    // eslint-disable-next-line no-console
    console.error(err);
    // Show error to the user and ask to reload page
    const errorMessage = `Please refresh the page.
	If the problem persists, please contact us.
	Reason: ${err}`;
    toast.error(
      <ToastMsg title="Error loading the Page" message={errorMessage} />,
      { toastId: "page-load-error" }
    );
  }
  return {
    domContainer,
    reactProps,
    sentryProps,
    globalAppContext,
  };
};

const getListenablePin = (pinnedRecording: PinnedRecording): Listen => {
  const pinnedRecListen: Listen = {
    listened_at: 0,
    ...pinnedRecording,
  };
  _.set(
    pinnedRecListen,
    "track_metadata.additional_info.recording_msid",
    pinnedRecording.recording_msid
  );
  return pinnedRecListen;
};

const countWords = (str: string): number => {
  // Credit goes to iamwhitebox https://stackoverflow.com/a/39125279/14911205
  const words = str.match(/\w+/g);
  if (words === null) return 0;
  return words.length;
};

const handleNavigationClickEvent = (event?: React.MouseEvent): void => {
  // Allow opening in new tab or window with shift or control key
  // Otherwise prevent default
  if (event && !event.ctrlKey && !event.shiftKey) {
    event.preventDefault();
  }
};

const pinnedRecordingToListen = (pinnedRecording: PinnedRecording): Listen => {
  return {
    listened_at: pinnedRecording.created,
    track_metadata: pinnedRecording.track_metadata,
  };
};

const generateAlbumArtThumbnailLink = (
  caaId: number | string,
  releaseMBID: string,
  size: CAAThumbnailSizes = 250
): string => {
  return `https://archive.org/download/mbid-${releaseMBID}/mbid-${releaseMBID}-${caaId}_thumb${size}.jpg`;
};

export type CAAThumbnailSizes = 250 | 500 | 1200 | "small" | "large";

const getThumbnailFromCAAResponse = (
  body: CoverArtArchiveResponse,
  size: CAAThumbnailSizes = 250,
  frontOnly = false
): string | undefined => {
  if (!body.images?.length) {
    return undefined;
  }
  const { release } = body;
  const regexp = /musicbrainz.org\/release\/(?<mbid>[0-9a-f]{8}-[0-9a-f]{4}-[0-5][0-9a-f]{3}-[089ab][0-9a-f]{3}-[0-9a-f]{12})/g;
  const releaseMBID = regexp.exec(release)?.groups?.mbid;

  const frontImage = body.images.find((image) => image.front);

  if (frontImage?.id && releaseMBID) {
    // CAA links are http redirects instead of https, causing LB-1067 (mixed content warning).
    // We also don't need or want the redirect from CAA, instead we can reconstruct
    // the link to the underlying archive.org resource directly
    // Also see https://github.com/metabrainz/listenbrainz-server/commit/9e40ad440d0b280b6c53d13e804f911657469c8b
    const { id } = frontImage;
    return generateAlbumArtThumbnailLink(id, releaseMBID);
  }
  if (frontImage) {
    const { thumbnails, image } = frontImage;
    return thumbnails[size] ?? thumbnails.small ?? image;
  }
  if (frontOnly) {
    // We don't have a front image in the response, and are expecting a front image only, so return
    return undefined;
  }

  // No front image? Fallback to whatever the first image is
  const { thumbnails, image } = body.images[0];
  return thumbnails[size] ?? thumbnails.small ?? image;
};

const retryParams = {
  retries: 4,
  retryOn: [429],
  retryDelay(attempt: number) {
    // Exponential backoff at random interval between maxRetryTime and minRetryTime,
    // adding minRetryTime for every attempt. `attempt` starts at 0
    const maxRetryTime = 2500;
    const minRetryTime = 1800;
    const clampedRandomTime =
      Math.random() * (maxRetryTime - minRetryTime) + minRetryTime;
    // Make it exponential
    return Math.floor(clampedRandomTime) * 2 ** attempt;
  },
};

const getAlbumArtFromReleaseGroupMBID = async (
  releaseGroupMBID: string,
  optionalSize?: CAAThumbnailSizes
): Promise<string | undefined> => {
  try {
    const cacheKey = `rag:${releaseGroupMBID}-${optionalSize}`;
    const cachedCoverArt = await getCoverArtCache(cacheKey);
    if (cachedCoverArt) {
      return cachedCoverArt;
    }
    const CAAResponse = await fetchWithRetry(
      `https://coverartarchive.org/release-group/${releaseGroupMBID}`,
      retryParams
    );
    if (CAAResponse.ok) {
      const body: CoverArtArchiveResponse = await CAAResponse.json();
      const coverArt = getThumbnailFromCAAResponse(body, optionalSize, true);
      if (coverArt) {
        // Cache the successful result
        await setCoverArtCache(cacheKey, coverArt);
      }
      return coverArt;
    }
  } catch (error) {
    // eslint-disable-next-line no-console
    console.warn(
      `Couldn't fetch Cover Art Archive entry for ${releaseGroupMBID}`,
      error
    );
  }
  return undefined;
};

const getAlbumArtFromReleaseMBID = async (
  userSubmittedReleaseMBID: string | undefined | null,
  userSubmittedReleaseGroupMBID: string | undefined | null,
  optionalSize?: CAAThumbnailSizes,
  frontOnly?: boolean
): Promise<string | undefined> => {
  try {
    // Check cache first
    const cacheKey = `ca:${userSubmittedReleaseMBID}-${optionalSize}-${userSubmittedReleaseGroupMBID}`;
    const cachedCoverArt = await getCoverArtCache(cacheKey);
    if (cachedCoverArt) {
      return cachedCoverArt;
    }
    if (userSubmittedReleaseMBID) {
      const CAAResponse = await fetchWithRetry(
        `https://coverartarchive.org/release/${userSubmittedReleaseMBID}`,
        retryParams
      );
      if (CAAResponse.ok) {
        const body: CoverArtArchiveResponse = await CAAResponse.json();
        const coverArt = getThumbnailFromCAAResponse(
          body,
          optionalSize,
          frontOnly
        );
        // Here, make sure there is a front image, otherwise discard the hit.
        if (coverArt) {
          // Cache the successful result
          await setCoverArtCache(cacheKey, coverArt);
        }
        return coverArt;
      }
    }

    /*
      Fallback to fetching cover art for the Release Group.
      If no RG MBID is available, first hit the MusicBrainz API
      with the release MBID to get the RG MBID
    */
    if (userSubmittedReleaseMBID || userSubmittedReleaseGroupMBID) {
      let releaseGroupMBID = userSubmittedReleaseGroupMBID;
      if (
        !_.isString(userSubmittedReleaseGroupMBID) &&
        _.isString(userSubmittedReleaseMBID)
      ) {
        const releaseGroupResponse = (await APIServiceInstance.lookupMBRelease(
          userSubmittedReleaseMBID,
          "release-groups"
        )) as MusicBrainzRelease & WithReleaseGroup;
        releaseGroupMBID = releaseGroupResponse["release-group"].id;
      }
      if (!_.isString(releaseGroupMBID)) {
        return undefined;
      }

      const fallbackCoverArt = await getAlbumArtFromReleaseGroupMBID(
        releaseGroupMBID
      );
      if (fallbackCoverArt) {
        // Cache the fallback result
        await setCoverArtCache(cacheKey, fallbackCoverArt);
      }
      return fallbackCoverArt;
    }
  } catch (error) {
    // eslint-disable-next-line no-console
    console.warn(
      `Couldn't fetch Cover Art Archive entry for ${userSubmittedReleaseMBID}`,
      error
    );
  }
  return undefined;
};

const getAlbumArtFromSpotifyTrackID = async (
  spotifyTrackID: string,
  spotifyUser?: SpotifyUser
): Promise<string | undefined> => {
  const APIBaseURI = "https://api.spotify.com/v1";
  if (!spotifyUser || !spotifyTrackID) {
    return undefined;
  }
  try {
    const response = await fetch(`${APIBaseURI}/tracks/${spotifyTrackID}`, {
      method: "GET",
      headers: {
        Authorization: `Bearer ${spotifyUser?.access_token}`,
      },
    });
    if (response.ok) {
      const track: SpotifyTrack = await response.json();
      return track.album?.images?.[0]?.url;
    }
  } catch (error) {
    return undefined;
  }
  return undefined;
};

const getAlbumArtFromListenMetadataKey = (
  listen: BaseListenFormat,
  spotifyUser?: SpotifyUser
): string | undefined => {
  if (
    SpotifyPlayer.isListenFromThisService(listen) &&
    SpotifyPlayer.hasPermissions(spotifyUser)
  ) {
    return `spotify:${SpotifyPlayer.getSpotifyTrackIDFromListen(listen)}`;
  }
  if (YoutubePlayer.isListenFromThisService(listen)) {
    return `youtube:${YoutubePlayer.getVideoIDFromListen(listen)}`;
  }
  const userSubmittedReleaseMBID =
    listen.track_metadata?.release_mbid ??
    listen.track_metadata?.additional_info?.release_mbid;
  const caaId = listen.track_metadata?.mbid_mapping?.caa_id;
  const caaReleaseMbid = listen.track_metadata?.mbid_mapping?.caa_release_mbid;

  return `ca:${userSubmittedReleaseMBID ?? ""}:${caaId ?? ""}:${
    caaReleaseMbid ?? ""
  }`;
};

const getAlbumArtFromListenMetadata = async (
  listen: BaseListenFormat,
  spotifyUser?: SpotifyUser
): Promise<string | undefined> => {
  if (!listen) {
    return undefined;
  }
  // if spotifyListen
  if (
    SpotifyPlayer.isListenFromThisService(listen) &&
    SpotifyPlayer.hasPermissions(spotifyUser)
  ) {
    const trackID = SpotifyPlayer.getSpotifyTrackIDFromListen(listen);
    return getAlbumArtFromSpotifyTrackID(trackID, spotifyUser);
  }
  /** Could not load image from music service, fetching from CoverArtArchive if MBID is available */
  // directly access additional_info.release_mbid instead of using getReleaseMBID because we only want
  // to query CAA for user submitted mbids.
  const userSubmittedReleaseMBID =
    listen.track_metadata?.release_mbid ??
    listen.track_metadata?.additional_info?.release_mbid;
  const userSubmittedReleaseGroupMBID =
    listen.track_metadata?.additional_info?.release_group_mbid;
  const caaId = listen.track_metadata?.mbid_mapping?.caa_id;
  const caaReleaseMbid = listen.track_metadata?.mbid_mapping?.caa_release_mbid;
  if (userSubmittedReleaseMBID || userSubmittedReleaseGroupMBID) {
    // try getting the cover art using user submitted release mbid. if user submitted release mbid
    // does not have a cover art and the mapper matched to a different release, try to fallback to
    // release group cover art of the user submitted release mbid next
    const userSubmittedReleaseAlbumArt = await getAlbumArtFromReleaseMBID(
      userSubmittedReleaseMBID,
      userSubmittedReleaseGroupMBID,
      undefined,
      true // we only want front images, otherwise skip
    );
    if (userSubmittedReleaseAlbumArt) {
      return userSubmittedReleaseAlbumArt;
    }
  }
  // user submitted release mbids not found, check if there is a match from mbid mapper.
  if (caaId && caaReleaseMbid) {
    return generateAlbumArtThumbnailLink(caaId, caaReleaseMbid);
  }
  /* We are putting Youtube thumbnails as last resort fallback as the quality
  and format is usually not very good, user preferring proper cover art. */
  if (YoutubePlayer.isListenFromThisService(listen)) {
    const videoId = YoutubePlayer.getVideoIDFromListen(listen);
    const images = YoutubePlayer.getThumbnailsFromVideoid(videoId);
    return images?.[0].src;
  }
  return undefined;
};

export function feedReviewEventToListen(
  eventMetadata: CritiqueBrainzReview
): BaseListenFormat {
  const { entity_id, entity_name, entity_type } = eventMetadata;

  let trackName;
  let artistName;
  let releaseGroupName;
  let artist_mbids: string[] = [];
  let recording_mbid;
  let release_group_mbid;
  if (entity_type === "artist" && entity_id) {
    artistName = entity_name;
    artist_mbids = [entity_id] as string[];
  }
  if (entity_type === "release_group" && entity_id) {
    releaseGroupName = entity_name;
    release_group_mbid = entity_id;
  }
  if (entity_type === "recording" && entity_id) {
    trackName = entity_name;
    recording_mbid = entity_id;
  }
  return {
    listened_at: -1,
    track_metadata: {
      track_name: trackName ?? "",
      artist_name: artistName ?? "",
      release_name: releaseGroupName ?? "",
      additional_info: {
        artist_mbids,
        recording_mbid,
        release_group_mbid,
      },
    },
  };
}

export function personalRecommendationEventToListen(
  eventMetadata: UserTrackPersonalRecommendationMetadata
): BaseListenFormat {
  return {
    listened_at: -1,
    track_metadata: eventMetadata.track_metadata,
  } as BaseListenFormat;
}

export function getReviewEventContent(
  eventMetadata: CritiqueBrainzReview | CritiqueBrainzReviewAPI
): JSX.Element {
  const additionalContent = getAdditionalContent(
    eventMetadata as CritiqueBrainzReview
  );
  const reviewID =
    _.get(eventMetadata, "review_mbid") ?? _.get(eventMetadata, "id");
  const userName =
    _.get(eventMetadata, "user_name") ??
    _.get(eventMetadata, "user.display_name");
  const publishedOn = _.get(eventMetadata, "published_on");
  return (
    <div className="review">
      {!isUndefined(eventMetadata.rating) && isFinite(eventMetadata.rating) && (
        <div className="review-card-header">
          <div>
            <b>Rating: </b>
            <Rating
              readonly
              onClick={() => {}}
              className="rating-stars"
              ratingValue={eventMetadata.rating}
              transition
              size={20}
              iconsCount={5}
            />
          </div>
          <span className="review-card-header-author">
            {publishedOn &&
              ` on ${preciseTimestamp(publishedOn, "includeYear")}`}
          </span>
        </div>
      )}
      <div className="text">
        <ReactMarkdown
          disallowedElements={["h1", "h2", "h3", "h4", "h5", "h6"]}
          unwrapDisallowed
        >
          {additionalContent}
        </ReactMarkdown>
      </div>
      <div className="review-card-footer">
        by {userName}
        <a
          href={`https://critiquebrainz.org/review/${reviewID}`}
          target="_blank"
          rel="noopener noreferrer"
          className="pull-right read-more-link"
        >
          Read on CritiqueBrainz
        </a>
      </div>
    </div>
  );
}

export function getPersonalRecommendationEventContent(
  eventMetadata: UserTrackPersonalRecommendationMetadata,
  isCreator: Boolean
): JSX.Element {
  const additionalContent = getAdditionalContent(eventMetadata);
  return (
    <>
      {isCreator && (
        <div className="sent-to">
          Sent to:{" "}
          {eventMetadata.users.map((userName) => {
            return <NamePill title={userName} />;
          })}
        </div>
      )}
      {additionalContent}
    </>
  );
}

export function getObjectForURLSearchParams(
  urlSearchParams: URLSearchParams
): Record<string, string> {
  const object: Record<string, string> = {};
  urlSearchParams.forEach((value, key) => {
    object[key] = value;
  });
  return object;
}

export function getBaseUrl(): string {
  return window.location.origin;
}

export {
  searchForSpotifyTrack,
  searchForSoundcloudTrack,
  searchForFunkwhaleTrack,
<<<<<<< HEAD
  searchForNavidromeTrack,
=======
>>>>>>> 2da21386
  getMBIDMappingArtistLink,
  getStatsArtistLink,
  getArtistLink,
  getTrackLink,
  getAlbumLink,
  formatWSMessageToListen,
  preciseTimestamp,
  fullLocalizedDateFromTimestampOrISODate,
  convertDateToUnixTimestamp,
  getPageProps,
  searchForYoutubeTrack,
  getListenablePin,
  countWords,
  handleNavigationClickEvent,
  getRecordingMSID,
  getRecordingMBID,
  getReleaseMBID,
  getReleaseGroupMBID,
  getArtistMBIDs,
  getArtistName,
  getTrackName,
  getReleaseName,
  getTrackDurationInMs,
  getListenCardKey,
  pinnedRecordingToListen,
  getAlbumArtFromReleaseMBID,
  getAlbumArtFromReleaseGroupMBID,
  getAlbumArtFromListenMetadataKey,
  getAlbumArtFromListenMetadata,
  getAdditionalContent,
  generateAlbumArtThumbnailLink,
};<|MERGE_RESOLUTION|>--- conflicted
+++ resolved
@@ -250,11 +250,7 @@
         artistCredits = candidate.artist_credit;
         // For search purposes, combine artist credits (without joinphrases)
         candidateArtistName = candidate.artist_credit
-<<<<<<< HEAD
-          .map((credit: any) => credit.credit || credit.name || "")
-=======
           .map((credit: any) => credit.credit || credit.artist.name || "")
->>>>>>> 2da21386
           .filter((name: string) => name.trim())
           .join(" ");
       } else if (
@@ -264,13 +260,9 @@
         // Single artist_credit object format
         artistCredits = [candidate.artist_credit];
         candidateArtistName =
-<<<<<<< HEAD
-          candidate.artist_credit.credit || candidate.artist_credit.name || "";
-=======
           candidate.artist_credit.credit ||
           candidate.artist_credit.artist.name ||
           "";
->>>>>>> 2da21386
       } else if (candidate.artist?.name) {
         // Legacy artist format - convert to artist_credit-like structure
         artistCredits = [
@@ -334,7 +326,6 @@
   }
 };
 
-<<<<<<< HEAD
 const searchForNavidromeTrack = async (
   instanceURL: string,
   authParams: string,
@@ -388,8 +379,6 @@
   }
 };
 
-=======
->>>>>>> 2da21386
 const getAdditionalContent = (metadata: EventMetadata): string =>
   _.get(metadata, "blurb_content") ?? _.get(metadata, "text") ?? "";
 
@@ -765,10 +754,7 @@
   musicbrainz?: MetaBrainzProjectUser;
   appleMusic?: AppleMusicUser;
   funkwhale?: FunkwhaleUser;
-<<<<<<< HEAD
   navidrome?: NavidromeUser;
-=======
->>>>>>> 2da21386
   user_preferences?: UserPreferences;
   flair?: Flair;
 };
@@ -818,10 +804,7 @@
       musicbrainz,
       appleMusic,
       funkwhale,
-<<<<<<< HEAD
       navidrome,
-=======
->>>>>>> 2da21386
       sentry_traces_sample_rate,
       sentry_dsn,
       user_preferences,
@@ -854,10 +837,7 @@
       critiquebrainzAuth: critiquebrainz,
       appleAuth: appleMusic,
       funkwhaleAuth: funkwhale,
-<<<<<<< HEAD
       navidromeAuth: navidrome,
-=======
->>>>>>> 2da21386
       musicbrainzAuth: {
         ...musicbrainz,
         refreshMBToken: async function refreshMBToken() {
@@ -1354,10 +1334,7 @@
   searchForSpotifyTrack,
   searchForSoundcloudTrack,
   searchForFunkwhaleTrack,
-<<<<<<< HEAD
   searchForNavidromeTrack,
-=======
->>>>>>> 2da21386
   getMBIDMappingArtistLink,
   getStatsArtistLink,
   getArtistLink,
