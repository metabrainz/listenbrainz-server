import * as React from "react";
import * as _ from "lodash";
import { isFinite, isUndefined } from "lodash";
import * as timeago from "time-ago";
import { Rating } from "react-simple-star-rating";
import { toast } from "react-toastify";
<<<<<<< HEAD
import Markdown from "react-markdown";
=======
import removeMarkdown from "remove-markdown";
>>>>>>> 1356aded
import SpotifyPlayer from "../common/brainzplayer/SpotifyPlayer";
import YoutubePlayer from "../common/brainzplayer/YoutubePlayer";
import SpotifyAPIService from "./SpotifyAPIService";
import NamePill from "../personal-recommendations/NamePill";
import { GlobalAppContextT } from "./GlobalAppContext";
import APIServiceClass from "./APIService";
import { ToastMsg } from "../notifications/Notifications";
import RecordingFeedbackManager from "./RecordingFeedbackManager";

const originalFetch = window.fetch;
const fetchWithRetry = require("fetch-retry")(originalFetch);

const searchForSpotifyTrack = async (
  spotifyToken?: string,
  trackName?: string,
  artistName?: string,
  releaseName?: string
): Promise<SpotifyTrack | null> => {
  if (!spotifyToken) {
    // eslint-disable-next-line no-throw-literal
    throw {
      status: 403,
      message: "You need to connect to your Spotify account",
    };
  }
  let queryString = `type=track&q=`;
  if (trackName) {
    queryString += `track:${encodeURIComponent(trackName)}`;
  }
  if (artistName) {
    queryString += ` artist:${encodeURIComponent(artistName)}`;
  }
  if (releaseName) {
    queryString += ` album:${encodeURIComponent(releaseName)}`;
  }

  const response = await fetch(
    `https://api.spotify.com/v1/search?${queryString}`,
    {
      method: "GET",
      headers: {
        "Content-Type": "application/json",
        Authorization: `Bearer ${spotifyToken}`,
      },
    }
  );
  const responseBody = await response.json();
  if (!response.ok) {
    throw responseBody.error;
  }
  // Valid response
  const tracks: SpotifyTrack[] = _.get(responseBody, "tracks.items");
  if (tracks && tracks.length) {
    return tracks[0];
  }
  return null;
};

const searchForYoutubeTrack = async (
  apiKey?: string,
  trackName?: string,
  artistName?: string,
  releaseName?: string,
  refreshToken?: () => Promise<string>,
  onAccountError?: () => void
): Promise<Array<string> | null> => {
  if (!apiKey) return null;
  let query = trackName ?? "";
  if (artistName) {
    query += ` ${artistName}`;
  }
  // Considering we cannot tell the Youtube API that this should match only an album title,
  // results are paradoxically sometimes worse if we add it to the query (YT will find random matches for album title words)
  if (releaseName) {
    query += ` ${releaseName}`;
  }
  if (!query) {
    return null;
  }
  const response = await fetch(
    `https://youtube.googleapis.com/youtube/v3/search?part=snippet&q=${encodeURIComponent(
      query
    )}&videoEmbeddable=true&type=video&key=${apiKey}`,
    {
      method: "GET",
      headers: {
        "Content-Type": "application/json",
      },
    }
  );

  if (response.status === 401) {
    if (refreshToken) {
      try {
        return searchForYoutubeTrack(
          apiKey,
          trackName,
          artistName,
          releaseName,
          undefined
        );
      } catch (error) {
        // Run onAccountError if we can't refresh the token
        if (_.isFunction(onAccountError)) {
          onAccountError();
        }
      }
    }
    // Run onAccountError if we already tried refreshing the token but still getting 401
    if (_.isFunction(onAccountError)) {
      onAccountError();
    }
  }

  if (response.status === 429) {
    throw new Error(
      "We couldn't play this track because we ran out of Youtube quota, sorry about the inconvenience."
    );
  }

  const responseBody = await response.json();
  if (!response.ok) {
    throw responseBody.error;
  }
  const tracks: Array<any> = _.get(responseBody, "items");
  const videoIds = tracks.map((track) => track.id.videoId);
  if (videoIds.length) return videoIds;
  return null;
};

const searchForSoundcloudTrack = async (
  soundcloudToken: string,
  trackName?: string,
  artistName?: string,
  releaseName?: string
): Promise<string | null> => {
  let query = trackName ?? "";
  if (artistName) {
    query += ` ${artistName}`;
  }
  // Considering we cannot tell the Soundcloud API that this should match only an album title,
  // results are paradoxically sometimes worse if we add it to the query
  if (releaseName) {
    query += ` ${releaseName}`;
  }
  if (!query) {
    return null;
  }

  const response = await fetch(
    `https://api.soundcloud.com/tracks?q=${encodeURIComponent(
      query
    )}&access=playable`,
    {
      method: "GET",
      headers: {
        "Content-Type": "application/json",
        Authorization: `OAuth ${soundcloudToken}`,
      },
    }
  );
  const responseBody = await response.json();
  if (!response.ok) {
    throw responseBody;
  }
  return responseBody?.[0]?.uri ?? null;
};

const getAdditionalContent = (metadata: EventMetadata): string =>
  _.get(metadata, "blurb_content") ?? _.get(metadata, "text") ?? "";

const getArtistMBIDs = (listen: Listen): string[] | undefined => {
  const additionalInfoArtistMBIDs = _.get(
    listen,
    "track_metadata.additional_info.artist_mbids"
  );
  const mbidMappingArtistMBIDs = _.get(
    listen,
    "track_metadata.mbid_mapping.artist_mbids"
  );
  if (additionalInfoArtistMBIDs || mbidMappingArtistMBIDs) {
    return additionalInfoArtistMBIDs ?? mbidMappingArtistMBIDs;
  }

  // Backup: cast artist_mbid as an array if it exists
  const additionalInfoArtistMBID = _.get(
    listen,
    "track_metadata.additional_info.artist_mbid"
  );
  if (additionalInfoArtistMBID) {
    return [additionalInfoArtistMBID];
  }
  return undefined;
};

const getRecordingMSID = (listen: Listen): string =>
  _.get(listen, "track_metadata.additional_info.recording_msid");

const getRecordingMBID = (listen: Listen): string | undefined =>
  _.get(listen, "track_metadata.additional_info.recording_mbid") ??
  _.get(listen, "track_metadata.mbid_mapping.recording_mbid");

const getReleaseMBID = (listen: Listen): string | undefined =>
  _.get(listen, "track_metadata.additional_info.release_mbid") ??
  _.get(listen, "track_metadata.mbid_mapping.release_mbid");

const getReleaseGroupMBID = (listen: Listen): string | undefined =>
  _.get(listen, "track_metadata.additional_info.release_group_mbid") ??
  _.get(listen, "track_metadata.mbid_mapping.release_group_mbid");

const getReleaseName = (listen: Listen): string =>
  _.get(listen, "track_metadata.mbid_mapping.release_name", "") ||
  _.get(listen, "track_metadata.release_name", "");

const getTrackName = (listen?: Listen | JSPFTrack | PinnedRecording): string =>
  _.get(listen, "track_metadata.mbid_mapping.recording_name", "") ||
  _.get(listen, "track_metadata.track_name", "") ||
  _.get(listen, "title", "");

const getTrackDurationInMs = (listen?: Listen | JSPFTrack): number =>
  _.get(listen, "track_metadata.additional_info.duration_ms", "") ||
  _.get(listen, "track_metadata.additional_info.duration", "") * 1000 ||
  _.get(listen, "duration", "");

const getArtistName = (
  listen?: Listen | JSPFTrack | PinnedRecording
): string => {
  const artists: MBIDMappingArtist[] = _.get(
    listen,
    "track_metadata.mbid_mapping.artists",
    []
  );
  if (artists?.length) {
    return artists
      .map((artist) => `${artist.artist_credit_name}${artist.join_phrase}`)
      .join("");
  }
  return (
    _.get(listen, "track_metadata.artist_name", "") ||
    _.get(listen, "creator", "")
  );
};

const getMBIDMappingArtistLink = (artists: MBIDMappingArtist[]) => {
  return (
    <>
      {artists.map((artist) => (
        <>
          <a
            href={`/artist/${artist.artist_mbid}`}
            target="_blank"
            rel="noopener noreferrer"
            title={artist.artist_credit_name}
          >
            {artist.artist_credit_name}
          </a>
          {artist.join_phrase}
        </>
      ))}
    </>
  );
};

const getStatsArtistLink = (
  artists?: MBIDMappingArtist[],
  artist_name?: string,
  artist_mbids?: string[]
) => {
  if (artists?.length) {
    return getMBIDMappingArtistLink(artists);
  }
  const firstArtist = _.first(artist_mbids);
  if (firstArtist) {
    return (
      <a
        href={`/artist/${firstArtist}`}
        target="_blank"
        rel="noopener noreferrer"
      >
        {artist_name}
      </a>
    );
  }
  return artist_name;
};

const getArtistLink = (listen: Listen) => {
  const artists = listen.track_metadata?.mbid_mapping?.artists;
  const artist_name = getArtistName(listen);
  const artist_mbids = getArtistMBIDs(listen);
  return getStatsArtistLink(artists, artist_name, artist_mbids);
};

const getTrackLink = (listen: Listen): JSX.Element | string => {
  const trackName = getTrackName(listen);
  const recordingMbid = getRecordingMBID(listen);

  if (recordingMbid) {
    return (
      <a
        href={`https://musicbrainz.org/recording/${recordingMbid}`}
        target="_blank"
        rel="noopener noreferrer"
      >
        {trackName}
      </a>
    );
  }
  return trackName;
};

const getListenCardKey = (listen: Listen): string =>
  `${listen.listened_at}-${listen.user_name}-${getRecordingMSID(
    listen
  )}-${getTrackName(listen)}-${getArtistName(listen)}-${getReleaseName(
    listen
  )}-${
    listen.track_metadata?.mbid_mapping?.release_group_name
  }-${getRecordingMBID(listen)}-${getArtistMBIDs(listen)?.join(
    ","
  )}-${getReleaseMBID(listen)}-${getReleaseGroupMBID(listen)}-${
    listen.track_metadata?.mbid_mapping?.caa_id
  }-${listen.track_metadata?.mbid_mapping?.caa_release_mbid}`;

const formatWSMessageToListen = (wsMsg: any): Listen | null => {
  const json = wsMsg;
  try {
    // The websocket message received may not contain the expected track_metadata and listened_at fields.
    // Therefore, we look for their alias as well.
    if (!("track_metadata" in json)) {
      if ("data" in json) {
        json.track_metadata = json.data;
        delete json.data;
      } else {
        // eslint-disable-next-line no-console
        console.debug(
          "Could not find track_metadata and data in following json: ",
          json
        );
        return null;
      }
    }
    if (!("listened_at" in json)) {
      if ("timestamp" in json) {
        json.listened_at = json.timestamp;
        delete json.timestamp;
      } else {
        // eslint-disable-next-line no-console
        console.debug(
          "Could not find listened_at and timestamp in following json: ",
          json
        );
        return null;
      }
    }
    // The websocket message received contains the recording_msid as a top level key.
    // Therefore, we need to shift it json.track_metadata.additional_info.
    if (!_.has(json, "track_metadata.additional_info.recording_msid")) {
      if ("recording_msid" in json) {
        _.merge(json, {
          track_metadata: {
            additional_info: { recording_msid: json.recording_msid },
          },
        });
        delete json.recording_msid;
      } else {
        // eslint-disable-next-line no-console
        console.debug(
          "Could not find recording_msid in following json: ",
          json
        );
        return null;
      }
    }
  } catch (error) {
    // eslint-disable-next-line no-console
    console.error(error);
    return null;
  }

  // The websocket message received contain some keys which are are either duplicates or are not required in the frontend.
  // Ideally this should be handled server-side and this will probably be fixed with protobuf move.
  return json as Listen;
};

// recieves or unix epoch timestamp int or ISO datetime string
const preciseTimestamp = (
  listened_at: number | string,
  displaySetting?: "timeAgo" | "includeYear" | "excludeYear"
): string => {
  const listenDate: Date = new Date(listened_at);
  let display = displaySetting;

  // invalid date
  if (Number.isNaN(listenDate.getTime())) {
    return String(listened_at);
  }

  // determine which display setting based on time difference to use if no argument was provided
  if (!display) {
    // We can easily mock Date.now in our tests to mock the current dateTime
    const now = Date.now();
    const currentDate = new Date(now);
    const currentYear = currentDate.getFullYear();
    const listenYear = listenDate.getFullYear();
    // Date is today : format using timeago
    if (
      currentDate.getDate() === listenDate.getDate() &&
      currentDate.getMonth() === listenDate.getMonth() &&
      currentYear === listenYear
    ) {
      display = "timeAgo";
    }
    // Date is this current year, don't show the year
    else if (currentYear === listenYear) {
      display = "excludeYear";
    }
    // Not this year, show the year
    else {
      display = "includeYear";
    }
  }

  switch (display) {
    case "includeYear":
      return `${listenDate.toLocaleString(undefined, {
        day: "2-digit",
        month: "short",
        year: "numeric",
        hour: "numeric",
        minute: "numeric",
      })}`;
    case "excludeYear":
      return `${listenDate.toLocaleString(undefined, {
        day: "2-digit",
        month: "short",
        hour: "numeric",
        minute: "numeric",
      })}`;
    default:
      return `${timeago.ago(listened_at)}`;
  }
};
// recieves or unix epoch timestamp int or ISO datetime string
const fullLocalizedDateFromTimestampOrISODate = (
  unix_epoch_timestamp: number | string | undefined | null
): string => {
  if (!unix_epoch_timestamp) {
    return "";
  }
  const date: Date = new Date(unix_epoch_timestamp);

  // invalid date
  if (Number.isNaN(date.getTime())) {
    return String(unix_epoch_timestamp);
  }
  return date.toLocaleString(undefined, {
    // @ts-ignore see https://github.com/microsoft/TypeScript/issues/40806
    dateStyle: "full",
    timeStyle: "long",
  });
};

const convertDateToUnixTimestamp = (date: Date): number => {
  const newDate = new Date(date);
  const timestampInMs = newDate.getTime();
  const unixTimestamp = Math.floor(newDate.getTime() / 1000);
  return unixTimestamp;
};

/** Loads a script asynchronously into the HTML page */
export function loadScriptAsync(document: any, scriptSrc: string): void {
  const el = document.createElement("script");
  const container = document.head || document.body;
  el.type = "text/javascript";
  el.async = true;
  el.src = scriptSrc;
  container.appendChild(el);
}
export async function fetchMusicBrainzGenres() {
  // Fetch and save the list of MusicBrainz genres
  try {
    const response = await fetch(
      "https://musicbrainz.org/ws/2/genre/all?fmt=txt"
    );
    const genresList = await response.text();
    const fetchedGenres = Array.from(genresList.split("\n"));
    if (fetchedGenres.length) {
      localStorage.setItem(
        "musicbrainz-genres",
        JSON.stringify({
          creation_date: Date.now(),
          genre_list: fetchedGenres,
        })
      );
      return fetchedGenres;
    }
  } catch (error) {
    // eslint-disable-next-line no-console
    console.error(error);
  }
  return [];
}

async function getOrFetchMBGenres(forceExpiry = false) {
  // Try to load genres from local storage, fetch them otherwise
  const localStorageString = localStorage.getItem("musicbrainz-genres");
  if (localStorageString === null) {
    // nothing saved, fetch the genres and save them
    const fetchedGenres = await fetchMusicBrainzGenres();
    return fetchedGenres;
  }
  const localStorageObject = JSON.parse(localStorageString);
  // expire the list after 2 weeks
  if (
    forceExpiry ||
    !localStorageObject ||
    Date.now() > localStorageObject.creation_date + 1209000000
  ) {
    // If the item is expired, fetch them afresh and save them
    const fetchedGenres = await fetchMusicBrainzGenres();
    return fetchedGenres;
  }
  return localStorageObject.genre_list;
}

type SentryProps = {
  sentry_dsn: string;
  sentry_traces_sample_rate?: number;
};
type GlobalAppProps = {
  api_url: string;
  websockets_url: string;
  current_user: ListenBrainzUser;
  spotify?: SpotifyUser;
  youtube?: YoutubeUser;
  soundcloud?: SoundCloudUser;
  critiquebrainz?: MetaBrainzProjectUser;
  musicbrainz?: MetaBrainzProjectUser;
  user_preferences?: UserPreferences;
};
type GlobalProps = GlobalAppProps & SentryProps;

const getPageProps = async (): Promise<{
  domContainer: HTMLElement;
  reactProps: Record<string, any>;
  sentryProps: SentryProps;
  globalAppContext: GlobalAppContextT;
}> => {
  let domContainer = document.getElementById("react-container");
  const propsElement = document.getElementById("page-react-props");
  const globalPropsElement = document.getElementById("global-react-props");
  let reactProps = {};
  let globalReactProps = {} as GlobalProps;
  let sentryProps = {} as SentryProps;
  let globalAppContext = {} as GlobalAppContextT;
  if (!domContainer) {
    // Ensure there is a container for React rendering
    // We should always have on on the page already, but displaying errors to the user relies on there being one
    domContainer = document.createElement("div");
    domContainer.id = "react-container";
    const container = document.getElementsByClassName("wrapper");
    container[0].appendChild(domContainer);
  }
  try {
    // Global props *cannot* be empty
    if (globalPropsElement?.innerHTML) {
      globalReactProps = JSON.parse(globalPropsElement.innerHTML);
    } else {
      throw new Error("No global props element found on the page");
    }
    // Page props can be empty
    if (propsElement?.innerHTML) {
      reactProps = JSON.parse(propsElement!.innerHTML);
    }

    const {
      current_user,
      api_url,
      websockets_url,
      spotify,
      youtube,
      soundcloud,
      critiquebrainz,
      musicbrainz,
      sentry_traces_sample_rate,
      sentry_dsn,
    } = globalReactProps;

    let { user_preferences } = globalReactProps;

    user_preferences = { ...user_preferences, saveData: false };

    if ("connection" in navigator) {
      // @ts-ignore
      if (navigator.connection?.saveData === true) {
        user_preferences.saveData = true;
      }
    }

    const apiService = new APIServiceClass(
      api_url || `${window.location.origin}/1`
    );
    globalAppContext = {
      APIService: apiService,
      websocketsUrl: websockets_url,
      currentUser: current_user,
      spotifyAuth: spotify,
      youtubeAuth: youtube,
      soundcloudAuth: soundcloud,
      critiquebrainzAuth: critiquebrainz,
      musicbrainzAuth: {
        ...musicbrainz,
        refreshMBToken: async function refreshMBToken() {
          try {
            const newToken = await apiService.refreshMusicbrainzToken();
            _.set(globalAppContext, "musicbrainzAuth.access_token", newToken);
          } catch (err) {
            // eslint-disable-next-line no-console
            console.error(
              "Could not refresh MusicBrainz auth token:",
              err.toString()
            );
          }
        },
      },
      userPreferences: user_preferences,
      musicbrainzGenres: await getOrFetchMBGenres(),
      recordingFeedbackManager: new RecordingFeedbackManager(
        apiService,
        current_user
      ),
    };
    sentryProps = {
      sentry_dsn,
      sentry_traces_sample_rate,
    };
  } catch (err) {
    // Show error to the user and ask to reload page
    const errorMessage = `Please refresh the page.
	If the problem persists, please contact us.
	Reason: ${err}`;
    toast.error(
      <ToastMsg title="Error loading the Page" message={errorMessage} />,
      { toastId: "page-load-error" }
    );
  }
  return {
    domContainer,
    reactProps,
    sentryProps,
    globalAppContext,
  };
};

const getListenablePin = (pinnedRecording: PinnedRecording): Listen => {
  const pinnedRecListen: Listen = {
    listened_at: 0,
    ...pinnedRecording,
  };
  _.set(
    pinnedRecListen,
    "track_metadata.additional_info.recording_msid",
    pinnedRecording.recording_msid
  );
  return pinnedRecListen;
};

const countWords = (str: string): number => {
  // Credit goes to iamwhitebox https://stackoverflow.com/a/39125279/14911205
  const words = str.match(/\w+/g);
  if (words === null) return 0;
  return words.length;
};

const handleNavigationClickEvent = (event?: React.MouseEvent): void => {
  // Allow opening in new tab or window with shift or control key
  // Otherwise prevent default
  if (event && !event.ctrlKey && !event.shiftKey) {
    event.preventDefault();
  }
};

const pinnedRecordingToListen = (pinnedRecording: PinnedRecording): Listen => {
  return {
    listened_at: pinnedRecording.created,
    track_metadata: pinnedRecording.track_metadata,
  };
};

const generateAlbumArtThumbnailLink = (
  caaId: number | string,
  releaseMBID: string,
  size: CAAThumbnailSizes = 250
): string => {
  return `https://archive.org/download/mbid-${releaseMBID}/mbid-${releaseMBID}-${caaId}_thumb${size}.jpg`;
};

export type CAAThumbnailSizes = 250 | 500 | 1200 | "small" | "large";

const getThumbnailFromCAAResponse = (
  body: CoverArtArchiveResponse,
  size: CAAThumbnailSizes = 250
): string | undefined => {
  if (!body.images?.length) {
    return undefined;
  }
  const { release } = body;
  const regexp = /musicbrainz.org\/release\/(?<mbid>[0-9a-f]{8}-[0-9a-f]{4}-[0-5][0-9a-f]{3}-[089ab][0-9a-f]{3}-[0-9a-f]{12})/g;
  const releaseMBID = regexp.exec(release)?.groups?.mbid;

  const frontImage = body.images.find((image) => image.front);

  if (frontImage?.id && releaseMBID) {
    // CAA links are http redirects instead of https, causing LB-1067 (mixed content warning).
    // We also don't need or want the redirect from CAA, instead we can reconstruct
    // the link to the underlying archive.org resource directly
    // Also see https://github.com/metabrainz/listenbrainz-server/commit/9e40ad440d0b280b6c53d13e804f911657469c8b
    const { id } = frontImage;
    return generateAlbumArtThumbnailLink(id, releaseMBID);
  }

  // No front image? Fallback to whatever the first image is
  const { thumbnails, image } = body.images[0];
  return thumbnails[size] ?? thumbnails.small ?? image;
};

const retryParams = {
  retries: 4,
  retryOn: [429],
  retryDelay(attempt: number) {
    // Exponential backoff at random interval between maxRetryTime and minRetryTime,
    // adding minRetryTime for every attempt. `attempt` starts at 0
    const maxRetryTime = 2500;
    const minRetryTime = 1800;
    const clampedRandomTime =
      Math.random() * (maxRetryTime - minRetryTime) + minRetryTime;
    // Make it exponential
    return Math.floor(clampedRandomTime) * 2 ** attempt;
  },
};

const getAlbumArtFromReleaseGroupMBID = async (
  releaseGroupMBID: string,
  optionalSize?: CAAThumbnailSizes
): Promise<string | undefined> => {
  try {
    const CAAResponse = await fetchWithRetry(
      `https://coverartarchive.org/release-group/${releaseGroupMBID}`,
      retryParams
    );
    if (CAAResponse.ok) {
      const body: CoverArtArchiveResponse = await CAAResponse.json();
      return getThumbnailFromCAAResponse(body, optionalSize);
    }
  } catch (error) {
    // eslint-disable-next-line no-console
    console.warn(
      `Couldn't fetch Cover Art Archive entry for ${releaseGroupMBID}`,
      error
    );
  }
  return undefined;
};

const getAlbumArtFromReleaseMBID = async (
  userSubmittedReleaseMBID: string,
  useReleaseGroupFallback: boolean | string = false,
  APIService?: APIServiceClass,
  optionalSize?: CAAThumbnailSizes
): Promise<string | undefined> => {
  try {
    const CAAResponse = await fetchWithRetry(
      `https://coverartarchive.org/release/${userSubmittedReleaseMBID}`,
      retryParams
    );
    if (CAAResponse.ok) {
      const body: CoverArtArchiveResponse = await CAAResponse.json();
      return getThumbnailFromCAAResponse(body, optionalSize);
    }

    if (CAAResponse.status === 404 && useReleaseGroupFallback) {
      let releaseGroupMBID = useReleaseGroupFallback;
      if (!_.isString(useReleaseGroupFallback) && APIService) {
        const releaseGroupResponse = await APIService.lookupMBRelease(
          userSubmittedReleaseMBID
        );
        releaseGroupMBID = releaseGroupResponse["release-group"].id;
      }
      if (!_.isString(releaseGroupMBID)) {
        return undefined;
      }

      return await getAlbumArtFromReleaseGroupMBID(releaseGroupMBID);
    }
  } catch (error) {
    // eslint-disable-next-line no-console
    console.warn(
      `Couldn't fetch Cover Art Archive entry for ${userSubmittedReleaseMBID}`,
      error
    );
  }
  return undefined;
};

const getAlbumArtFromListenMetadata = async (
  listen: BaseListenFormat,
  spotifyUser?: SpotifyUser,
  APIService?: APIServiceClass
): Promise<string | undefined> => {
  // if spotifyListen
  if (
    SpotifyPlayer.isListenFromThisService(listen) &&
    SpotifyPlayer.hasPermissions(spotifyUser)
  ) {
    const trackID = SpotifyPlayer.getSpotifyTrackIDFromListen(listen);
    return new SpotifyAPIService(spotifyUser).getAlbumArtFromSpotifyTrackID(
      trackID
    );
  }
  if (YoutubePlayer.isListenFromThisService(listen)) {
    const videoId = YoutubePlayer.getVideoIDFromListen(listen);
    const images = YoutubePlayer.getThumbnailsFromVideoid(videoId);
    return images?.[0].src;
  }
  /** Could not load image from music service, fetching from CoverArtArchive if MBID is available */
  // directly access additional_info.release_mbid instead of using getReleaseMBID because we only want
  // to query CAA for user submitted mbids.
  const userSubmittedReleaseMBID =
    listen.track_metadata?.additional_info?.release_mbid;
  const caaId = listen.track_metadata?.mbid_mapping?.caa_id;
  const caaReleaseMbid = listen.track_metadata?.mbid_mapping?.caa_release_mbid;
  if (userSubmittedReleaseMBID) {
    // try getting the cover art using user submitted release mbid. if user submitted release mbid
    // does not have a cover art and the mapper matched to a different release, try to fallback to
    // release group cover art of the user submitted release mbid next
    const userSubmittedReleaseAlbumArt = await getAlbumArtFromReleaseMBID(
      userSubmittedReleaseMBID,
      Boolean(caaReleaseMbid) && userSubmittedReleaseMBID !== caaReleaseMbid,
      APIService
    );
    if (userSubmittedReleaseAlbumArt) {
      return userSubmittedReleaseAlbumArt;
    }
  }
  // user submitted release mbids not found, check if there is a match from mbid mapper.
  if (caaId && caaReleaseMbid) {
    return generateAlbumArtThumbnailLink(caaId, caaReleaseMbid);
  }
  return undefined;
};

/** Courtesy of Matt Zimmerman
 * https://codepen.io/influxweb/pen/LpoXba
 */
/* eslint-disable no-bitwise */
function getAverageRGBOfImage(
  imgEl: HTMLImageElement | null
): { r: number; g: number; b: number } {
  const defaultRGB = { r: 0, g: 0, b: 0 }; // for non-supporting envs
  if (!imgEl) {
    return defaultRGB;
  }
  const blockSize = 5; // only visit every 5 pixels
  const canvas = document.createElement("canvas");
  const context = canvas.getContext && canvas.getContext("2d");
  let data;
  let i = -4;
  const rgb = { r: 0, g: 0, b: 0 };
  let count = 0;

  if (!context) {
    return defaultRGB;
  }

  const height = imgEl.naturalHeight || imgEl.offsetHeight || imgEl.height;
  const width = imgEl.naturalWidth || imgEl.offsetWidth || imgEl.width;
  canvas.height = height;
  canvas.width = width;
  context.drawImage(imgEl, 0, 0);

  try {
    data = context.getImageData(0, 0, width, height);
  } catch (e) {
    /* security error, img on diff domain */
    return defaultRGB;
  }

  const { length } = data.data;

  // eslint-disable-next-line no-cond-assign
  while ((i += blockSize * 4) < length) {
    count += 1;
    rgb.r += data.data[i];
    rgb.g += data.data[i + 1];
    rgb.b += data.data[i + 2];
  }

  // ~~ used to floor values
  rgb.r = ~~(rgb.r / count);
  rgb.g = ~~(rgb.g / count);
  rgb.b = ~~(rgb.b / count);

  return rgb;
}
/* eslint-enable no-bitwise */

export function feedReviewEventToListen(
  eventMetadata: CritiqueBrainzReview
): BaseListenFormat {
  const { entity_id, entity_name, entity_type } = eventMetadata;

  let trackName;
  let artistName;
  let releaseGroupName;
  let artist_mbids: string[] = [];
  let recording_mbid;
  let release_group_mbid;
  if (entity_type === "artist" && entity_id) {
    artistName = entity_name;
    artist_mbids = [entity_id] as string[];
  }
  if (entity_type === "release_group" && entity_id) {
    // currently releaseGroupName isn't displayed by the ListenCard
    // so also assign trackName and recording_mbid
    trackName = entity_name;
    recording_mbid = entity_id;
    releaseGroupName = entity_name;
    release_group_mbid = entity_id;
  }
  if (entity_type === "recording" && entity_id) {
    trackName = entity_name;
    recording_mbid = entity_id;
  }
  return {
    listened_at: -1,
    track_metadata: {
      track_name: trackName ?? "",
      artist_name: artistName ?? "",
      release_name: releaseGroupName ?? "",
      additional_info: {
        artist_mbids,
        recording_mbid,
        release_group_mbid,
      },
    },
  };
}

export function personalRecommendationEventToListen(
  eventMetadata: UserTrackPersonalRecommendationMetadata
): BaseListenFormat {
  return {
    listened_at: -1,
    track_metadata: eventMetadata.track_metadata,
  } as BaseListenFormat;
}

export function getReviewEventContent(
  eventMetadata: CritiqueBrainzReview | CritiqueBrainzReviewAPI
): JSX.Element {
  const additionalContent = getAdditionalContent(
    eventMetadata as CritiqueBrainzReview
  );
  const strippedAdditionalContent = removeMarkdown(additionalContent);
  const reviewID =
    _.get(eventMetadata, "review_mbid") ?? _.get(eventMetadata, "id");
  const userName =
    _.get(eventMetadata, "user_name") ??
    _.get(eventMetadata, "user.display_name");
  return (
    <div className="review">
      {!isUndefined(eventMetadata.rating) && isFinite(eventMetadata.rating) && (
        <div className="rating-container">
          <b>Rating: </b>
          <Rating
            readonly
            onClick={() => {}}
            className="rating-stars"
            ratingValue={eventMetadata.rating}
            transition
            size={20}
            iconsCount={5}
          />
        </div>
      )}
<<<<<<< HEAD
      <div className="text"><Markdown disallowedElements={['h1','h2','h3','h4','h5', 'h6']} unwrapDisallowed>{additionalContent}</Markdown></div>
=======
      <div className="text">{strippedAdditionalContent}</div>
>>>>>>> 1356aded
      <div className="author read-more">
        by {userName}
        <a
          href={`https://critiquebrainz.org/review/${reviewID}`}
          target="_blank"
          rel="noopener noreferrer"
          className="pull-right"
        >
          Read on CritiqueBrainz
        </a>
      </div>
    </div>
  );
}

export function getPersonalRecommendationEventContent(
  eventMetadata: UserTrackPersonalRecommendationMetadata,
  isCreator: Boolean
): JSX.Element {
  const additionalContent = getAdditionalContent(eventMetadata);
  return (
    <>
      {isCreator && (
        <div className="sent-to">
          Sent to:{" "}
          {eventMetadata.users.map((userName) => {
            return <NamePill title={userName} />;
          })}
        </div>
      )}
      {additionalContent}
    </>
  );
}

export {
  searchForSpotifyTrack,
  searchForSoundcloudTrack,
  getMBIDMappingArtistLink,
  getStatsArtistLink,
  getArtistLink,
  getTrackLink,
  formatWSMessageToListen,
  preciseTimestamp,
  fullLocalizedDateFromTimestampOrISODate,
  convertDateToUnixTimestamp,
  getPageProps,
  searchForYoutubeTrack,
  getListenablePin,
  countWords,
  handleNavigationClickEvent,
  getRecordingMSID,
  getRecordingMBID,
  getReleaseMBID,
  getReleaseGroupMBID,
  getArtistMBIDs,
  getArtistName,
  getTrackName,
  getReleaseName,
  getTrackDurationInMs,
  getListenCardKey,
  pinnedRecordingToListen,
  getAlbumArtFromReleaseMBID,
  getAlbumArtFromReleaseGroupMBID,
  getAlbumArtFromListenMetadata,
  getAverageRGBOfImage,
  getAdditionalContent,
  generateAlbumArtThumbnailLink,
};<|MERGE_RESOLUTION|>--- conflicted
+++ resolved
@@ -4,11 +4,8 @@
 import * as timeago from "time-ago";
 import { Rating } from "react-simple-star-rating";
 import { toast } from "react-toastify";
-<<<<<<< HEAD
 import Markdown from "react-markdown";
-=======
 import removeMarkdown from "remove-markdown";
->>>>>>> 1356aded
 import SpotifyPlayer from "../common/brainzplayer/SpotifyPlayer";
 import YoutubePlayer from "../common/brainzplayer/YoutubePlayer";
 import SpotifyAPIService from "./SpotifyAPIService";
@@ -995,11 +992,7 @@
           />
         </div>
       )}
-<<<<<<< HEAD
       <div className="text"><Markdown disallowedElements={['h1','h2','h3','h4','h5', 'h6']} unwrapDisallowed>{additionalContent}</Markdown></div>
-=======
-      <div className="text">{strippedAdditionalContent}</div>
->>>>>>> 1356aded
       <div className="author read-more">
         by {userName}
         <a
