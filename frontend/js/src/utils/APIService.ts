import { isNil, isUndefined, kebabCase, lowerCase, omit } from "lodash";
import { TagActionType } from "../tags/TagComponent";
import type { SortOption } from "../explore/fresh-releases/FreshReleases";
import APIError from "./APIError";
import type { Flair } from "./constants";
import { Modes } from "../explore/lb-radio/components/Prompt";

export interface LBRadioResponse {
  payload: { jspf: JSPFObject; feedback: string[] };
}

export default class APIService {
  APIBaseURI: string;

  MBBaseURI: string = "https://musicbrainz.org/ws/2";
  CBBaseURI: string = "https://critiquebrainz.org/ws/1";

  MAX_LISTEN_SIZE: number = 10000; // Maximum size of listens that can be sent

  constructor(APIBaseURI: string) {
    let finalUri = APIBaseURI;
    if (finalUri.endsWith("/")) {
      finalUri = finalUri.substring(0, APIBaseURI.length - 1);
    }
    if (!finalUri.endsWith("/1")) {
      finalUri += "/1";
    }
    this.APIBaseURI = finalUri;
  }

  getRecentListensForUsers = async (
    userNames: Array<string>,
    limit?: number
  ): Promise<Array<Listen>> => {
    const userNamesForQuery: string = userNames
      .map(encodeURIComponent)
      .join(",");

    let query = `${this.APIBaseURI}/users/${userNamesForQuery}/recent-listens`;

    if (limit) {
      query += `?limit=${limit}`;
    }

    const response = await fetch(query, {
      method: "GET",
    });
    await this.checkStatus(response);
    const result = await response.json();

    return result.payload.listens;
  };

  getListensForUser = async (
    userName: string,
    minTs?: number,
    maxTs?: number,
    count?: number
  ): Promise<Array<Listen>> => {
    if (maxTs && minTs) {
      throw new SyntaxError(
        "Cannot have both minTs and maxTs defined at the same time"
      );
    }

    let query: string = `${this.APIBaseURI}/user/${encodeURIComponent(
      userName
    )}/listens`;

    const queryParams: Array<string> = [];
    if (maxTs) {
      queryParams.push(`max_ts=${maxTs}`);
    }
    if (minTs) {
      queryParams.push(`min_ts=${minTs}`);
    }
    if (count) {
      queryParams.push(`count=${count}`);
    }
    if (queryParams.length) {
      query += `?${queryParams.join("&")}`;
    }

    const response = await fetch(query, {
      method: "GET",
    });
    await this.checkStatus(response);
    const result = await response.json();

    return result.payload.listens;
  };

  getListensFromFollowedUsers = async (
    userName: string,
    userToken: string,
    minTs?: number,
    maxTs?: number,
    count?: number
  ): Promise<Array<TimelineEvent<Listen>>> => {
    if (maxTs && minTs) {
      throw new SyntaxError(
        "Cannot have both minTs and maxTs defined at the same time"
      );
    }
    if (!userName) {
      throw new SyntaxError("Username missing");
    }
    if (!userToken) {
      throw new SyntaxError("User token missing");
    }

    let query: string = `${this.APIBaseURI}/user/${encodeURIComponent(
      userName
    )}/feed/events/listens/following`;

    const queryParams: Array<string> = [];
    if (maxTs) {
      queryParams.push(`max_ts=${maxTs}`);
    }
    if (minTs) {
      queryParams.push(`min_ts=${minTs}`);
    }
    if (count) {
      queryParams.push(`count=${count}`);
    }
    if (queryParams.length) {
      query += `?${queryParams.join("&")}`;
    }

    const response = await fetch(query, {
      method: "GET",
      headers: {
        Authorization: `Token ${userToken}`,
      },
    });
    await this.checkStatus(response);
    const result = await response.json();

    return result.payload.events;
  };

  getListensFromSimilarUsers = async (
    userName: string,
    userToken: string,
    minTs?: number,
    maxTs?: number,
    count?: number
  ): Promise<Array<TimelineEvent<Listen>>> => {
    if (maxTs && minTs) {
      throw new SyntaxError(
        "Cannot have both minTs and maxTs defined at the same time"
      );
    }
    if (!userName) {
      throw new SyntaxError("Username missing");
    }
    if (!userToken) {
      throw new SyntaxError("User token missing");
    }

    let query: string = `${this.APIBaseURI}/user/${encodeURIComponent(
      userName
    )}/feed/events/listens/similar`;

    const queryParams: Array<string> = [];
    if (maxTs) {
      queryParams.push(`max_ts=${maxTs}`);
    }
    if (minTs) {
      queryParams.push(`min_ts=${minTs}`);
    }
    if (count) {
      queryParams.push(`count=${count}`);
    }
    if (queryParams.length) {
      query += `?${queryParams.join("&")}`;
    }

    const response = await fetch(query, {
      method: "GET",
      headers: {
        Authorization: `Token ${userToken}`,
      },
    });
    await this.checkStatus(response);
    const result = await response.json();

    return result.payload.events;
  };

  getFeedForUser = async (
    userName: string,
    userToken: string,
    minTs?: number,
    maxTs?: number,
    count?: number
  ): Promise<Array<TimelineEvent<EventMetadata>>> => {
    if (!userName) {
      throw new SyntaxError("Username missing");
    }
    if (!userToken) {
      throw new SyntaxError("User token missing");
    }

    let query: string = `${this.APIBaseURI}/user/${encodeURIComponent(
      userName
    )}/feed/events`;

    const queryParams: Array<string> = [];
    if (maxTs) {
      queryParams.push(`max_ts=${maxTs}`);
    }
    if (minTs) {
      queryParams.push(`min_ts=${minTs}`);
    }
    if (count) {
      queryParams.push(`count=${count}`);
    }
    if (queryParams.length) {
      query += `?${queryParams.join("&")}`;
    }

    const response = await fetch(query, {
      method: "GET",
      headers: {
        Authorization: `Token ${userToken}`,
      },
    });
    await this.checkStatus(response);
    const result = await response.json();

    return result.payload.events;
  };

  getUserListenCount = async (userName: string): Promise<number> => {
    if (!userName) {
      throw new SyntaxError("Username missing");
    }

    const query: string = `${this.APIBaseURI}/user/${encodeURIComponent(
      userName
    )}/listen-count`;

    const response = await fetch(query, {
      method: "GET",
    });
    await this.checkStatus(response);
    const result = await response.json();

    return parseInt(result.payload.count, 10);
  };

  refreshSoundcloudToken = async (): Promise<string> => {
    return this.refreshAccessToken("soundcloud");
  };

  refreshYoutubeToken = async (): Promise<string> => {
    return this.refreshAccessToken("youtube");
  };

  refreshSpotifyToken = async (): Promise<string> => {
    return this.refreshAccessToken("spotify");
  };

  refreshCritiquebrainzToken = async (): Promise<string> => {
    return this.refreshAccessToken("critiquebrainz");
  };

  refreshMusicbrainzToken = async (): Promise<string> => {
    return this.refreshAccessToken("musicbrainz");
  };

  refreshFunkwhaleToken = async (
    userToken: string,
    hostUrl?: string
  ): Promise<string> => {
    if (!hostUrl) {
      throw new Error("Host URL is required for Funkwhale token refresh");
    }
    const response = await fetch(
      `/settings/music-services/funkwhale/refresh/`,
      {
        method: "POST",
        headers: {
          Authorization: `Token ${userToken}`,
          "Content-Type": "application/json",
        },
        body: JSON.stringify({ host_url: hostUrl }),
      }
    );
    await this.checkStatus(response);
    const result = await response.json();
    return result.access_token;
  };

  refreshAccessToken = async (service: string): Promise<string> => {
    const response = await fetch(
      `/settings/music-services/${service}/refresh/`,
      {
        method: "POST",
      }
    );
    await this.checkStatus(response);
    const result = await response.json();
    return result.access_token;
  };

  followUser = async (
    userName: string,
    userToken: string
  ): Promise<{ status: number }> => {
    if (!userName) {
      throw new SyntaxError("Username missing");
    }
    if (!userToken) {
      throw new SyntaxError("User token missing");
    }
    const response = await fetch(
      `${this.APIBaseURI}/user/${encodeURIComponent(userName)}/follow`,
      {
        method: "POST",
        headers: {
          Authorization: `Token ${userToken}`,
        },
      }
    );
    return { status: response.status };
  };

  unfollowUser = async (
    userName: string,
    userToken: string
  ): Promise<{ status: number }> => {
    if (!userName) {
      throw new SyntaxError("Username missing");
    }
    if (!userToken) {
      throw new SyntaxError("User token missing");
    }
    const response = await fetch(
      `${this.APIBaseURI}/user/${encodeURIComponent(userName)}/unfollow`,
      {
        method: "POST",
        headers: {
          Authorization: `Token ${userToken}`,
        },
      }
    );
    return { status: response.status };
  };

  searchUsers = async (
    userName: string
  ): Promise<{ users: Array<SearchUser> }> => {
    try {
      const url = new URL(`${this.APIBaseURI}/search/users/`);
      url.searchParams.append("search_term", userName);
      const response = await fetch(url.toString(), {
        method: "GET",
      });

      await this.checkStatus(response);

      const parsedResponse = await response.json();
      return { users: parsedResponse.users };
    } catch (err) {
      // eslint-disable-next-line no-console
      console.log("Error in parsing response in APIService searchUsers:", err);
      throw err;
    }
  };

  getFollowersOfUser = async (
    userName: string
  ): Promise<{ followers: Array<string> }> => {
    if (!userName) {
      throw new SyntaxError("Username missing");
    }

    const url = `${this.APIBaseURI}/user/${encodeURIComponent(
      userName
    )}/followers`;
    const response = await fetch(url);
    await this.checkStatus(response);
    return response.json();
  };

  getFollowingForUser = async (
    userName: string
  ): Promise<{ following: Array<string> }> => {
    if (!userName) {
      throw new SyntaxError("Username missing");
    }

    const url = `${this.APIBaseURI}/user/${encodeURIComponent(
      userName
    )}/following`;
    const response = await fetch(url);
    await this.checkStatus(response);
    return response.json();
  };

  getPlayingNowForUser = async (
    userName: string
  ): Promise<Listen | undefined> => {
    if (!userName) {
      throw new SyntaxError("Username missing");
    }

    const url = `${this.APIBaseURI}/user/${encodeURIComponent(
      userName
    )}/playing-now`;
    const response = await fetch(url);
    await this.checkStatus(response);
    const result = await response.json();
    return result.payload.listens?.[0];
  };

  /*
     Send a POST request to the ListenBrainz server to submit a listen
   */
  submitListens = async (
    userToken: string,
    listenType: ListenType,
    payload: Array<Listen>,
    retries: number = 3
  ): Promise<Response> => {
    let processedPayload = payload;
    // When submitting playing_now listens, listened_at must NOT be present
    if (listenType === "playing_now") {
      processedPayload = payload.map(
        (listen) => omit(listen, "listened_at") as Listen
      );
    }
    if (JSON.stringify(processedPayload).length <= this.MAX_LISTEN_SIZE) {
      // Payload is within submission limit, submit directly
      const struct = {
        listen_type: listenType,
        payload: processedPayload,
      } as SubmitListensPayload;

      const url = `${this.APIBaseURI}/submit-listens`;

      try {
        const response = await fetch(url, {
          method: "POST",
          headers: {
            Authorization: `Token ${userToken}`,
            "Content-Type": "application/json;charset=UTF-8",
          },
          body: JSON.stringify(struct),
        });
        // we skip listens if we get an error code that's not a rate limit
        if (response.status !== 429) {
          return response; // Return response so that caller can handle appropriately
        }
        if (!response.ok) {
          if (retries > 0) {
            // Rate limit error, this should never happen, but if it does, try again in 3 seconds.
            await new Promise((resolve) => {
              setTimeout(resolve, 3000);
            });
            return this.submitListens(
              userToken,
              listenType,
              payload,
              retries - 1
            );
          }
          return response;
        }
      } catch (error) {
        if (retries > 0) {
          // Retry if there is an network error
          await new Promise((resolve) => {
            setTimeout(resolve, 3000);
          });
          return this.submitListens(
            userToken,
            listenType,
            payload,
            retries - 1
          );
        }

        throw error;
      }
    }

    // Payload is not within submission limit, split and submit
    const payload1 = payload.slice(0, payload.length / 2);
    const payload2 = payload.slice(payload.length / 2, payload.length);
    return this.submitListens(userToken, listenType, payload1, retries)
      .then((response1) =>
        // Succes of first request, now do the second one
        this.submitListens(userToken, listenType, payload2, retries)
      )
      .then((response2) => response2)
      .catch((error) => {
        if (retries > 0) {
          return this.submitListens(
            userToken,
            listenType,
            payload,
            retries - 1
          );
        }
        return error;
      });
  };

  /*
   *  Send a GET request to the ListenBrainz server to get the latest import time
   *  from previous imports for the user.
   */
  getLatestImport = async (
    userName: string,
    service: ImportService
  ): Promise<LatestImportResponse> => {
    const url = `${
      this.APIBaseURI
    }/latest-import?user_name=${encodeURIComponent(
      userName
    )}&service=${service}`;
    const response = await fetch(url, {
      method: "GET",
    });
    await this.checkStatus(response);
    return response.json();
  };

  /*
   * Send a POST request to the ListenBrainz server after the import is complete to
   * update the latest import time on the server. This will make future imports stop
   * when they reach this point of time in the listen history.
   */
  setLatestImport = async (
    userToken: string,
    service: ImportService,
    timestamp: number
  ): Promise<number> => {
    const url = `${this.APIBaseURI}/latest-import`;
    const response = await fetch(url, {
      method: "POST",
      headers: {
        Authorization: `Token ${userToken}`,
        "Content-Type": "application/json;charset=UTF-8",
      },
      body: JSON.stringify({ ts: timestamp, service }),
    });
    await this.checkStatus(response);
    return response.status; // Return true if timestamp is updated
  };

  getUserEntity = async (
    userName: string | undefined,
    entity: Entity,
    range: UserStatsAPIRange = "all_time",
    offset: number = 0,
    count?: number
  ): Promise<UserEntityResponse> => {
    let url;
    if (userName) {
      url = `${this.APIBaseURI}/stats/user/${encodeURIComponent(userName)}/`;
    } else {
      url = `${this.APIBaseURI}/stats/sitewide/`;
    }
    url += `${entity}s?offset=${offset}&range=${range}`;
    if (count !== null && count !== undefined) {
      url += `&count=${count}`;
    }
    const response = await fetch(url);
    await this.checkStatus(response);
    // if response code is 204, then statistics havent been calculated, send empty object
    if (response.status === 204) {
      const error = new APIError(
        "There are no statistics available for this user for this period"
      );
      error.status = response.statusText;
      error.response = response;
      throw error;
    }
    return response.json();
  };

  getUserListeningActivity = async (
    userName?: string,
    range: UserStatsAPIRange = "all_time"
  ): Promise<UserListeningActivityResponse> => {
    let url;
    if (userName) {
      url = `${this.APIBaseURI}/stats/user/${encodeURIComponent(
        userName
      )}/listening-activity`;
    } else {
      url = `${this.APIBaseURI}/stats/sitewide/listening-activity`;
    }
    const response = await fetch(`${url}?range=${range}`);
    await this.checkStatus(response);
    if (response.status === 204) {
      const error = new APIError(
        "There are no statistics available for this user for this period"
      );
      error.status = response.statusText;
      error.response = response;
      throw error;
    }
    return response.json();
  };

  getUserDailyActivity = async (
    userName: string,
    range: UserStatsAPIRange = "all_time"
  ): Promise<UserDailyActivityResponse> => {
    const url = `${this.APIBaseURI}/stats/user/${encodeURIComponent(
      userName
    )}/daily-activity?range=${range}`;
    const response = await fetch(url);
    await this.checkStatus(response);
    if (response.status === 204) {
      const error = new APIError(
        "There are no statistics available for this user for this period"
      );
      error.status = response.statusText;
      error.response = response;
      throw error;
    }
    return response.json();
  };

  getUserArtistActivity = async (
    userName?: string,
    range: UserStatsAPIRange = "all_time"
  ): Promise<UserArtistActivityResponse> => {
    let url;
    if (userName) {
      url = `${this.APIBaseURI}/stats/user/${encodeURIComponent(
        userName
      )}/artist-activity`;
    } else {
      url = `${this.APIBaseURI}/stats/sitewide/artist-activity`;
    }
    url += `?range=${range}`;
    const response = await fetch(url);
    await this.checkStatus(response);
    if (response.status === 204) {
      const error = new APIError(
        "There are no statistics available for this user for this period"
      );
      error.status = response.statusText;
      error.response = response;
      throw error;
    }
    return response.json();
  };

  getUserEraActivity = async (
    userName?: string,
    range: UserStatsAPIRange = "all_time"
  ): Promise<UserEraActivityResponse> => {
    let url;
    if (userName) {
      url = `${this.APIBaseURI}/stats/user/${userName}/era-activity`;
    } else {
      url = `${this.APIBaseURI}/stats/sitewide/era-activity`;
    }
    url += `?range=${range}`;
    const response = await fetch(url);
    await this.checkStatus(response);
    if (response.status === 204) {
      const error = new APIError(
        "There are no statistics available for this user for this period"
      );
      error.status = response.statusText;
      error.response = response;
      throw error;
    }
    return response.json();
  };

  getUserArtistEvolutionActivity = async (
    userName?: string,
    range: UserStatsAPIRange = "all_time"
  ): Promise<UserArtistEvolutionActivityResponse> => {
    let url;
    if (userName) {
      url = `${this.APIBaseURI}/stats/user/${encodeURIComponent(
        userName
      )}/artist-evolution-activity`;
    } else {
      url = `${this.APIBaseURI}/stats/sitewide/artist-evolution-activity`;
    }
    url += `?range=${range}`;
    const response = await fetch(url);
    await this.checkStatus(response);
    if (response.status === 204) {
      const error = new APIError(
        "There are no statistics available for this user for this period"
      );
      error.status = response.statusText;
      error.response = response;
      throw error;
    }
    return response.json();
  };

  getUserGenreActivity = async (
    userName: string,
    range: UserStatsAPIRange = "all_time"
  ): Promise<UserGenreActivityResponse> => {
    const url = `${this.APIBaseURI}/stats/user/${userName}/genre-activity?range=${range}`;
    const response = await fetch(url);
    await this.checkStatus(response);
    if (response.status === 204) {
      const error = new APIError(
        "There are no statistics available for this user for this period"
      );
      error.status = response.statusText;
      error.response = response;
      throw error;
    }
    return response.json();
  };

  getUserArtistMap = async (
    userName?: string,
    range: UserStatsAPIRange = "all_time",
    forceRecalculate: boolean = false
  ) => {
    let url;
    if (userName) {
      url = `${this.APIBaseURI}/stats/user/${encodeURIComponent(userName)}/`;
    } else {
      url = `${this.APIBaseURI}/stats/sitewide/`;
    }
    url += `artist-map?range=${range}&force_recalculate=${forceRecalculate}`;
    const response = await fetch(url);
    await this.checkStatus(response);
    if (response.status === 204) {
      const error = new APIError(
        "There are no statistics available for this user for this period"
      );
      error.status = response.statusText;
      error.response = response;
      throw error;
    }
    return response.json();
  };

  checkStatus = async (response: Response): Promise<void> => {
    if (response.status >= 200 && response.status < 300) {
      return;
    }
    let message = `HTTP Error ${response.statusText}`;
    try {
      const contentType = response.headers?.get("content-type");
      if (contentType && contentType.indexOf("application/json") !== -1) {
        const jsonError = await response.json();
        message = jsonError.error;
      } else if (typeof response.text === "function") {
        message = await response.text();
      }
    } catch (err) {
      // eslint-disable-next-line no-console
      console.log("Error in parsing response in APIService checkStatus:", err);
    }

    const error = new APIError(`HTTP Error ${response.statusText}`);
    error.status = response.statusText;
    error.response = response;
    error.message = message;
    throw error;
  };

  getCoverArt = async (
    releaseMBID: string,
    recordingMSID: string
  ): Promise<string | null> => {
    const url = `${this.APIBaseURI}/get-cover-art/?release_mbid=${releaseMBID}&recording_msid=${recordingMSID}`;
    const response = await fetch(url);
    await this.checkStatus(response);
    if (response.status === 200) {
      const data = await response.json();
      return data.image_url;
    }
    return null;
  };

  submitFeedback = async (
    userToken: string,
    score: ListenFeedBack,
    recordingMSID?: string,
    recordingMBID?: string
  ): Promise<number> => {
    const url = `${this.APIBaseURI}/feedback/recording-feedback`;
    const body: any = { score };
    if (recordingMSID) {
      body.recording_msid = recordingMSID;
    }
    if (recordingMBID) {
      body.recording_mbid = recordingMBID;
    }
    const response = await fetch(url, {
      method: "POST",
      headers: {
        Authorization: `Token ${userToken}`,
        "Content-Type": "application/json;charset=UTF-8",
      },
      body: JSON.stringify(body),
    });
    await this.checkStatus(response);
    return response.status;
  };

  /**
   * Import feedback data from thir party services
   * @param  {string} userToken
   * @param  {string} userName
   * @param  {ImportService} service
   */
  importFeedback = async (
    userToken: string,
    userName: string,
    service: ImportService
  ): Promise<{
    inserted: number;
    invalid_mbid: number;
    mbid_not_found: number;
    missing_mbid: number;
    total: number;
  }> => {
    const url = `${this.APIBaseURI}/feedback/import`;
    if (!userName || !userToken || !service) {
      throw new Error("Missing user name, token or external service name");
    }
    const body = {
      user_name: userName,
      service,
    };
    const response = await fetch(url, {
      method: "POST",
      headers: {
        Authorization: `Token ${userToken}`,
        "Content-Type": "application/json;charset=UTF-8",
      },
      body: JSON.stringify(body),
    });
    await this.checkStatus(response);
    return response.json();
  };

  getFeedbackForUser = async (
    userName: string,
    offset: number = 0,
    count?: number,
    score?: ListenFeedBack
  ) => {
    if (!userName) {
      throw new SyntaxError("Username missing");
    }
    let queryURL = `${this.APIBaseURI}/feedback/user/${encodeURIComponent(
      userName
    )}/get-feedback`;
    const queryParams: Array<string> = ["metadata=true"];
    if (!isUndefined(offset)) {
      queryParams.push(`offset=${offset}`);
    }
    if (!isUndefined(score)) {
      queryParams.push(`score=${score}`);
    }
    if (!isUndefined(count)) {
      queryParams.push(`count=${count}`);
    }
    if (queryParams.length) {
      queryURL += `?${queryParams.join("&")}`;
    }
    const response = await fetch(queryURL);
    await this.checkStatus(response);
    return response.json();
  };

  getFeedbackForUserForRecordings = async (
    userName: string,
    recording_mbids: string[],
    recording_msids?: string[]
  ) => {
    if (!userName) {
      throw new SyntaxError("Username missing");
    }
    const url = `${this.APIBaseURI}/feedback/user/${encodeURIComponent(
      userName
    )}/get-feedback-for-recordings`;
    const requestBody: FeedbackForUserForRecordingsRequestBody = {
      recording_mbids,
    };
    if (recording_msids?.length) {
      requestBody.recording_msids = recording_msids;
    }
    const response = await fetch(url, {
      method: "POST",
      headers: {
        "Content-Type": "application/json;charset=UTF-8",
      },
      body: JSON.stringify(requestBody),
    });
    await this.checkStatus(response);
    return response.json();
  };

  deleteListen = async (
    userToken: string,
    recordingMSID: string,
    listenedAt: number
  ): Promise<number> => {
    const url = `${this.APIBaseURI}/delete-listen`;
    const response = await fetch(url, {
      method: "POST",
      headers: {
        Authorization: `Token ${userToken}`,
        "Content-Type": "application/json;charset=UTF-8",
      },
      body: JSON.stringify({
        listened_at: listenedAt,
        recording_msid: recordingMSID,
      }),
    });
    await this.checkStatus(response);
    return response.status;
  };

  createPlaylist = async (
    userToken: string,
    playlistObject: JSPFObject
  ): Promise<string> => {
    if (!playlistObject.playlist?.title) {
      throw new SyntaxError("playlist title missing");
    }

    const url = `${this.APIBaseURI}/playlist/create`;
    const response = await fetch(url, {
      method: "POST",
      headers: {
        Authorization: `Token ${userToken}`,
        "Content-Type": "application/json;charset=UTF-8",
      },
      body: JSON.stringify(playlistObject),
    });
    await this.checkStatus(response);
    const result = await response.json();
    return result.playlist_mbid;
  };

  editPlaylist = async (
    userToken: string,
    playlistMBID: string,
    playlistObject: JSPFObject
  ): Promise<number> => {
    if (!playlistMBID) {
      throw new SyntaxError("Playlist MBID is missing");
    }

    const url = `${this.APIBaseURI}/playlist/edit/${playlistMBID}`;
    const response = await fetch(url, {
      method: "POST",
      headers: {
        Authorization: `Token ${userToken}`,
        "Content-Type": "application/json;charset=UTF-8",
      },
      body: JSON.stringify(playlistObject),
    });
    await this.checkStatus(response);

    return response.status;
  };

  getUserPlaylists = async (
    userName: string,
    userToken?: string,
    offset: number = 0,
    count: number = 25,
    createdFor: boolean = false,
    collaborator: boolean = false
  ): Promise<{
    playlists: JSPFObject[];
    playlist_count: number;
    count: string;
    offset: string;
  }> => {
    if (!userName) {
      throw new SyntaxError("Username missing");
    }
    let headers;
    if (userToken) {
      headers = {
        Authorization: `Token ${userToken}`,
      };
    }

    const url = `${this.APIBaseURI}/user/${encodeURIComponent(
      userName
    )}/playlists${createdFor ? "/createdfor" : ""}${
      collaborator ? "/collaborator" : ""
    }?offset=${offset}&count=${count}`;

    const response = await fetch(url, {
      method: "GET",
      headers,
    });

    await this.checkStatus(response);
    return response.json();
  };

  getPlaylist = async (playlistMBID: string, userToken?: string) => {
    if (!playlistMBID) {
      throw new SyntaxError("playlist MBID missing");
    }
    let headers;
    if (userToken) {
      headers = {
        Authorization: `Token ${userToken}`,
      };
    }

    const url = `${this.APIBaseURI}/playlist/${playlistMBID}`;
    const response = await fetch(url, {
      method: "GET",
      headers,
    });
    await this.checkStatus(response);
    return response;
  };

  addPlaylistItems = async (
    userToken: string,
    playlistMBID: string,
    tracks: JSPFTrack[],
    offset?: number
  ): Promise<number> => {
    if (!playlistMBID) {
      throw new SyntaxError("Playlist MBID is missing");
    }
    const optionalOffset =
      !isNil(offset) && Number.isSafeInteger(offset) ? `?offset=${offset}` : "";
    const url = `${this.APIBaseURI}/playlist/${playlistMBID}/item/add${optionalOffset}`;
    const response = await fetch(url, {
      method: "POST",
      headers: {
        Authorization: `Token ${userToken}`,
        "Content-Type": "application/json;charset=UTF-8",
      },
      body: JSON.stringify({ playlist: { track: tracks } }),
    });
    await this.checkStatus(response);

    return response.status;
  };

  deletePlaylistItems = async (
    userToken: string,
    playlistMBID: string,
    // This is currently unused by the API endpoint, which might be an oversight
    recordingMBID: string,
    index: number,
    count: number = 1
  ): Promise<number> => {
    if (!playlistMBID) {
      throw new SyntaxError("Playlist MBID is missing");
    }
    const url = `${this.APIBaseURI}/playlist/${playlistMBID}/item/delete`;
    const response = await fetch(url, {
      method: "POST",
      headers: {
        Authorization: `Token ${userToken}`,
        "Content-Type": "application/json;charset=UTF-8",
      },
      body: JSON.stringify({ index, count }),
    });
    await this.checkStatus(response);

    return response.status;
  };

  movePlaylistItem = async (
    userToken: string,
    playlistMBID: string,
    recordingMBID: string,
    from: number,
    to: number,
    count: number
  ): Promise<number> => {
    const url = `${this.APIBaseURI}/playlist/${playlistMBID}/item/move`;
    const response = await fetch(url, {
      method: "POST",
      headers: {
        Authorization: `Token ${userToken}`,
        "Content-Type": "application/json;charset=UTF-8",
      },
      body: JSON.stringify({ mbid: recordingMBID, from, to, count }),
    });
    await this.checkStatus(response);

    return response.status;
  };

  copyPlaylist = async (
    userToken: string,
    playlistMBID: string
  ): Promise<string> => {
    if (!playlistMBID) {
      throw new SyntaxError("playlist MBID missing");
    }

    const url = `${this.APIBaseURI}/playlist/${playlistMBID}/copy`;
    const response = await fetch(url, {
      method: "POST",
      headers: {
        Authorization: `Token ${userToken}`,
      },
    });
    await this.checkStatus(response);
    const data = await response.json();
    return data.playlist_mbid;
  };

  deletePlaylist = async (
    userToken: string,
    playlistMBID: string
  ): Promise<number> => {
    if (!playlistMBID) {
      throw new SyntaxError("playlist MBID missing");
    }

    const url = `${this.APIBaseURI}/playlist/${playlistMBID}/delete`;
    const response = await fetch(url, {
      method: "POST",
      headers: {
        Authorization: `Token ${userToken}`,
      },
    });
    await this.checkStatus(response);
    return response.status;
  };

  submitRecommendationFeedback = async (
    userToken: string,
    recordingMBID: string,
    rating: RecommendationFeedBack
  ): Promise<number> => {
    const url = `${this.APIBaseURI}/recommendation/feedback/submit`;
    const response = await fetch(url, {
      method: "POST",
      headers: {
        Authorization: `Token ${userToken}`,
        "Content-Type": "application/json;charset=UTF-8",
      },
      body: JSON.stringify({ recording_mbid: recordingMBID, rating }),
    });
    await this.checkStatus(response);
    return response.status;
  };

  deleteRecommendationFeedback = async (
    userToken: string,
    recordingMBID: string
  ): Promise<number> => {
    const url = `${this.APIBaseURI}/recommendation/feedback/delete`;
    const response = await fetch(url, {
      method: "POST",
      headers: {
        Authorization: `Token ${userToken}`,
        "Content-Type": "application/json;charset=UTF-8",
      },
      body: JSON.stringify({ recording_mbid: recordingMBID }),
    });
    await this.checkStatus(response);
    return response.status;
  };

  getFeedbackForUserForRecommendations = async (
    userName: string,
    recordings: string
  ) => {
    if (!userName) {
      throw new SyntaxError("Username missing");
    }

    const url = `${
      this.APIBaseURI
    }/recommendation/feedback/user/${encodeURIComponent(
      userName
    )}/recordings?mbids=${recordings}`;
    const response = await fetch(url);
    await this.checkStatus(response);
    return response.json();
  };

  recommendTrackToFollowers = async (
    userName: string,
    authToken: string,
    metadata: UserTrackRecommendationMetadata
  ) => {
    const url = `${this.APIBaseURI}/user/${encodeURIComponent(
      userName
    )}/timeline-event/create/recording`;
    const response = await fetch(url, {
      method: "POST",
      headers: {
        Authorization: `Token ${authToken}`,
        "Content-Type": "application/json;charset=UTF-8",
      },
      body: JSON.stringify({ metadata }),
    });
    await this.checkStatus(response);
    return response.status;
  };

  getSimilarUsersForUser = async (
    userName: string
  ): Promise<{
    payload: Array<{ user_name: string; similarity: number }>;
  }> => {
    if (!userName) {
      throw new SyntaxError("Username missing");
    }

    const url = `${this.APIBaseURI}/user/${encodeURIComponent(
      userName
    )}/similar-users`;
    const response = await fetch(url);
    await this.checkStatus(response);
    return response.json();
  };

  getSimilarityBetweenUsers = async (
    userName: string,
    otherUserName: string
  ): Promise<{
    payload: { user_name: string; similarity: number };
  }> => {
    if (!userName || !otherUserName) {
      throw new SyntaxError("One username missing");
    }

    const url = `${this.APIBaseURI}/user/${encodeURIComponent(
      userName
    )}/similar-to/${encodeURIComponent(otherUserName)}`;
    const response = await fetch(url);
    await this.checkStatus(response);
    return response.json();
  };

  reportUser = async (userName: string, optionalContext?: string) => {
    const response = await fetch(
      `/user/${encodeURIComponent(userName)}/report-user/`,
      {
        method: "POST",
        body: JSON.stringify({ reason: optionalContext }),
        headers: {
          "Content-Type": "application/json",
        },
      }
    );
    await this.checkStatus(response);
  };

  submitPinRecording = async (
    userToken: string,
    recordingMSID: string,
    recordingMBID?: string,
    blurb_content?: string
  ): Promise<{ status: string; data: PinnedRecording }> => {
    const url = `${this.APIBaseURI}/pin`;
    const response = await fetch(url, {
      method: "POST",
      headers: {
        Authorization: `Token ${userToken}`,
        "Content-Type": "application/json;charset=UTF-8",
      },
      body: JSON.stringify({
        recording_msid: recordingMSID,
        recording_mbid: recordingMBID,
        blurb_content,
      }),
    });
    await this.checkStatus(response);
    return response.json();
  };

  updatePinRecordingBlurbContent = async (
    userToken: string,
    rowId: number,
    blurbContent: string
  ): Promise<{ status: string }> => {
    const url = `${this.APIBaseURI}/pin/update/${rowId}`;
    const response = await fetch(url, {
      method: "POST",
      headers: {
        Authorization: `Token ${userToken}`,
        "Content-Type": "application/json;charset=UTF-8",
      },
      body: JSON.stringify({
        blurb_content: blurbContent,
      }),
    });
    await this.checkStatus(response);
    return response.json();
  };

  submitMBIDMapping = async (
    userToken: string,
    recordingMSID: string,
    recordingMBID: string
  ): Promise<{ status: string }> => {
    const url = `${this.APIBaseURI}/metadata/submit_manual_mapping/`;
    const response = await fetch(url, {
      method: "POST",
      headers: {
        Authorization: `Token ${userToken}`,
        "Content-Type": "application/json;charset=UTF-8",
      },
      body: JSON.stringify({
        recording_msid: recordingMSID,
        recording_mbid: recordingMBID,
      }),
    });
    await this.checkStatus(response);
    return response.json();
  };

  unpinRecording = async (userToken: string): Promise<number> => {
    const url = `${this.APIBaseURI}/pin/unpin`;
    const response = await fetch(url, {
      method: "POST",
      headers: {
        Authorization: `Token ${userToken}`,
        "Content-Type": "application/json;charset=UTF-8",
      },
    });
    await this.checkStatus(response);
    return response.status;
  };

  deletePin = async (userToken: string, pinID: number): Promise<number> => {
    const url = `${this.APIBaseURI}/pin/delete/${pinID}`;
    const response = await fetch(url, {
      method: "POST",
      headers: {
        Authorization: `Token ${userToken}`,
        "Content-Type": "application/json;charset=UTF-8",
      },
    });
    await this.checkStatus(response);
    return response.status;
  };

  getPinsForUser = async (userName: string, offset: number, count: number) => {
    if (!userName) {
      throw new SyntaxError("Username missing");
    }

    const query = `${this.APIBaseURI}/${encodeURIComponent(
      userName
    )}/pins?offset=${offset}&count=${count}`;

    const response = await fetch(query, {
      method: "GET",
    });

    await this.checkStatus(response);
    return response.json();
  };

  submitReviewToCB = async (
    userName: string,
    userToken: string,
    review: CritiqueBrainzReview
  ) => {
    const url = `${this.APIBaseURI}/user/${encodeURIComponent(
      userName
    )}/timeline-event/create/review`;
    const response = await fetch(url, {
      method: "POST",
      headers: {
        Authorization: `Token ${userToken}`,
        "Content-Type": "application/json;charset=UTF-8",
      },
      body: JSON.stringify({
        metadata: {
          entity_name: review.entity_name,
          entity_id: review.entity_id,
          entity_type: review.entity_type,
          text: review.text,
          language: review.languageCode,
          rating: review.rating,
        },
      }),
    });

    await this.checkStatus(response);
    return response.json();
  };

  lookupMBArtist = async (
    artistMBID: string,
    inc?: string
  ): Promise<Array<MusicBrainzArtist>> => {
    let url = `${this.APIBaseURI}/metadata/artist/?artist_mbids=${artistMBID}`;
    if (inc) {
      url += `&inc=${inc}`;
    }
    const response = await fetch(encodeURI(url));
    await this.checkStatus(response);
    return response.json();
  };

  importPlaylistFromSpotify = async (userToken?: string): Promise<any> => {
    const url = `${this.APIBaseURI}/playlist/import/spotify`;
    const response = await fetch(url, {
      method: "GET",
      headers: {
        Authorization: `Token ${userToken}`,
        "Content-Type": "application/json;charset=UTF-8",
      },
    });
    await this.checkStatus(response);
    return response.json();
  };

  importPlaylistFromAppleMusic = async (userToken?: string): Promise<any> => {
    const url = `${this.APIBaseURI}/playlist/import/apple_music`;
    const response = await fetch(url, {
      method: "GET",
      headers: {
        Authorization: `Token ${userToken}`,
        "Content-Type": "application/json;charset=UTF-8",
      },
    });
    await this.checkStatus(response);
    return response.json();
  };

  importPlaylistFromSoundCloud = async (userToken?: string): Promise<any> => {
    const url = `${this.APIBaseURI}/playlist/import/soundcloud`;
    const response = await fetch(url, {
      method: "GET",
      headers: {
        Authorization: `Token ${userToken}`,
        "Content-Type": "application/json;charset=UTF-8",
      },
    });
    await this.checkStatus(response);
    return response.json();
  };

  importSpotifyPlaylistTracks = async (
    userToken: string,
    playlistID: string
  ): Promise<any> => {
    const url = `${this.APIBaseURI}/playlist/spotify/${playlistID}/tracks`;
    const response = await fetch(url, {
      method: "GET",
      headers: {
        Authorization: `Token ${userToken}`,
        "Content-Type": "application/json;charset=UTF-8",
      },
    });
    await this.checkStatus(response);
    return response.json();
  };

  importAppleMusicPlaylistTracks = async (
    userToken: string,
    playlistID: string
  ): Promise<any> => {
    const url = `${this.APIBaseURI}/playlist/apple_music/${playlistID}/tracks`;
    const response = await fetch(url, {
      method: "GET",
      headers: {
        Authorization: `Token ${userToken}`,
        "Content-Type": "application/json;charset=UTF-8",
      },
    });
    await this.checkStatus(response);
    return response.json();
  };

  importSoundCloudPlaylistTracks = async (
    userToken: string,
    playlistID: string
  ): Promise<any> => {
    const url = `${this.APIBaseURI}/playlist/soundcloud/${playlistID}/tracks`;
    const response = await fetch(url, {
      method: "GET",
      headers: {
        Authorization: `Token ${userToken}`,
        "Content-Type": "application/json;charset=UTF-8",
      },
    });
    await this.checkStatus(response);
    return response.json();
  };

  lookupMBRecording = async (
    recordingMBID: string,
    inc = "artists"
  ): Promise<MusicBrainzRecording> => {
    const url = `${this.MBBaseURI}/recording/${recordingMBID}?fmt=json&inc=${inc}`;
    const response = await fetch(encodeURI(url));
    await this.checkStatus(response);
    return response.json();
  };

  lookupMBRelease = async (
    releaseMBID: string,
    inc = "release-groups"
  ): Promise<
    (MusicBrainzRelease & WithReleaseGroup) | (MusicBrainzRelease & WithMedia)
  > => {
    const url = `${this.MBBaseURI}/release/${releaseMBID}?fmt=json&inc=${inc}`;
    const response = await fetch(encodeURI(url));
    await this.checkStatus(response);
    return response.json();
  };

  lookupMBReleaseGroup = async (
    releaseGroupMBID: string
  ): Promise<
    MusicBrainzReleaseGroup &
      WithArtistCredits & {
        releases: Array<MusicBrainzRelease & WithMedia>;
      }
  > => {
    const url = `${this.MBBaseURI}/release-group/${releaseGroupMBID}?fmt=json&inc=releases+artists+media`;
    const response = await fetch(encodeURI(url));
    await this.checkStatus(response);
    return response.json();
  };

  lookupMBReleaseFromTrack = async (
    trackMBID: string
  ): Promise<{
    "release-offset": number;
    "release-count": number;
    releases: Array<MusicBrainzRelease & WithMedia>;
  }> => {
    const url = `${this.MBBaseURI}/release?track=${trackMBID}&fmt=json`;
    const response = await fetch(encodeURI(url));
    await this.checkStatus(response);
    return response.json();
  };

  lookupReleaseFromColor = async (
    color: string,
    count?: number
  ): Promise<any> => {
    let query = `${this.APIBaseURI}/explore/color/${color}`;
    if (!isUndefined(count)) query += `?count=${count}`;
    const response = await fetch(query);
    await this.checkStatus(response);
    return response.json();
  };

  getFeedEvent = async (
    eventId: number,
    userName: string,
    userToken: string
  ): Promise<TimelineEvent<EventMetadata>> => {
    if (!eventId) {
      throw new SyntaxError("Event ID not present");
    }
    const query = `${this.APIBaseURI}/user/${encodeURIComponent(
      userName
    )}/feed/events/${eventId}`;
    const response = await fetch(query, {
      method: "GET",
      headers: {
        Authorization: `Token ${userToken}`,
      },
    });
    await this.checkStatus(response);
    const result = await response.json();
    return result.payload.events?.[0];
  };

  deleteFeedEvent = async (
    eventType: string,
    userName: string,
    userToken: string,
    id: number
  ): Promise<any> => {
    if (!id) {
      throw new SyntaxError("Event ID not present");
    }
    const query = `${this.APIBaseURI}/user/${encodeURIComponent(
      userName
    )}/feed/events/delete`;
    const response = await fetch(query, {
      method: "POST",
      headers: {
        Authorization: `Token ${userToken}`,
        "Content-Type": "application/json;charset=UTF-8",
      },
      body: JSON.stringify({ event_type: eventType, id }),
    });
    await this.checkStatus(response);
    return response.status;
  };

  hideFeedEvent = async (
    eventType: string,
    userName: string,
    userToken: string,
    event_id: number
  ): Promise<any> => {
    if (!event_id) {
      throw new SyntaxError("Event ID not present");
    }
    const query = `${this.APIBaseURI}/user/${encodeURIComponent(
      userName
    )}/feed/events/hide`;
    const response = await fetch(query, {
      method: "POST",
      headers: {
        Authorization: `Token ${userToken}`,
        "Content-Type": "application/json;charset=UTF-8",
      },
      body: JSON.stringify({ event_type: eventType, event_id }),
    });
    await this.checkStatus(response);
    return response.status;
  };

  unhideFeedEvent = async (
    eventType: string,
    userName: string,
    userToken: string,
    event_id: number
  ): Promise<any> => {
    if (!event_id) {
      throw new SyntaxError("Event ID not present");
    }
    const query = `${this.APIBaseURI}/user/${encodeURIComponent(
      userName
    )}/feed/events/unhide`;
    const response = await fetch(query, {
      method: "POST",
      headers: {
        Authorization: `Token ${userToken}`,
        "Content-Type": "application/json;charset=UTF-8",
      },
      body: JSON.stringify({ event_type: eventType, event_id }),
    });
    await this.checkStatus(response);
    return response.status;
  };

  thankFeedEvent = async (
    event_id: number | undefined,
    eventType: EventTypeT,
    userToken: string,
    userName: string,
    blurb_content: string
  ): Promise<any> => {
    if (!event_id) {
      throw new SyntaxError("Event ID not present");
    }
    const query = `${this.APIBaseURI}/user/${encodeURIComponent(
      userName
    )}/timeline-event/create/thanks`;
    const response = await fetch(query, {
      method: "POST",
      headers: {
        Authorization: `Token ${userToken}`,
        "Content-Type": "application/json;charset=UTF-8",
      },
      body: JSON.stringify({
        metadata: {
          original_event_type: eventType,
          original_event_id: event_id,
          blurb_content,
        },
      }),
    });
    await this.checkStatus(response);
    return response.status;
  };

  lookupRecordingMetadata = async (
    trackName: string,
    artistName: string,
    metadata: boolean = true
  ): Promise<MetadataLookup | null> => {
    if (!trackName) {
      return null;
    }
    const queryParams: any = {
      recording_name: trackName,
    };
    if (artistName) {
      queryParams.artist_name = artistName;
    }
    if (metadata) {
      queryParams.metadata = true;
    }
    const url = new URL(`${this.APIBaseURI}/metadata/lookup/`);
    // Iterate and add each queryParams
    Object.keys(queryParams).map((key) =>
      url.searchParams.append(key, queryParams[key])
    );
    if (metadata) {
      url.searchParams.append("inc", "artist tag release");
    }

    const response = await fetch(url.toString());
    await this.checkStatus(response);
    return response.json();
  };

  getRecordingMetadata = async (
    recordingMBIDs: string[],
    metadata: boolean = true
  ): Promise<{ [mbid: string]: ListenMetadata } | null> => {
    if (!recordingMBIDs?.length) {
      return null;
    }
    const url = new URL(`${this.APIBaseURI}/metadata/recording/`);

    url.searchParams.append("recording_mbids", recordingMBIDs.join(","));

    if (metadata) {
      url.searchParams.append("inc", "artist tag release");
    }

    const response = await fetch(url.toString());
    await this.checkStatus(response);
    return response.json();
  };

  resetUserTimezone = async (
    userToken: string,
    zonename: string
  ): Promise<any> => {
    const url = `${this.APIBaseURI}/settings/timezone`;
    const response = await fetch(url, {
      method: "POST",
      headers: {
        Authorization: `Token ${userToken}`,
        "Content-Type": "application/json;charset=UTF-8",
      },
      body: JSON.stringify({ zonename }),
    });

    await this.checkStatus(response);
    return response.status;
  };

  submitPersonalRecommendation = async (
    userToken: string,
    userName: string,
    metadata: UserTrackPersonalRecommendationMetadata
  ) => {
    const url = `${this.APIBaseURI}/user/${encodeURIComponent(
      userName
    )}/timeline-event/create/recommend-personal`;
    const response = await fetch(url, {
      method: "POST",
      headers: {
        Authorization: `Token ${userToken}`,
        "Content-Type": "application/json;charset=UTF-8",
      },
      body: JSON.stringify({ metadata }),
    });

    await this.checkStatus(response);
    return response.status;
  };

  submitTroiPreferences = async (
    userToken: string,
    exportToSpotify: boolean
  ): Promise<any> => {
    const url = `${this.APIBaseURI}/settings/troi`;
    const response = await fetch(url, {
      method: "POST",
      headers: {
        Authorization: `Token ${userToken}`,
        "Content-Type": "application/json;charset=UTF-8",
      },
      body: JSON.stringify({ export_to_spotify: exportToSpotify }),
    });
    await this.checkStatus(response);
    return response.status;
  };

  submitBrainzplayerPreferences = async (
    userToken: string,
    brainzPlayerSettings: BrainzPlayerSettings
  ): Promise<any> => {
    const url = `${this.APIBaseURI}/settings/brainzplayer`;
    const response = await fetch(url, {
      method: "POST",
      headers: {
        Authorization: `Token ${userToken}`,
        "Content-Type": "application/json;charset=UTF-8",
      },
      body: JSON.stringify(brainzPlayerSettings),
    });
    await this.checkStatus(response);
    return response.status;
  };

  submitFlairPreferences = async (
    userToken: string,
    flair: Flair
  ): Promise<any> => {
    const url = `${this.APIBaseURI}/settings/flair`;
    const response = await fetch(url, {
      method: "POST",
      headers: {
        Authorization: `Token ${userToken}`,
        "Content-Type": "application/json;charset=UTF-8",
      },
      body: JSON.stringify({ flair }),
    });
    await this.checkStatus(response);
    return response.status;
  };

  exportPlaylistToSpotify = async (
    userToken: string,
    playlist_mbid: string
  ): Promise<any> => {
    const url = `${this.APIBaseURI}/playlist/${playlist_mbid}/export/spotify`;
    const response = await fetch(url, {
      method: "POST",
      headers: {
        Authorization: `Token ${userToken}`,
        "Content-Type": "application/json;charset=UTF-8",
      },
    });
    await this.checkStatus(response);
    return response.json();
  };

  exportPlaylistToAppleMusic = async (
    userToken: string,
    playlist_mbid: string
  ): Promise<any> => {
    const url = `${this.APIBaseURI}/playlist/${playlist_mbid}/export/apple_music`;
    const response = await fetch(url, {
      method: "POST",
      headers: {
        Authorization: `Token ${userToken}`,
        "Content-Type": "application/json;charset=UTF-8",
      },
    });
    await this.checkStatus(response);
    return response.json();
  };

  exportJSPFPlaylistToAppleMusic = async (
    userToken: string,
    playlist: JSPFPlaylist
  ): Promise<any> => {
    const url = `${this.APIBaseURI}/playlist/export-jspf/apple_music`;
    const response = await fetch(url, {
      method: "POST",
      headers: {
        Authorization: `Token ${userToken}`,
        "Content-Type": "application/json;charset=UTF-8",
      },
      body: JSON.stringify(playlist),
    });
    await this.checkStatus(response);
    return response.json();
  };

  exportJSPFPlaylistToSpotify = async (
    userToken: string,
    playlist: JSPFPlaylist
  ): Promise<any> => {
    if (!playlist) {
      throw new Error("Expected a playlist");
    }
    const url = `${this.APIBaseURI}/playlist/export-jspf/spotify`;
    const response = await fetch(url, {
      method: "POST",
      headers: {
        Authorization: `Token ${userToken}`,
        "Content-Type": "application/json;charset=UTF-8",
      },
      body: JSON.stringify(playlist),
    });
    await this.checkStatus(response);
    return response.json();
  };

  exportPlaylistToSoundCloud = async (
    userToken: string,
    playlist_mbid: string
  ): Promise<any> => {
    const url = `${this.APIBaseURI}/playlist/${playlist_mbid}/export/soundcloud`;
    const response = await fetch(url, {
      method: "POST",
      headers: {
        Authorization: `Token ${userToken}`,
        "Content-Type": "application/json;charset=UTF-8",
      },
    });
    await this.checkStatus(response);
    return response.json();
  };

  exportJSPFPlaylistToSoundCloud = async (
    userToken: string,
    playlist: JSPFPlaylist
  ): Promise<any> => {
    if (!playlist) {
      throw new Error("Expected a playlist");
    }
    const url = `${this.APIBaseURI}/playlist/export-jspf/soundcloud`;
    const response = await fetch(url, {
      method: "POST",
      headers: {
        Authorization: `Token ${userToken}`,
        "Content-Type": "application/json;charset=UTF-8",
      },
      body: JSON.stringify(playlist),
    });
    await this.checkStatus(response);
    return response.json();
  };

  exportPlaylistToXSPF = async (
    userToken: string,
    playlist_mbid: string
  ): Promise<Blob> => {
    const url = `${this.APIBaseURI}/playlist/${playlist_mbid}/xspf`;
    const response = await fetch(url, {
      method: "GET",
      headers: {
        Authorization: `Token ${userToken}`,
        "Content-Type": "application/xspf+xml;charset=UTF-8",
      },
    });
    await this.checkStatus(response);
    return response.blob();
  };

  fetchSitewideFreshReleases = async (
    days?: number,
    past?: boolean,
    future?: boolean,
    sort?: SortOption,
    release_date?: string
  ): Promise<any> => {
    let url = `${this.APIBaseURI}/explore/fresh-releases/`;

    const queryParams: Array<string> = [];
    if (days) {
      queryParams.push(`days=${days}`);
    }
    if (past === false) {
      queryParams.push(`past=${past}`);
    }
    if (future === false) {
      queryParams.push(`future=${future}`);
    }
    if (sort) {
      queryParams.push(`sort=${sort}`);
    }
    if (release_date) {
      queryParams.push(`release_date=${release_date}`);
    }
    if (queryParams.length) {
      url += `?${queryParams.join("&")}`;
    }

    const response = await fetch(url);
    await this.checkStatus(response);
    return response.json();
  };

  fetchUserFreshReleases = async (
    userName: string,
    past?: boolean,
    future?: boolean,
    sort?: SortOption
  ): Promise<any> => {
    if (!userName) {
      throw new SyntaxError("Username missing");
    }
    let url = `${this.APIBaseURI}/user/${encodeURIComponent(
      userName
    )}/fresh_releases`;

    const queryParams: Array<string> = [];
    if (sort) {
      queryParams.push(`sort=${sort}`);
    }

    if (past === false) {
      queryParams.push(`past=${past}`);
    }

    if (future === false) {
      queryParams.push(`future=${future}`);
    }
    if (queryParams.length) {
      url += `?${queryParams.join("&")}`;
    }
    const response = await fetch(url);
    await this.checkStatus(response);
    return response.json();
  };
  /** MusicBrainz */

  submitTagToMusicBrainz = async (
    entityType: string,
    entityMBID: string,
    tagName: string,
    action: TagActionType,
    musicBrainzAuthToken: string,
    retries: number = 2
  ): Promise<boolean> => {
    const formattedEntityName = kebabCase(entityType);
    // encode reserved characters
    const safeTagName = tagName
      .replace(/&/g, "&amp;")
      .replace(/</g, "&lt;")
      .replace(/>/g, "&gt;")
      .replace(/"/g, "&quot;")
      .replace(/'/g, "&apos;");
    try {
      const parser = new DOMParser();
      const xmlDocument = parser.parseFromString(
        `
        <metadata xmlns="http://musicbrainz.org/ns/mmd-2.0#">
          <${formattedEntityName}-list>
              <${formattedEntityName} id="${entityMBID}">
                  <user-tag-list>
                      <user-tag vote="${lowerCase(
                        action
                      )}"><name>${safeTagName}</name></user-tag>
                  </user-tag-list>
              </${formattedEntityName}>
          </${formattedEntityName}-list>
        </metadata>
      `,
        "application/xml"
      );

      // Check if the XML parsing threw an error; if so the first element will be a <parseerror>
      const isInvalid =
        xmlDocument.documentElement?.childNodes?.[0]?.nodeName ===
        "parsererror";
      if (isInvalid) {
        // Get the error text content from the <parseerror> element
        const errorText =
          xmlDocument.documentElement.childNodes[0].childNodes?.[1]
            ?.textContent;
        throw SyntaxError(`Invalid XML: ${errorText}`);
      }

      const url = `${this.MBBaseURI}/tag?client=listenbrainz-listening-now`;
      const serializer = new XMLSerializer();
      const body = serializer.serializeToString(xmlDocument);
      const response = await fetch(url, {
        method: "POST",
        headers: {
          "Content-Type": "application/xml; charset=utf-8",
          Authorization: `Bearer ${musicBrainzAuthToken}`,
        },
        body,
      });
      if (response.ok) {
        return true;
      }
      if (retries > 0) {
        let token = musicBrainzAuthToken;
        if (response.status === 401) {
          // Token is probably expired, refresh it before trying again
          // Currently the error messgae and status is the same for wrong credentials
          // and expired token, so we can't know exactly what the issue is. See MBS-13068
          token = await this.refreshMusicbrainzToken();
        }
        return this.submitTagToMusicBrainz(
          entityType,
          entityMBID,
          tagName,
          action,
          token,
          retries - 1
        );
      }
      return false;
    } catch (err) {
      console.error(err);
      return false;
    }
  };

  artistLookup = async (
    searchQuery: string,
    offset: number = 0,
    count: number = 25
  ): Promise<ArtistTypeSearchResult> => {
    const url = `${this.MBBaseURI}/artist?query=${encodeURIComponent(
      searchQuery
    )}&fmt=json&offset=${offset}&limit=${count}`;
    const response = await fetch(url);
    await this.checkStatus(response);
    return response.json();
  };

  albumLookup = async (
    searchQuery: string,
    offset: number = 0,
    count: number = 25
  ): Promise<AlbumTypeSearchResult> => {
    const url = `${this.MBBaseURI}/release-group?query=${encodeURIComponent(
      searchQuery
    )}&fmt=json&offset=${offset}&limit=${count}`;
    const response = await fetch(url);
    await this.checkStatus(response);
    return response.json();
  };

  recordingLookup = async (
    searchQuery: string,
    offset: number = 0,
    count: number = 25
  ): Promise<TrackTypeSearchResult> => {
    const url = `${this.MBBaseURI}/recording?query=${encodeURIComponent(
      searchQuery
    )}&fmt=json&offset=${offset}&limit=${count}`;
    const response = await fetch(url);
    await this.checkStatus(response);
    return response.json();
  };

  searchMBRelease = async (
    searchQuery: string
  ): Promise<{
    count: number;
    offset: number;
    releases: Array<
      MusicBrainzRelease & WithReleaseGroup & WithArtistCredits & WithMedia
    >;
  }> => {
    const url = `${this.MBBaseURI}/release?query=${encodeURIComponent(
      searchQuery
    )}&fmt=json`;
    const response = await fetch(url);
    await this.checkStatus(response);
    return response.json();
  };

  getArtistWikipediaExtract = async (artistMBID: string): Promise<string> => {
    const url = `https://musicbrainz.org/artist/${artistMBID}/wikipedia-extract`;
    const response = await fetch(url);
    const { wikipediaExtract } = await response.json();

    if (!wikipediaExtract || !wikipediaExtract.content) {
      return "No wiki data found.";
    }

    const htmlParser = new DOMParser();
    const htmlData = htmlParser.parseFromString(
      wikipediaExtract.content,
      "text/html"
    );
    const htmlParagraphs = htmlData.querySelector("p:not(.mw-empty-elt)");

    return htmlParagraphs?.textContent || "No wiki data found.";
  };

  getTopRecordingsForArtist = async (
    artistMBID: string
  ): Promise<RecordingType[]> => {
    const url = `${this.APIBaseURI}/popularity/top-recordings-for-artist/${artistMBID}`;
    const response = await fetch(url);
    await this.checkStatus(response);
    return response.json();
  };

  getTopReleaseGroupsForArtist = async (
    artistMBID: string
  ): Promise<ReleaseGroupType[]> => {
    const url = `${this.APIBaseURI}/popularity/top-release-groups-for-artist/${artistMBID}`;
    const response = await fetch(url);
    await this.checkStatus(response);
    return response.json();
  };

  searchPlaylistsForUser = async (
    searchQuery: string,
    musicbrainzID: string,
    count: number = 25,
    offset: number = 0
  ): Promise<PlaylistTypeSearchResult> => {
<<<<<<< HEAD
    const url = `${
      this.APIBaseURI
    }/user/${musicbrainzID}/playlists/search?query=${encodeURIComponent(
=======
    const url = `${this.APIBaseURI}/user/${encodeURIComponent(
      musicbrainzID
    )}/playlists/search?query=${encodeURIComponent(
>>>>>>> d261aace
      searchQuery
    )}&count=${count}&offset=${offset}`;
    const response = await fetch(url);
    await this.checkStatus(response);
    return response.json();
  };

  searchPlaylists = async (
    searchQuery: string,
    count: number = 25,
    offset: number = 0
  ): Promise<PlaylistTypeSearchResult> => {
    const url = `${this.APIBaseURI}/playlist/search?query=${encodeURIComponent(
      searchQuery
    )}&count=${count}&offset=${offset}`;
    const response = await fetch(url);
    await this.checkStatus(response);
    return response.json();
  };

  getUserFlairs = async (): Promise<Record<string, Flair>> => {
    const url = `${this.APIBaseURI}/donors/all-flairs`;
    const response = await fetch(url);
    await this.checkStatus(response);
    return response.json();
  };

  async getLBRadioPlaylist(
    prompt: string,
    mode: Modes = Modes.easy
  ): Promise<LBRadioResponse> {
    const url = `${
      this.APIBaseURI
    }/explore/lb-radio?prompt=${encodeURIComponent(prompt)}&mode=${mode}`;
    const response = await fetch(url);
    await this.checkStatus(response);
    return response.json();
  }
}<|MERGE_RESOLUTION|>--- conflicted
+++ resolved
@@ -2200,15 +2200,9 @@
     count: number = 25,
     offset: number = 0
   ): Promise<PlaylistTypeSearchResult> => {
-<<<<<<< HEAD
-    const url = `${
-      this.APIBaseURI
-    }/user/${musicbrainzID}/playlists/search?query=${encodeURIComponent(
-=======
     const url = `${this.APIBaseURI}/user/${encodeURIComponent(
       musicbrainzID
     )}/playlists/search?query=${encodeURIComponent(
->>>>>>> d261aace
       searchQuery
     )}&count=${count}&offset=${offset}`;
     const response = await fetch(url);
