--- conflicted
+++ resolved
@@ -120,10 +120,7 @@
     length?: number;
   };
   release?: {
-<<<<<<< HEAD
-=======
     name?: string;
->>>>>>> 16265487
     caa_id?: number;
     caa_release_mbid?: string;
     mbid?: string;
