import * as React from "react";

import ReactTooltip from "react-tooltip";
import { toast } from "react-toastify";
import { faInfoCircle } from "@fortawesome/free-solid-svg-icons";
import { FontAwesomeIcon } from "@fortawesome/react-fontawesome";
import { IconProp } from "@fortawesome/fontawesome-svg-core";
<<<<<<< HEAD
import NiceModal, { useModal, bootstrapDialog } from "@ebay/nice-modal-react";
import { Modal } from "react-bootstrap";
import { kebabCase, lowerCase } from "lodash";
=======
import NiceModal, { useModal } from "@ebay/nice-modal-react";
>>>>>>> e1e02418
import { Link, useNavigate } from "react-router-dom";
import GlobalAppContext from "../utils/GlobalAppContext";

import {
  getArtistMBIDs,
  getArtistName,
  getRecordingMBID,
  getReleaseGroupMBID,
  getReleaseMBID,
  getTrackName,
} from "../utils/utils";
import Loader from "../components/Loader";
import { ToastMsg } from "../notifications/Notifications";
import CBReviewForm from "./CBReviewForm";

export type CBReviewModalProps = {
  listen?: Listen;
  entityToReview?: ReviewableEntity[];
  initialRating?: number;
  initialBlurbContent?: string;
  initialLanguage?: string;
  hideForm?: boolean;
};

const minTextLength = 25;

const CBBaseUrl = "https://critiquebrainz.org"; // only used for href
const MBBaseUrl = "https://metabrainz.org"; // only used for href

export default NiceModal.create((props: CBReviewModalProps) => {
  const {
    listen,
    entityToReview: entityToReviewProps,
    initialRating,
    initialBlurbContent,
    initialLanguage,
    hideForm,
  } = props;

  const modal = useModal();
  const navigate = useNavigate();

  const { APIService, currentUser, critiquebrainzAuth } = React.useContext(
    GlobalAppContext
  );
  const hasPermissions = Boolean(critiquebrainzAuth?.access_token);

  const [entityToReview, setEntityToReview] = React.useState<
    ReviewableEntity
  >();
  const [loading, setLoading] = React.useState(false);

  const [releaseGroupEntity, setReleaseGroupEntity] = React.useState<
    ReviewableEntity
  >();
  const [artistEntity, setArtistEntity] = React.useState<ReviewableEntity>();
  const [recordingEntity, setRecordingEntity] = React.useState<
    ReviewableEntity
  >();
  const [blurbContent, setBlurbContent] = React.useState(
    initialBlurbContent ?? ""
  );
  const [rating, setRating] = React.useState(initialRating ?? 0);
  const [language, setLanguage] = React.useState(initialLanguage ?? "en");
  const [acceptLicense, setAcceptLicense] = React.useState(false);

  const reviewValid = blurbContent.length >= minTextLength;

  const handleError = React.useCallback(
    (error: string | Error, title?: string): void => {
      if (!error) {
        return;
      }
      toast.error(
        <ToastMsg
          title={title || "Error"}
          message={typeof error === "object" ? error.message : error}
        />
      );
    },
    []
  );

  const refreshCritiquebrainzToken = React.useCallback(async () => {
    try {
      const newToken = await APIService.refreshCritiquebrainzToken();
      return newToken;
    } catch (error) {
      handleError(
        error,
        "Error while attempting to refresh CritiqueBrainz token"
      );
    }
    return "";
  }, [APIService, handleError]);

  /* MBID lookup functions */
  const getGroupMBIDFromRelease = React.useCallback(
    async (mbid: string): Promise<string> => {
      try {
        const response = (await APIService.lookupMBRelease(
          mbid
        )) as MusicBrainzRelease & WithReleaseGroup;
        return response["release-group"].id;
      } catch (error) {
        handleError(error, "Could not fetch release group MBID");
        return "";
      }
    },
    [APIService, handleError]
  );

  const getRecordingMBIDFromTrack = React.useCallback(
    async (mbid: string, track_name: string): Promise<string> => {
      try {
        const response = await APIService.lookupMBReleaseFromTrack(mbid);
        // MusicBrainz API returns multiple releases, medias, and tracks, so we need to
        // search for the track with a name that matches the supplied track_name

        // Select medias from first release
        const releaseMedias = response.releases[0].media;
        // Select the first release media that has tracks
        const mediaWithTracks = releaseMedias.find((res: any) => res.tracks);

        if (mediaWithTracks) {
          // find track with matching track_name in media
          const matchingNameTrack = mediaWithTracks.tracks.find(
            (res: any) =>
              res.recording.title.toLowerCase() === track_name.toLowerCase()
          );
          if (matchingNameTrack) return matchingNameTrack.recording.id;
        }
        return "";
      } catch (error) {
        handleError(error, "Could not fetch recording MBID");
        return "";
      }
    },
    [APIService, handleError]
  );

  React.useEffect(() => {
    /* determine entity functions */
    if (!listen) {
      return;
    }
    const getAllEntities = async () => {
      if (!listen) {
        return;
      }
      setLoading(true);
      // get all three entities and then set the default entityToReview

      /** Get artist entity */
      const artist_mbid = getArtistMBIDs(listen)?.[0];
      let artistEntityToSet: ReviewableEntity;
      if (artist_mbid) {
        artistEntityToSet = {
          type: "artist",
          mbid: artist_mbid,
          name: getArtistName(listen),
        };
      }

      /** Get recording entity */
      const { additional_info } = listen.track_metadata;
      let recording_mbid = getRecordingMBID(listen);
      const trackName = getTrackName(listen);
      // If listen doesn't contain recording_mbid attribute,
      // search for it using the track mbid instead
      if (!recording_mbid && additional_info?.track_mbid) {
        recording_mbid = await getRecordingMBIDFromTrack(
          additional_info?.track_mbid,
          trackName
        );
      }
      let recordingEntityToSet: ReviewableEntity;
      // confirm that found mbid was valid
      if (recording_mbid?.length) {
        recordingEntityToSet = {
          type: "recording",
          mbid: recording_mbid,
          name: trackName,
        };
      }

      /** Get release group entity */
      let release_group_mbid = getReleaseGroupMBID(listen);
      const release_mbid = getReleaseMBID(listen);

      // If listen doesn't contain release_group_mbid attribute,
      // search for it using the release mbid instead
      if (!release_group_mbid && !!release_mbid) {
        release_group_mbid = await getGroupMBIDFromRelease(release_mbid);
      }
      let releaseGroupEntityToSet: ReviewableEntity;
      // confirm that found mbid is valid
      if (release_group_mbid?.length) {
        releaseGroupEntityToSet = {
          type: "release_group",
          mbid: release_group_mbid,
          name: listen.track_metadata?.release_name,
        };
      }
      setRecordingEntity(recordingEntityToSet!);
      setReleaseGroupEntity(releaseGroupEntityToSet!);
      setArtistEntity(artistEntityToSet!);

      setEntityToReview(
        recordingEntityToSet! || releaseGroupEntityToSet! || artistEntityToSet!
      );
      setLoading(false);
    };

    try {
      getAllEntities();
    } catch (err) {
      handleError(err, "Please try again");
    }
  }, [listen, getGroupMBIDFromRelease, getRecordingMBIDFromTrack, handleError]);

  React.useEffect(() => {
    if (!entityToReviewProps || !entityToReviewProps.length) {
      return;
    }

    const recordingEntityToSet = entityToReviewProps.find(
      (entity) => entity.type === "recording"
    );

    const releaseGroupEntityToSet = entityToReviewProps.find(
      (entity) => entity.type === "release_group"
    );

    const artistEntityToSet = entityToReviewProps.find(
      (entity) => entity.type === "artist"
    );

    setRecordingEntity(recordingEntityToSet!);
    setReleaseGroupEntity(releaseGroupEntityToSet!);
    setArtistEntity(artistEntityToSet!);

    setEntityToReview(
      recordingEntityToSet! || releaseGroupEntityToSet! || artistEntityToSet!
    );
  }, [entityToReviewProps]);

  const submitReviewToCB = React.useCallback(
    async (
      event?: React.FormEvent<HTMLFormElement>,
      access_token?: string,
      maxRetries: number = 1
    ): Promise<any> => {
      if (event) {
        event.preventDefault();
      }
      // The access token is not actually used, since the submission is handled server-side
      // We only want to know if the user has their account linked and authed
      const accessToken = access_token ?? critiquebrainzAuth?.access_token;

      if (!accessToken || !reviewValid) {
        return;
      }
      const { name, auth_token } = currentUser;

      if (accessToken && entityToReview && acceptLicense && auth_token) {
        setLoading(true);

        /* do not include rating if it wasn't set */
        let nonZeroRating;
        if (rating !== 0) {
          nonZeroRating = rating;
        }

        const reviewToSubmit: CritiqueBrainzReview = {
          entity_name: entityToReview.name ?? "",
          entity_id: entityToReview.mbid,
          entity_type: entityToReview.type,
          text: blurbContent,
          languageCode: language,
          rating: nonZeroRating,
        };

        try {
          const response = await APIService.submitReviewToCB(
            name,
            auth_token,
            reviewToSubmit
          );
          if (response?.metadata?.review_id) {
            toast.success(
              <ToastMsg
                title="Your review was submitted to CritiqueBrainz!"
                message={
                  <a
                    href={`${CBBaseUrl}/review/${response.metadata.review_id}`}
                    target="_blank"
                    rel="noopener noreferrer"
                  >
                    {`${getArtistName(listen)} - ${entityToReview.name}`}
                  </a>
                }
              />,
              { toastId: "review-submit-success" }
            );
            modal.hide();
          }
        } catch (error) {
          if (maxRetries > 0 && error.message === "invalid_token") {
            /* Need to refresh token and retry with new token */
            const newToken = await refreshCritiquebrainzToken();
            // eslint-disable-next-line no-return-await
            await submitReviewToCB(event, newToken, maxRetries - 1);
          } else {
            handleError(
              error,
              "Error while submitting review to CritiqueBrainz"
            );
            setLoading(false);
          }
        }
      }
    },
    [
      critiquebrainzAuth?.access_token,
      reviewValid,
      currentUser,
      entityToReview,
      acceptLicense,
      rating,
      blurbContent,
      language,
      APIService,
      listen,
      modal,
      refreshCritiquebrainzToken,
      handleError,
    ]
  );
  const CBInfoButton = React.useMemo(() => {
    return (
      <span>
        <span
          className="CBInfoButton"
          data-tip={`CritiqueBrainz is a <a href='${MBBaseUrl}/projects'>
          MetaBrainz project</a> aimed at providing an open platform for music critics
          and hosting Creative Commons licensed music reviews. </br></br>
          Your reviews will be independently visible on CritiqueBrainz and appear publicly
          on your CritiqueBrainz profile. To view or delete your reviews, visit your
          <a href='${CBBaseUrl}'>CritiqueBrainz</a>  profile.`}
          data-event="click focus"
        >
          <FontAwesomeIcon
            icon={faInfoCircle as IconProp}
            style={{ color: "black" }}
          />
        </span>
        <ReactTooltip
          place="bottom"
          globalEventOff="click"
          clickable
          html
          type="light"
        />
      </span>
    );
  }, []);

  const modalBody = React.useMemo(() => {
    /* User hasn't logged into CB yet, prompt them to authenticate */
    if (!hasPermissions) {
      return (
        <div>
          Before you can submit reviews for your Listens to{" "}
          <a href={CBBaseUrl}>CritiqueBrainz</a>, you must{" "}
          <b> connect to your CritiqueBrainz </b> account from ListenBrainz.
          {CBInfoButton}
          <br />
          <br />
          You can connect to your CritiqueBrainz account by visiting the
          <Link
            to={`${window.location.origin}/settings/music-services/details/`}
            onClick={() => {
              modal.hide();
              navigate("/settings/music-services/details/");
            }}
          >
            {" "}
            music services page.
          </Link>
        </div>
      );
    }

    /* None of the three entities were found for the Listen */
    if (!entityToReview) {
      return (
        <div id="no-entity">
          We could not link <b>{getTrackName(listen)}</b> by{" "}
          <b>{getArtistName(listen)}</b> to any recording, artist, or release
          group on MusicBrainz.
          <br />
          <br />
          If you can&#39;t find them when searching{" "}
          <a href="https://musicbrainz.org/search">on MusicBrainz</a> either,
          please consider{" "}
          <a href="https://musicbrainz.org/doc/Introduction_to_Editing">
            adding them to our database
          </a>
          .
        </div>
      );
    }

<<<<<<< HEAD
    /* The default modal body */
    const allEntities = [recordingEntity, artistEntity, releaseGroupEntity];

    return (
      <div>
        {/* Show warning when recordingEntity is not available */}
        {!recordingEntity && listen && (
          <div className="alert alert-danger">
            We could not find a recording for <b>{getTrackName(listen)}</b>.
          </div>
        )}

        <div id="dropdown-container">
          You are reviewing
          <span className="dropdown">
            <button
              className="dropdown-toggle btn-transparent"
              data-bs-toggle="dropdown"
              type="button"
            >
              {`${entityToReview.name} (${lowerCase(entityToReview.type)})`}
            </button>

            <div className="dropdown-menu" role="menu">
              {/* Map entity to dropdown option button */}
              {allEntities.map((entity) => {
                if (entity) {
                  return (
                    <button
                      className="dropdown-item"
                      key={entity.mbid}
                      name={`select-${kebabCase(entityToReview.type)}`}
                      onClick={() => setEntityToReview(entity)}
                      type="button"
                    >
                      {`${entity.name} (${entity.type.replace("_", " ")})`}
                    </button>
                  );
                }
                return null;
              })}
            </div>
          </span>
          for <a href={CBBaseUrl}>CritiqueBrainz</a>. {CBInfoButton}
        </div>

        <div className="mb-4">
          <textarea
            className="form-control"
            id="review-text"
            placeholder={`Review length must be at least ${minTextLength} characters.`}
            value={blurbContent}
            name="review-text"
            onChange={handleBlurbInputChange}
            rows={6}
            style={{ resize: "vertical" }}
            spellCheck="false"
            required
          />
        </div>
        <small
          className={!reviewValid ? "text-danger" : ""}
          style={{ display: "block", textAlign: "right" }}
        >
          Words: {countWords(blurbContent)} / Characters: {blurbContent.length}
        </small>

        <div className="rating-container">
          <b>Rating (optional): </b>
          <Rating
            className="rating-stars"
            onClick={onRateCallback}
            ratingValue={rating}
            transition
            size={20}
            iconsCount={5}
          />
        </div>

        <div className="dropdown">
          <b>Language of your review: </b>
          <select
            className="form-select"
            id="language-selector"
            value={language}
            name="language"
            onChange={handleLanguageChange}
          >
            {allLanguagesKeyValue.map((lang: any) => {
              return (
                <option key={lang[0]} value={lang[0]}>
                  {lang[1]}
                </option>
              );
            })}
          </select>
=======
    /* Show warning when recordingEntity is not available */
    if (!recordingEntity && listen) {
      return (
        <div className="alert alert-danger">
          We could not find a recording for <b>{getTrackName(listen)}</b>.
>>>>>>> e1e02418
        </div>
      );
    }

<<<<<<< HEAD
        <div className="form-check">
          <input
            id="acceptLicense"
            type="checkbox"
            checked={acceptLicense}
            name="acceptLicense"
            onChange={handleLicenseChange}
            className="form-check-input"
            required
          />
          <label className="form-check-label" htmlFor="acceptLicense">
            <small>
              &nbsp;You acknowledge and agree that your contributed reviews to
              CritiqueBrainz are licensed under a Creative Commons
              Attribution-ShareAlike 3.0 Unported (CC BY-SA 3.0) license. You
              agree to license your work under this license. You represent and
              warrant that you own or control all rights in and to the work,
              that nothing in the work infringes the rights of any third-party,
              and that you have the permission to use and to license the work
              under the selected Creative Commons license. Finally, you give the
              MetaBrainz Foundation permission to license this content for
              commercial use outside of Creative Commons licenses in order to
              support the operations of the organization.
            </small>
          </label>
        </div>
        {!reviewValid && (
          <div
            id="text-too-short-alert"
            className="alert alert-danger"
            role="alert"
          >
            Your review needs to be longer than {minTextLength} characters.
          </div>
        )}
      </div>
=======
    return (
      <CBReviewForm
        blurbContent={blurbContent}
        setBlurbContent={setBlurbContent}
        rating={rating}
        setRating={setRating}
        language={language}
        setLanguage={setLanguage}
        acceptLicense={acceptLicense}
        setAcceptLicense={setAcceptLicense}
        entityToReview={entityToReview}
        setEntityToReview={setEntityToReview}
        recordingEntity={recordingEntity}
        artistEntity={artistEntity}
        releaseGroupEntity={releaseGroupEntity}
        CBInfoButton={CBInfoButton}
        isReviewValid={reviewValid}
        hideForm={hideForm}
      />
>>>>>>> e1e02418
    );
  }, [
    hasPermissions,
    entityToReview,
    recordingEntity,
    artistEntity,
    releaseGroupEntity,
    listen,
<<<<<<< HEAD
    CBInfoButton,
    blurbContent,
    handleBlurbInputChange,
    reviewValid,
    onRateCallback,
    rating,
    language,
    handleLanguageChange,
    acceptLicense,
    handleLicenseChange,
    modal,
=======
    rating,
    acceptLicense,
    reviewValid,

    setEntityToReview,
>>>>>>> e1e02418
    navigate,
  ]);

  const modalFooter = React.useMemo(() => {
    /* User hasn't logged into CB yet: prompt them to authenticate */
    if (!hasPermissions)
      return (
        <Link
          to={`${window.location.origin}/settings/music-services/details/`}
          className="btn btn-success"
          role="button"
          onClick={() => {
            modal.hide();
            navigate("/settings/music-services/details/");
          }}
        >
          {" "}
          Connect To CritiqueBrainz{" "}
        </Link>
      );

    /* Submit review button */
    if (entityToReview) {
      return (
        <button
          type="submit"
          id="submitReviewButton"
          className="btn btn-success"
          disabled={!reviewValid || !acceptLicense}
        >
          Submit Review to CritiqueBrainz
        </button>
      );
    }

    /* default: close modal button */
    return (
      <button type="button" className="btn btn-secondary" onClick={modal.hide}>
        Cancel
      </button>
    );
  }, [
    hasPermissions,
    entityToReview,
    modal,
    navigate,
    reviewValid,
    acceptLicense,
  ]);

  return (
    <Modal
      {...bootstrapDialog(modal)}
      title="Review on CritiqueBrainz"
      id="CBReviewModal"
    >
      <Modal.Header closeButton>
        <Modal.Title style={{ marginLeft: "auto" }}>
          <img
            src="/static/img/critiquebrainz-logo.svg"
            height="30"
            alt="CritiqueBrainz Logo"
            style={{ margin: "8px" }}
          />
        </Modal.Title>
      </Modal.Header>
      <div
        style={{
          height: 0,
          position: "sticky",
          top: "30%",
          zIndex: 1,
        }}
      >
        <Loader isLoading={loading} />
      </div>
      <form onSubmit={submitReviewToCB}>
        <Modal.Body style={{ opacity: loading ? "0.2" : "1" }}>
          {modalBody}
        </Modal.Body>
        <Modal.Footer>{modalFooter}</Modal.Footer>
      </form>
    </Modal>
  );
});<|MERGE_RESOLUTION|>--- conflicted
+++ resolved
@@ -5,13 +5,8 @@
 import { faInfoCircle } from "@fortawesome/free-solid-svg-icons";
 import { FontAwesomeIcon } from "@fortawesome/react-fontawesome";
 import { IconProp } from "@fortawesome/fontawesome-svg-core";
-<<<<<<< HEAD
 import NiceModal, { useModal, bootstrapDialog } from "@ebay/nice-modal-react";
 import { Modal } from "react-bootstrap";
-import { kebabCase, lowerCase } from "lodash";
-=======
-import NiceModal, { useModal } from "@ebay/nice-modal-react";
->>>>>>> e1e02418
 import { Link, useNavigate } from "react-router-dom";
 import GlobalAppContext from "../utils/GlobalAppContext";
 
@@ -426,152 +421,15 @@
       );
     }
 
-<<<<<<< HEAD
-    /* The default modal body */
-    const allEntities = [recordingEntity, artistEntity, releaseGroupEntity];
-
-    return (
-      <div>
-        {/* Show warning when recordingEntity is not available */}
-        {!recordingEntity && listen && (
-          <div className="alert alert-danger">
-            We could not find a recording for <b>{getTrackName(listen)}</b>.
-          </div>
-        )}
-
-        <div id="dropdown-container">
-          You are reviewing
-          <span className="dropdown">
-            <button
-              className="dropdown-toggle btn-transparent"
-              data-bs-toggle="dropdown"
-              type="button"
-            >
-              {`${entityToReview.name} (${lowerCase(entityToReview.type)})`}
-            </button>
-
-            <div className="dropdown-menu" role="menu">
-              {/* Map entity to dropdown option button */}
-              {allEntities.map((entity) => {
-                if (entity) {
-                  return (
-                    <button
-                      className="dropdown-item"
-                      key={entity.mbid}
-                      name={`select-${kebabCase(entityToReview.type)}`}
-                      onClick={() => setEntityToReview(entity)}
-                      type="button"
-                    >
-                      {`${entity.name} (${entity.type.replace("_", " ")})`}
-                    </button>
-                  );
-                }
-                return null;
-              })}
-            </div>
-          </span>
-          for <a href={CBBaseUrl}>CritiqueBrainz</a>. {CBInfoButton}
-        </div>
-
-        <div className="mb-4">
-          <textarea
-            className="form-control"
-            id="review-text"
-            placeholder={`Review length must be at least ${minTextLength} characters.`}
-            value={blurbContent}
-            name="review-text"
-            onChange={handleBlurbInputChange}
-            rows={6}
-            style={{ resize: "vertical" }}
-            spellCheck="false"
-            required
-          />
-        </div>
-        <small
-          className={!reviewValid ? "text-danger" : ""}
-          style={{ display: "block", textAlign: "right" }}
-        >
-          Words: {countWords(blurbContent)} / Characters: {blurbContent.length}
-        </small>
-
-        <div className="rating-container">
-          <b>Rating (optional): </b>
-          <Rating
-            className="rating-stars"
-            onClick={onRateCallback}
-            ratingValue={rating}
-            transition
-            size={20}
-            iconsCount={5}
-          />
-        </div>
-
-        <div className="dropdown">
-          <b>Language of your review: </b>
-          <select
-            className="form-select"
-            id="language-selector"
-            value={language}
-            name="language"
-            onChange={handleLanguageChange}
-          >
-            {allLanguagesKeyValue.map((lang: any) => {
-              return (
-                <option key={lang[0]} value={lang[0]}>
-                  {lang[1]}
-                </option>
-              );
-            })}
-          </select>
-=======
     /* Show warning when recordingEntity is not available */
     if (!recordingEntity && listen) {
       return (
         <div className="alert alert-danger">
           We could not find a recording for <b>{getTrackName(listen)}</b>.
->>>>>>> e1e02418
         </div>
       );
     }
 
-<<<<<<< HEAD
-        <div className="form-check">
-          <input
-            id="acceptLicense"
-            type="checkbox"
-            checked={acceptLicense}
-            name="acceptLicense"
-            onChange={handleLicenseChange}
-            className="form-check-input"
-            required
-          />
-          <label className="form-check-label" htmlFor="acceptLicense">
-            <small>
-              &nbsp;You acknowledge and agree that your contributed reviews to
-              CritiqueBrainz are licensed under a Creative Commons
-              Attribution-ShareAlike 3.0 Unported (CC BY-SA 3.0) license. You
-              agree to license your work under this license. You represent and
-              warrant that you own or control all rights in and to the work,
-              that nothing in the work infringes the rights of any third-party,
-              and that you have the permission to use and to license the work
-              under the selected Creative Commons license. Finally, you give the
-              MetaBrainz Foundation permission to license this content for
-              commercial use outside of Creative Commons licenses in order to
-              support the operations of the organization.
-            </small>
-          </label>
-        </div>
-        {!reviewValid && (
-          <div
-            id="text-too-short-alert"
-            className="alert alert-danger"
-            role="alert"
-          >
-            Your review needs to be longer than {minTextLength} characters.
-          </div>
-        )}
-      </div>
-=======
     return (
       <CBReviewForm
         blurbContent={blurbContent}
@@ -591,34 +449,22 @@
         isReviewValid={reviewValid}
         hideForm={hideForm}
       />
->>>>>>> e1e02418
     );
   }, [
     hasPermissions,
     entityToReview,
     recordingEntity,
+    listen,
+    blurbContent,
+    rating,
+    language,
+    acceptLicense,
     artistEntity,
     releaseGroupEntity,
-    listen,
-<<<<<<< HEAD
     CBInfoButton,
-    blurbContent,
-    handleBlurbInputChange,
     reviewValid,
-    onRateCallback,
-    rating,
-    language,
-    handleLanguageChange,
-    acceptLicense,
-    handleLicenseChange,
+    hideForm,
     modal,
-=======
-    rating,
-    acceptLicense,
-    reviewValid,
-
-    setEntityToReview,
->>>>>>> e1e02418
     navigate,
   ]);
 
