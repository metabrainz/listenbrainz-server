--- conflicted
+++ resolved
@@ -417,31 +417,6 @@
     ].includes(event_type as EventType);
       
       return (
-<<<<<<< HEAD
-        <ListenControl
-          isDropdown={false}
-          title="Delete Event"
-          text=""
-          icon={faTrash}
-          buttonClassName="btn btn-link btn-xs"
-          // eslint-disable-next-line react/jsx-no-bind
-          action={() => {
-            deleteEventMutation(event);
-          }}
-        />
-      );
-    }
-    if (
-      (event.event_type === EventType.RECORDING_PIN ||
-        event.event_type === EventType.PERSONAL_RECORDING_RECOMMENDATION ||
-        event.event_type === EventType.RECORDING_RECOMMENDATION) &&
-      event.user_name !== currentUser.name
-    ) {
-      if (event.hidden) {
-        return (
-          <ListenControl
-            isDropdown={false}
-=======
         <>
           { isThankable && (
             <ListenControl
@@ -457,10 +432,10 @@
               }}
               dataToggle="modal"
               dataTarget="#ThanksModal"
+              isDropdown={false}
             />
           )} 
           { hidden && <ListenControl
->>>>>>> bfa2dac0
             title="Unhide Event"
             text=""
             icon={faEye}
@@ -468,23 +443,8 @@
             action={() => {
               hideEventMutation(event);
             }}
+            isDropdown={false}
           />
-<<<<<<< HEAD
-        );
-      }
-      return (
-        <ListenControl
-          isDropdown={false}
-          title="Hide Event"
-          text=""
-          icon={faEyeSlash}
-          buttonClassName="btn btn-link btn-xs"
-          // eslint-disable-next-line react/jsx-no-bind
-          action={() => {
-            hideEventMutation(event);
-          }}
-        />
-=======
           }
           { !hidden && isHidable && <ListenControl
             title="Hide Event"
@@ -494,6 +454,7 @@
             action={() => {
               hideEventMutation(event);
             }}
+            isDropdown={false}
           />
           }
           { isDeletable &&<ListenControl
@@ -504,10 +465,10 @@
             action={() => {
               deleteEventMutation(event);
             }}
+            isDropdown={false}
           />
           }
         </>
->>>>>>> bfa2dac0
       );
   
   };
@@ -543,7 +504,6 @@
       ) {
         additionalMenuItems = [
           <ListenControl
-            isDropdown={false}
             icon={faTrash}
             title="Delete Event"
             text="Delete Event"
