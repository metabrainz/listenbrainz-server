import * as React from "react";
import { get, isEqual, isNil, isNumber } from "lodash";
import {
  faMusic,
  faEllipsisV,
  faPlay,
  faCommentDots,
  faExternalLinkAlt,
  faCode,
  faPaperPlane,
  faThumbtack,
  faPencilAlt,
  faLink,
} from "@fortawesome/free-solid-svg-icons";
import {
  faSoundcloud,
  faSpotify,
  faYoutube,
} from "@fortawesome/free-brands-svg-icons";
import { faPlayCircle } from "@fortawesome/free-regular-svg-icons";
import { IconProp } from "@fortawesome/fontawesome-svg-core";
import { FontAwesomeIcon } from "@fortawesome/react-fontawesome";
import NiceModal from "@ebay/nice-modal-react";
import {
  getArtistLink,
  getTrackLink,
  preciseTimestamp,
  fullLocalizedDateFromTimestampOrISODate,
  getRecordingMBID,
  getAlbumArtFromListenMetadata,
  getReleaseMBID,
  getArtistName,
  getTrackName,
  getTrackDurationInMs,
  getRecordingMSID,
  getArtistMBIDs,
  getReleaseGroupMBID,
} from "../utils/utils";
import GlobalAppContext from "../utils/GlobalAppContext";
import Card from "../components/Card";
import ListenControl from "./ListenControl";
import ListenFeedbackComponent from "./ListenFeedbackComponent";
import YoutubePlayer from "../brainzplayer/YoutubePlayer";
import SpotifyPlayer from "../brainzplayer/SpotifyPlayer";
import SoundcloudPlayer from "../brainzplayer/SoundcloudPlayer";
import { millisecondsToStr } from "../playlists/utils";
import PersonalRecommendationModal from "../personal-recommendations/PersonalRecommendationsModal";
import PinRecordingModal from "../pins/PinRecordingModal";
import CBReviewModal from "../cb-review/CBReviewModal";
<<<<<<< HEAD
import MBIDMappingModal from "../mbid-mapping/MBIDMappingModal";
=======
import ListenPayloadModal from "./ListenPayloadModal";
>>>>>>> bf55116e

export const DEFAULT_COVER_ART_URL = "/static/img/default_cover_art.png";

export type ListenCardProps = {
  listen: Listen;
  className?: string;
  currentFeedback?: ListenFeedBack | RecommendationFeedBack | null;
  showTimestamp: boolean;
  showUsername: boolean;
  // Only used when not passing a custom feedbackComponent
  updateFeedbackCallback?: (
    recordingMsid: string,
    score: ListenFeedBack | RecommendationFeedBack,
    recordingMbid?: string
  ) => void;
  newAlert: (
    alertType: AlertType,
    title: string,
    message: string | JSX.Element
  ) => void;
  // This show under the first line of listen details. It's meant for reviews, etc.
  additionalContent?: string | JSX.Element;
  // Displays left of the cover art thumbnail. For special items like reorder/grab icon
  beforeThumbnailContent?: JSX.Element;
  // Replaces automatic cover art thumbnail. Also disables loading cover art
  customThumbnail?: JSX.Element;
  // The default details (recording name, artist name) can be replaced
  listenDetails?: JSX.Element;
  // The default timestamp can be replaced
  customTimestamp?: JSX.Element;
  compact?: boolean;
  // The default Listen fedback (love/hate) can be replaced
  feedbackComponent?: JSX.Element;
  // These go in the dropdown menu
  additionalMenuItems?: JSX.Element[];
  // This optional JSX element is for a custom icon
  additionalActions?: JSX.Element;
};

export type ListenCardState = {
  isCurrentlyPlaying: boolean;
  thumbnailSrc?: string; // Full URL to the CoverArtArchive thumbnail
};

export default class ListenCard extends React.Component<
  ListenCardProps,
  ListenCardState
> {
  static defaultThumbnailSrc: string = "/static/img/cover-art-placeholder.jpg";
  static contextType = GlobalAppContext;
  declare context: React.ContextType<typeof GlobalAppContext>;

  constructor(props: ListenCardProps) {
    super(props);

    this.state = {
      isCurrentlyPlaying: false,
    };
  }

  async componentDidMount() {
    window.addEventListener("message", this.receiveBrainzPlayerMessage);
    await this.getCoverArt();
  }

  async componentDidUpdate(oldProps: ListenCardProps) {
    const { listen, customThumbnail } = this.props;
    if (
      !customThumbnail &&
      Boolean(listen) &&
      !isEqual(listen, oldProps.listen)
    ) {
      await this.getCoverArt();
    }
  }

  componentWillUnmount() {
    window.removeEventListener("message", this.receiveBrainzPlayerMessage);
  }

  async getCoverArt() {
    const { spotifyAuth } = this.context;
    const { listen } = this.props;
    const albumArtSrc = await getAlbumArtFromListenMetadata(
      listen,
      spotifyAuth
    );
    if (albumArtSrc) {
      this.setState({ thumbnailSrc: albumArtSrc });
    } else {
      this.setState({ thumbnailSrc: undefined });
    }
  }

  playListen = () => {
    const { listen } = this.props;
    const { isCurrentlyPlaying } = this.state;
    if (isCurrentlyPlaying) {
      return;
    }
    window.postMessage(
      { brainzplayer_event: "play-listen", payload: listen },
      window.location.origin
    );
  };

  /** React to events sent by BrainzPlayer */
  receiveBrainzPlayerMessage = (event: MessageEvent) => {
    if (event.origin !== window.location.origin) {
      // Received postMessage from different origin, ignoring it
      return;
    }
    const { brainzplayer_event, payload } = event.data;
    switch (brainzplayer_event) {
      case "current-listen-change":
        this.onCurrentListenChange(payload);
        break;
      default:
      // do nothing
    }
  };

  onCurrentListenChange = (newListen: BaseListenFormat) => {
    this.setState({ isCurrentlyPlaying: this.isCurrentlyPlaying(newListen) });
  };

  isCurrentlyPlaying = (element: BaseListenFormat): boolean => {
    const { listen } = this.props;
    if (isNil(listen)) {
      return false;
    }
    return isEqual(element, listen);
  };

  recommendListenToFollowers = async () => {
    const { listen, newAlert } = this.props;
    const { APIService, currentUser } = this.context;

    if (currentUser?.auth_token) {
      const metadata: UserTrackRecommendationMetadata = {
        artist_name: getArtistName(listen),
        track_name: getTrackName(listen),
        release_name: get(listen, "track_metadata.release_name"),
      };

      const recording_mbid = getRecordingMBID(listen);
      if (recording_mbid) {
        metadata.recording_mbid = recording_mbid;
      }

      const recording_msid = getRecordingMSID(listen);
      if (recording_msid) {
        metadata.recording_msid = recording_msid;
      }

      try {
        const status = await APIService.recommendTrackToFollowers(
          currentUser.name,
          currentUser.auth_token,
          metadata
        );
        if (status === 200) {
          newAlert(
            "success",
            `You recommended a track to your followers!`,
            `${metadata.artist_name} - ${metadata.track_name}`
          );
        }
      } catch (error) {
        this.handleError(
          error,
          "We encountered an error when trying to recommend the track to your followers"
        );
      }
    }
  };

  handleError = (error: string | Error, title?: string): void => {
    const { newAlert } = this.props;
    if (!error) {
      return;
    }
    newAlert(
      "danger",
      title || "Error",
      typeof error === "object" ? error.message : error
    );
  };

  render() {
    const {
      additionalContent,
      beforeThumbnailContent,
      customThumbnail,
      listen,
      className,
      showUsername,
      showTimestamp,
      listenDetails,
      customTimestamp,
      compact,
      feedbackComponent,
      additionalMenuItems,
      currentFeedback,
      newAlert,
      updateFeedbackCallback,
      additionalActions,
      ...otherProps
    } = this.props;
    const { isCurrentlyPlaying, thumbnailSrc } = this.state;
<<<<<<< HEAD
    const { modal, currentUser } = this.context;
=======
>>>>>>> bf55116e

    const recordingMSID = getRecordingMSID(listen);
    const recordingMBID = getRecordingMBID(listen);
    const trackMBID = get(listen, "track_metadata.additional_info.track_mbid");
    const releaseMBID = getReleaseMBID(listen);
    const releaseGroupMBID = getReleaseGroupMBID(listen);
    const artistMBIDs = getArtistMBIDs(listen);
    const spotifyURL = SpotifyPlayer.getURLFromListen(listen);
    const youtubeURL = YoutubePlayer.getURLFromListen(listen);
    const soundcloudURL = SoundcloudPlayer.getURLFromListen(listen);

    const trackName = getTrackName(listen);
    const artistName = getArtistName(listen);
    const trackDurationMs = getTrackDurationInMs(listen);

    const hasRecordingMSID = Boolean(recordingMSID);
    const hasRecordingMBID = Boolean(recordingMBID);
    const hasInfoAndMBID =
      artistName && trackName && (hasRecordingMSID || hasRecordingMBID);
    const isListenReviewable =
      Boolean(recordingMBID) ||
      artistMBIDs?.length ||
      Boolean(trackMBID) ||
      Boolean(releaseGroupMBID);

    // Hide the actions menu if in compact mode or no buttons to be shown
    const hasActionOptions =
      additionalMenuItems?.length ||
      hasInfoAndMBID ||
      recordingMBID ||
      spotifyURL ||
      youtubeURL ||
      soundcloudURL;
    const hideActionsMenu = compact || !hasActionOptions;

    let timeStampForDisplay;
    if (customTimestamp) {
      timeStampForDisplay = customTimestamp;
    } else if (listen.playing_now) {
      timeStampForDisplay = (
        <span className="listen-time">
          <a href="/listening-now/" target="_blank" rel="noopener noreferrer">
            <FontAwesomeIcon icon={faMusic as IconProp} /> Listening now &#8212;
          </a>
        </span>
      );
    } else {
      timeStampForDisplay = (
        <span
          className="listen-time"
          title={
            listen.listened_at
              ? fullLocalizedDateFromTimestampOrISODate(
                  listen.listened_at * 1000
                )
              : fullLocalizedDateFromTimestampOrISODate(listen.listened_at_iso)
          }
        >
          {preciseTimestamp(
            listen.listened_at_iso || listen.listened_at * 1000
          )}
        </span>
      );
    }

    return (
      <Card
        {...otherProps}
        onDoubleClick={this.playListen}
        className={`listen-card ${isCurrentlyPlaying ? "current-listen" : ""}${
          compact ? " compact" : ""
        }${additionalContent ? " has-additional-content" : " "} ${
          className || ""
        }`}
      >
        <div className="main-content">
          {beforeThumbnailContent}
          {customThumbnail || (
            <div className="listen-thumbnail">
              {thumbnailSrc ? (
                <a
                  href={
                    releaseMBID
                      ? `https://musicbrainz.org/release/${releaseMBID}`
                      : (spotifyURL || youtubeURL || soundcloudURL) ?? ""
                  }
                  title={listen.track_metadata?.release_name ?? "Cover art"}
                  target="_blank"
                  rel="noopener noreferrer"
                >
                  <img
                    src={thumbnailSrc}
                    alt={listen.track_metadata?.release_name ?? "Cover art"}
                  />
                </a>
              ) : (
                <a
                  href={
                    releaseMBID
                      ? `https://musicbrainz.org/release/${releaseMBID}/cover-art`
                      : "https://musicbrainz.org/doc/How_to_Add_Cover_Art"
                  }
                  title={
                    releaseMBID
                      ? "Add cover art in MusicBrainz"
                      : "How can I add missing cover art?"
                  }
                  target="_blank"
                  rel="noopener noreferrer"
                >
                  <img
                    src={ListenCard.defaultThumbnailSrc}
                    alt={
                      releaseMBID
                        ? "Add cover art in MusicBrainz"
                        : "How can I add missing cover art?"
                    }
                  />
                </a>
              )}
            </div>
          )}
          {listenDetails ? (
            <div className="listen-details">{listenDetails}</div>
          ) : (
            <div className="listen-details">
              <div className="title-duration">
                <div
                  title={trackName}
                  className={compact ? "ellipsis" : "ellipsis-2-lines"}
                >
                  {getTrackLink(listen)}
                </div>
                {trackDurationMs && (
                  <div className="small text-muted" title="Duration">
                    {isNumber(trackDurationMs) &&
                      millisecondsToStr(trackDurationMs)}
                  </div>
                )}
              </div>
              <div className="small text-muted ellipsis" title={artistName}>
                {getArtistLink(listen)}
              </div>
            </div>
          )}
          <div className="right-section">
            {(showUsername || showTimestamp) && (
              <div className="username-and-timestamp">
                {showUsername && (
                  <a
                    href={`/user/${listen.user_name}`}
                    target="_blank"
                    rel="noopener noreferrer"
                    title={listen.user_name ?? undefined}
                  >
                    {listen.user_name}
                  </a>
                )}
                {showTimestamp && timeStampForDisplay}
              </div>
            )}
            <div className="listen-controls">
              {feedbackComponent ?? (
                <ListenFeedbackComponent
                  newAlert={newAlert}
                  listen={listen}
                  currentFeedback={currentFeedback as ListenFeedBack}
                  updateFeedbackCallback={updateFeedbackCallback}
                />
              )}
              {hideActionsMenu ? null : (
                <>
                  <FontAwesomeIcon
                    icon={faEllipsisV as IconProp}
                    title="More actions"
                    className="dropdown-toggle"
                    id="listenControlsDropdown"
                    data-toggle="dropdown"
                    aria-haspopup="true"
                    aria-expanded="true"
                  />
                  <ul
                    className="dropdown-menu dropdown-menu-right"
                    aria-labelledby="listenControlsDropdown"
                  >
                    {recordingMBID && (
                      <ListenControl
                        icon={faExternalLinkAlt}
                        title="Open in MusicBrainz"
                        text="Open in MusicBrainz"
                        link={`https://musicbrainz.org/recording/${recordingMBID}`}
                        anchorTagAttributes={{
                          target: "_blank",
                          rel: "noopener noreferrer",
                        }}
                      />
                    )}
                    {spotifyURL && (
                      <ListenControl
                        icon={faSpotify}
                        title="Open in Spotify"
                        text="Open in Spotify"
                        link={spotifyURL}
                        anchorTagAttributes={{
                          target: "_blank",
                          rel: "noopener noreferrer",
                        }}
                      />
                    )}
                    {youtubeURL && (
                      <ListenControl
                        icon={faYoutube}
                        title="Open in YouTube"
                        text="Open in YouTube"
                        link={youtubeURL}
                        anchorTagAttributes={{
                          target: "_blank",
                          rel: "noopener noreferrer",
                        }}
                      />
                    )}
                    {soundcloudURL && (
                      <ListenControl
                        icon={faSoundcloud}
                        title="Open in Soundcloud"
                        text="Open in Soundcloud"
                        link={soundcloudURL}
                        anchorTagAttributes={{
                          target: "_blank",
                          rel: "noopener noreferrer",
                        }}
                      />
                    )}
                    {hasInfoAndMBID && (
                      <ListenControl
                        text="Pin this track"
                        icon={faThumbtack}
                        action={() => {
                          NiceModal.show(PinRecordingModal, {
                            recordingToPin: listen,
                            newAlert,
                          });
                        }}
                        dataToggle="modal"
                        dataTarget="#PinRecordingModal"
                      />
                    )}
                    {hasInfoAndMBID && (
                      <ListenControl
                        icon={faCommentDots}
                        title="Recommend to my followers"
                        text="Recommend to my followers"
                        action={this.recommendListenToFollowers}
                      />
                    )}
                    {hasInfoAndMBID && (
                      <ListenControl
                        text="Personally recommend"
                        icon={faPaperPlane}
                        action={() => {
                          NiceModal.show(PersonalRecommendationModal, {
                            listenToPersonallyRecommend: listen,
                            newAlert,
                          });
                        }}
                        dataToggle="modal"
                        dataTarget="#PersonalRecommendationModal"
                      />
                    )}
                    {Boolean(currentUser) && Boolean(recordingMSID) && (
                      <ListenControl
                        text="Link with MusicBrainz"
                        icon={faLink}
                        action={() => {
                          NiceModal.show(MBIDMappingModal, {
                            listenToMap: listen,
                            newAlert,
                          });
                        }}
                        dataToggle="modal"
                        dataTarget="#MapToMusicBrainzRecordingModal"
                      />
                    )}
                    {isListenReviewable && (
                      <ListenControl
                        text="Write a review"
                        icon={faPencilAlt}
                        action={() => {
                          NiceModal.show(CBReviewModal, {
                            listen,
                            newAlert,
                          });
                        }}
                        dataToggle="modal"
                        dataTarget="#CBReviewModal"
                      />
                    )}
                    {additionalMenuItems}
                    <ListenControl
                      text="Inspect listen"
                      icon={faCode}
                      action={() => {
                        NiceModal.show(ListenPayloadModal, {
                          listen,
                        });
                      }}
                      dataToggle="modal"
                      dataTarget="#ListenPayloadModal"
                    />
                  </ul>
                </>
              )}
              <button
                title="Play"
                className="btn-transparent play-button"
                onClick={this.playListen}
                type="button"
              >
                {isCurrentlyPlaying ? (
                  <FontAwesomeIcon size="1x" icon={faPlay as IconProp} />
                ) : (
                  <FontAwesomeIcon size="2x" icon={faPlayCircle as IconProp} />
                )}
              </button>
              {additionalActions}
            </div>
          </div>
        </div>
        {additionalContent && (
          <div className="additional-content" title={trackName}>
            {additionalContent}
          </div>
        )}
      </Card>
    );
  }
}<|MERGE_RESOLUTION|>--- conflicted
+++ resolved
@@ -47,11 +47,8 @@
 import PersonalRecommendationModal from "../personal-recommendations/PersonalRecommendationsModal";
 import PinRecordingModal from "../pins/PinRecordingModal";
 import CBReviewModal from "../cb-review/CBReviewModal";
-<<<<<<< HEAD
 import MBIDMappingModal from "../mbid-mapping/MBIDMappingModal";
-=======
 import ListenPayloadModal from "./ListenPayloadModal";
->>>>>>> bf55116e
 
 export const DEFAULT_COVER_ART_URL = "/static/img/default_cover_art.png";
 
@@ -262,10 +259,7 @@
       ...otherProps
     } = this.props;
     const { isCurrentlyPlaying, thumbnailSrc } = this.state;
-<<<<<<< HEAD
-    const { modal, currentUser } = this.context;
-=======
->>>>>>> bf55116e
+    const { currentUser } = this.context;
 
     const recordingMSID = getRecordingMSID(listen);
     const recordingMBID = getRecordingMBID(listen);
