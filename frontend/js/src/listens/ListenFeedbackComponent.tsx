--- conflicted
+++ resolved
@@ -1,15 +1,7 @@
 import { faHeart, faHeartCrack } from "@fortawesome/free-solid-svg-icons";
 import { FontAwesomeIcon } from "@fortawesome/react-fontawesome";
-<<<<<<< HEAD
 import * as React from "react";
-import { toast } from "react-toastify";
-import { ToastMsg } from "../notifications/Notifications";
-import GlobalAppContext from "../utils/GlobalAppContext";
-import { getRecordingMBID, getRecordingMSID } from "../utils/utils";
-=======
-import { getRecordingMBID, getRecordingMSID } from "../utils/utils";
 import useFeedbackMap from "../hooks/useFeedbackMap";
->>>>>>> f20424cf
 
 export type ListenFeedbackComponentProps = {
   listen: BaseListenFormat;
@@ -22,69 +14,12 @@
   const recordingMBID = getRecordingMBID(listen);
   const recordingMSID = getRecordingMSID(listen);
 
-<<<<<<< HEAD
-  submitFeedback = async (score: ListenFeedBack) => {
-    const { listen, updateFeedbackCallback } = this.props;
-    const { APIService, currentUser } = this.context;
-    if (currentUser?.auth_token) {
-      const recordingMSID = getRecordingMSID(listen);
-      const recordingMBID = getRecordingMBID(listen);
-
-      try {
-        const status = await APIService.submitFeedback(
-          currentUser.auth_token,
-          score,
-          recordingMSID,
-          recordingMBID
-        );
-        if (status === 200) {
-          if (updateFeedbackCallback) {
-            updateFeedbackCallback(recordingMBID ?? "", score, recordingMSID);
-          }
-        }
-      } catch (error) {
-        toast.error(
-          <ToastMsg
-            title=" Error while submitting feedback"
-            message={error?.message ?? error.toString()}
-          />,
-          { toastId: "submit-feedback-error" }
-        );
-      }
-    }
-  };
-
-  render() {
-    const { currentFeedback, listen } = this.props;
-    const recordingMSID = getRecordingMSID(listen);
-    const recordingMBID = getRecordingMBID(listen);
-    if (!recordingMSID && !recordingMBID) {
-      return null;
-    }
-    return (
-      <>
-        <FontAwesomeIcon
-          icon={faHeart}
-          title="Love"
-          onClick={() => this.submitFeedback(currentFeedback === 1 ? 0 : 1)}
-          className={`${currentFeedback === 1 ? " loved" : ""}`}
-        />
-        <FontAwesomeIcon
-          icon={faHeartCrack}
-          title="Hate"
-          onClick={() => this.submitFeedback(currentFeedback === -1 ? 0 : -1)}
-          className={`${currentFeedback === -1 ? " hated" : ""}`}
-        />
-      </>
-    );
-=======
   const { feedbackValue: currentFeedback, update } = useFeedbackMap(
     recordingMBID,
     recordingMSID
   );
   if (!recordingMSID && !recordingMBID) {
     return null;
->>>>>>> f20424cf
   }
   return (
     <>
@@ -95,7 +30,7 @@
         className={`${currentFeedback === 1 ? " loved" : ""}`}
       />
       <FontAwesomeIcon
-        icon={faHeartBroken}
+        icon={faHeartCrack}
         title="Hate"
         onClick={() => update(currentFeedback === -1 ? 0 : -1)}
         className={`${currentFeedback === -1 ? " hated" : ""}`}
