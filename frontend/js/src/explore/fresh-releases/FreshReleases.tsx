import * as React from "react";
import { uniqBy } from "lodash";
import Spinner from "react-loader-spinner";
import { toast } from "react-toastify";
import { Helmet } from "react-helmet";
import GlobalAppContext from "../../utils/GlobalAppContext";
import { ToastMsg } from "../../notifications/Notifications";
import ReleaseFilters from "./components/ReleaseFilters";
import ReleaseTimeline from "./components/ReleaseTimeline";
import Pill from "../../components/Pill";
import ReleaseCardsGrid from "./components/ReleaseCardsGrid";
import { COLOR_LB_ORANGE } from "../../utils/constants";

export enum DisplaySettingsPropertiesEnum {
  releaseTitle = "Release Title",
  artist = "Artist",
  information = "Information",
  tags = "Tags",
  listens = "Listens",
}

export type DisplaySettings = {
  [key in DisplaySettingsPropertiesEnum]: boolean;
};

const initialDisplayState: DisplaySettings = {
  [DisplaySettingsPropertiesEnum.releaseTitle]: true,
  [DisplaySettingsPropertiesEnum.artist]: true,
  [DisplaySettingsPropertiesEnum.information]: true,
  [DisplaySettingsPropertiesEnum.tags]: false,
  [DisplaySettingsPropertiesEnum.listens]: false,
};

const SortOptions = {
  releaseDate: {
    value: "release_date",
    label: "Release Date",
  },
  artist: {
    value: "artist_credit_name",
    label: "Artist",
  },
  releaseTitle: {
    value: "release_name",
    label: "Release Title",
  },
  confidence: {
    value: "confidence",
    label: "Confidence",
  },
} as const;

export type SortOption = typeof SortOptions[keyof typeof SortOptions]["value"];

const SortDirections = {
  ascend: {
    value: "ascend",
    label: "Ascending",
  },
  descend: {
    value: "descend",
    label: "Descending",
  },
};

export type SortDirection = typeof SortDirections[keyof typeof SortDirections]["value"];

export const filterRangeOptions = {
  week: {
    value: 7,
    key: "week",
    label: "Week",
  },
  month: {
    value: 30,
    key: "month",
    label: "Month",
  },
  three_months: {
    value: 90,
    key: "three_months",
    label: "3 Months",
  },
} as const;

export const PAGE_TYPE_USER: string = "user";
export const PAGE_TYPE_SITEWIDE: string = "sitewide";

export type filterRangeOption = keyof typeof filterRangeOptions;

export default function FreshReleases() {
  const { APIService, currentUser } = React.useContext(GlobalAppContext);

  const isLoggedIn: boolean = Object.keys(currentUser).length !== 0;

  const [releases, setReleases] = React.useState<Array<FreshReleaseItem>>([]);
  const [filteredList, setFilteredList] = React.useState<
    Array<FreshReleaseItem>
  >([]);
  const [allFilters, setAllFilters] = React.useState<{
    releaseTypes: Array<string | undefined>;
    releaseTags: Array<string | undefined>;
  }>({
    releaseTypes: [],
    releaseTags: [],
  });
  const [isLoading, setIsLoading] = React.useState<boolean>(false);
  const [pageType, setPageType] = React.useState<string>(
    isLoggedIn ? PAGE_TYPE_USER : PAGE_TYPE_SITEWIDE
  );

  const [range, setRange] = React.useState<filterRangeOption>("week");
  const [displaySettings, setDisplaySettings] = React.useState<DisplaySettings>(
    initialDisplayState
  );
  const [showPastReleases, setShowPastReleases] = React.useState<boolean>(true);
  const [showFutureReleases, setShowFutureReleases] = React.useState<boolean>(
    true
  );
  const [sort, setSort] = React.useState<SortOption>("release_date");
  const [sortDirection, setSortDirection] = React.useState<SortDirection>(
    "ascend"
  );

  const releaseCardGridRef = React.useRef(null);

  const availableSortOptions =
    pageType === PAGE_TYPE_SITEWIDE
      ? Object.values(SortOptions).filter(
          (option) => option !== SortOptions.confidence
        )
      : Object.values(SortOptions);

  const toggleSettings = (setting: DisplaySettingsPropertiesEnum) => {
    setDisplaySettings({
      ...displaySettings,
      [setting]: !displaySettings[setting],
    });
  };

  React.useEffect(() => {
    const fetchReleases = async () => {
      setIsLoading(true);
      let freshReleases: Array<FreshReleaseItem>;
      try {
        if (pageType === PAGE_TYPE_SITEWIDE) {
          const allFreshReleases = await APIService.fetchSitewideFreshReleases(
            filterRangeOptions[range].value,
            showPastReleases,
            showFutureReleases,
            sort
          );
          freshReleases = allFreshReleases.payload.releases;
        } else {
          const userFreshReleases = await APIService.fetchUserFreshReleases(
            currentUser.name,
            showPastReleases,
            showFutureReleases,
            sort
          );
          freshReleases = userFreshReleases.payload.releases;
        }

        const cleanReleases = uniqBy(freshReleases, (datum) => {
          return (
            /*
             * toLowerCase() solves an edge case.
             * Example:
             * "release_name": "Waterslide, Diving Board, Ladder to the Sky"
             * "release_name": "Waterslide, Diving Board, Ladder To The Sky"
             * These releases will be considered unique.
             */
            datum.release_name.toLowerCase() +
            datum.artist_credit_name.toLowerCase()
          );
        });
        const releaseTypes = cleanReleases
          .map(
            (release) =>
              release.release_group_secondary_type ||
              release.release_group_primary_type
          )
          .filter(
            (value, index, self) =>
              self.indexOf(value) === index &&
              value !== undefined &&
              value !== null
          );

        const uniqueReleaseTagsSet = new Set<string>();
        cleanReleases?.forEach((item) => {
          item.release_tags?.forEach((tag) => {
            uniqueReleaseTagsSet.add(tag);
          });
        });

        const releaseTags = Array.from(uniqueReleaseTagsSet);
        releaseTags.sort();

        setReleases(cleanReleases);
        setFilteredList(cleanReleases);
        setAllFilters({
          releaseTypes,
          releaseTags,
        });
        setIsLoading(false);
      } catch (error) {
        toast.error(
          <ToastMsg
            title="Couldn't fetch fresh releases"
            message={
              typeof error === "object" ? error.message : error.toString()
            }
          />,
          { toastId: "fetch-error" }
        );
      }
    };
    // Call the async function defined above (useEffect can't return a Promise)
    fetchReleases();
    // eslint-disable-next-line react-hooks/exhaustive-deps
  }, [pageType, range, showPastReleases, showFutureReleases, sort]);

  return (
    <>
      <Helmet>
        <title>Fresh releases</title>
      </Helmet>
      <div className="releases-page-container">
        <div className="releases-page">
          <div
            className="fresh-releases-pill-row"
            style={!isLoggedIn ? { justifyContent: "flex-end" } : {}}
          >
            {isLoggedIn ? (
              <div className="fresh-releases-row">
                <Pill
                  id="sitewide-releases"
                  onClick={() => {
                    setPageType(PAGE_TYPE_SITEWIDE);
                    setSort("release_date");
                  }}
                  active={pageType === PAGE_TYPE_SITEWIDE}
                  type="secondary"
                >
                  All
                </Pill>
                <Pill
                  id="user-releases"
                  onClick={() => setPageType(PAGE_TYPE_USER)}
                  active={pageType === PAGE_TYPE_USER}
                  type="secondary"
                >
                  For You
                </Pill>
              </div>
            ) : null}
            <div className="fresh-releases-row">
              <span>Sort By:</span>{" "}
              <div className="input-group">
                <select
                  id="fresh-releases-sort-select"
                  className="form-control"
                  value={sort}
                  onChange={(event) =>
                    setSort(event.target.value as SortOption)
                  }
                >
                  {availableSortOptions.map((option) => (
                    <option value={option.value} key={option.value}>
                      {option.label}
                    </option>
                  ))}
                </select>
              </div>
              <span>Direction:</span>{" "}
              <div className="input-group">
                <select
                  id="fresh-releases-sort-direction-select"
                  className="form-control"
                  value={sortDirection}
                  onChange={(event) =>
                    setSortDirection(event.target.value as SortDirection)
                  }
                >
                  {Object.entries(SortDirections).map(([_, direction]) => (
                    <option value={direction.value} key={direction.value}>
                      {direction.label}
                    </option>
                  ))}
                </select>
              </div>
            </div>
          </div>
          {isLoading ? (
            <div className="spinner-container">
              <Spinner
                type="Grid"
                color={COLOR_LB_ORANGE}
                height={100}
                width={100}
                visible
              />
              <div
                className="text-muted"
                style={{ fontSize: "2rem", margin: "1rem" }}
              >
                Loading Fresh Releases&#8230;
              </div>
            </div>
          ) : (
            <div id="release-card-grids" ref={releaseCardGridRef}>
              {filteredList.length === 0 ? (
                <div className="no-release">
                  <img
                    src="/static/img/recommendations/no-freshness.png"
                    alt={
                      releases.length === 0
                        ? "No releases"
                        : "No filtered releases"
                    }
                  />
                  <div className="text-muted">
                    {releases.length === 0
                      ? "No releases"
                      : `0/${releases.length} releases match your filters.`}
                  </div>
                </div>
              ) : (
                <ReleaseCardsGrid
                  filteredList={filteredList}
                  displaySettings={displaySettings}
                  order={sort}
                  direction={sortDirection}
                />
              )}
            </div>
          )}
        </div>
<<<<<<< HEAD
        {pageType === PAGE_TYPE_SITEWIDE && filteredList.length > 0 && (
          <ReleaseTimeline
            releases={filteredList}
            order={sort}
            direction={sortDirection}
          />
=======
        {filteredList.length > 0 && (
          <ReleaseTimeline releases={filteredList} order={sort} />
>>>>>>> 85e5b07f
        )}
        <ReleaseFilters
          allFilters={allFilters}
          releases={releases}
          setFilteredList={setFilteredList}
          range={range}
          handleRangeChange={setRange}
          displaySettings={displaySettings}
          toggleSettings={toggleSettings}
          showPastReleases={showPastReleases}
          setShowPastReleases={setShowPastReleases}
          showFutureReleases={showFutureReleases}
          setShowFutureReleases={setShowFutureReleases}
          releaseCardGridRef={releaseCardGridRef}
          pageType={pageType}
        />
      </div>
    </>
  );
}<|MERGE_RESOLUTION|>--- conflicted
+++ resolved
@@ -337,17 +337,12 @@
             </div>
           )}
         </div>
-<<<<<<< HEAD
-        {pageType === PAGE_TYPE_SITEWIDE && filteredList.length > 0 && (
+        {filteredList.length > 0 && (
           <ReleaseTimeline
             releases={filteredList}
             order={sort}
             direction={sortDirection}
           />
-=======
-        {filteredList.length > 0 && (
-          <ReleaseTimeline releases={filteredList} order={sort} />
->>>>>>> 85e5b07f
         )}
         <ReleaseFilters
           allFilters={allFilters}
