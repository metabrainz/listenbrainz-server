import {
<<<<<<< HEAD
  faBarsStaggered,
=======
  faCog,
>>>>>>> cd1ca33f
  faFastBackward,
  faFastForward,
  faHeart,
  faHeartCrack,
  faMusic,
  faPauseCircle,
  faPlayCircle,
  faSlash,
} from "@fortawesome/free-solid-svg-icons";
import * as React from "react";

import { IconDefinition } from "@fortawesome/fontawesome-common-types"; // eslint-disable-line import/no-unresolved
import { IconProp } from "@fortawesome/fontawesome-svg-core";
import { FontAwesomeIcon } from "@fortawesome/react-fontawesome";
import { toast } from "react-toastify";
import { noop } from "lodash";
import { Link } from "react-router-dom";
import { ToastMsg } from "../../notifications/Notifications";
import { millisecondsToStr } from "../../playlists/utils";
import GlobalAppContext from "../../utils/GlobalAppContext";
import { getRecordingMBID, getRecordingMSID } from "../../utils/utils";
import MenuOptions from "./MenuOptions";
import ProgressBar from "./ProgressBar";
import {
  useBrainzPlayerContext,
  useBrainzPlayerDispatch,
} from "./BrainzPlayerContext";
import Queue from "./Queue";

type BrainzPlayerUIProps = {
  currentDataSourceName?: string;
  currentDataSourceIcon?: IconProp;
  playPreviousTrack: () => void;
  playNextTrack: (invert?: boolean) => void;
  togglePlay: (invert?: boolean) => void;
  playerPaused: boolean;
  trackName?: string;
  artistName?: string;
  trackUrl?: string;
  progressMs: number;
  durationMs: number;
  seekToPositionMs: (msTimeCode: number) => void;
  currentListen?: Listen | JSPFTrack;
  listenBrainzAPIBaseURI: string;
<<<<<<< HEAD
  clearQueue: () => void;
=======
  disabled?: boolean;
>>>>>>> cd1ca33f
};

type PlaybackControlButtonProps = {
  className: string;
  action: () => void;
  icon: IconDefinition;
  title: string;
  size?: "2x";
  disabled?: boolean;
};

function PlaybackControlButton(props: PlaybackControlButtonProps) {
  const { className, action, icon, title, size, disabled } = props;
  return (
    <button
      className={`btn-link ${className} ${disabled ? "disabled" : ""}`}
      title={title}
      onClick={disabled ? noop : action}
      type="button"
      tabIndex={0}
    >
      <FontAwesomeIcon icon={icon as IconProp} size={size} fixedWidth />
    </button>
  );
}

function BrainzPlayerUI(props: React.PropsWithChildren<BrainzPlayerUIProps>) {
  const {
    currentDataSourceName,
    currentDataSourceIcon,
    listenBrainzAPIBaseURI,
    currentListen,
    trackUrl,
  } = props;
  const [currentListenFeedback, setCurrentListenFeedback] = React.useState(0);
  const { currentUser } = React.useContext(GlobalAppContext);

  // BrainzPlayerContext
  const { queueRepeatMode } = useBrainzPlayerContext();
  const dispatch = useBrainzPlayerDispatch();

  // const { currentListenFeedback } = this.state;
  React.useEffect(() => {
    async function getFeedback() {
      // Get feedback for currentListen

      if (!currentUser?.name || !currentListen) {
        return;
      }
      const recordingMBID = getRecordingMBID(currentListen as Listen);
      const recordingMSID = getRecordingMSID(currentListen as Listen);

      if (!recordingMBID && !recordingMSID) {
        return;
      }
      try {
        const baseURL = `${listenBrainzAPIBaseURI}/feedback/user/${currentUser.name}/get-feedback-for-recordings?`;
        // get feedback by either MBID or MSID
        const params = [];
        if (recordingMBID) {
          params.push(`recording_mbids=${recordingMBID}`);
        }
        if (recordingMSID) {
          params.push(`recording_msids=${recordingMSID}`);
        }

        const response = await fetch(`${baseURL}${params.join("&")}`);
        if (!response.ok) {
          throw response.statusText;
        }
        const parsedFeedback = await response.json();
        setCurrentListenFeedback(parsedFeedback.feedback?.[0]?.score ?? 0);
      } catch (error) {
        // What do we do here?
        // Is there any point in showing an error message?
      }
    }
    getFeedback();
  }, [currentListen]);

  async function submitFeedback(score: ListenFeedBack) {
    if (currentUser?.auth_token) {
      setCurrentListenFeedback(score);

      const recordingMSID = getRecordingMSID(currentListen as Listen);
      const recordingMBID = getRecordingMBID(currentListen as Listen);

      try {
        const url = `${listenBrainzAPIBaseURI}/feedback/recording-feedback`;
        const response = await fetch(url, {
          method: "POST",
          headers: {
            Authorization: `Token ${currentUser.auth_token}`,
            "Content-Type": "application/json;charset=UTF-8",
          },
          body: JSON.stringify({
            recording_msid: recordingMSID,
            recording_mbid: recordingMBID,
            score,
          }),
        });
        if (!response.ok) {
          // Revert the feedback UI in case of failure
          setCurrentListenFeedback(0);
          throw response.statusText;
        }
      } catch (error) {
        toast.error(
          <ToastMsg
            title="Error while submitting feedback"
            message={error?.message ?? error.toString()}
          />,
          { toastId: "submit-feedback-error" }
        );
      }
    }
  }

  const {
    children: dataSources,
    playerPaused,
    trackName,
    artistName,
    progressMs,
    durationMs,
    playPreviousTrack,
    togglePlay,
    playNextTrack,
    seekToPositionMs,
<<<<<<< HEAD
    clearQueue,
=======
    disabled,
>>>>>>> cd1ca33f
  } = props;

  const isPlayingATrack = Boolean(currentListen);
  const recordingMSID = getRecordingMSID(currentListen as Listen);
  const recordingMBID = getRecordingMBID(currentListen as Listen);
<<<<<<< HEAD
  const showFeedback = Boolean(recordingMSID) || Boolean(recordingMBID);
  const [showQueue, setShowQueue] = React.useState(false);

  const toggleRepeatMode = () => {
    dispatch({ type: "TOGGLE_REPEAT_MODE" });
  };

=======
  const showFeedback =
    (Boolean(recordingMSID) || Boolean(recordingMBID)) && isPlayingATrack;
  const playbackDisabledText = "Playback disabled in preferences";
>>>>>>> cd1ca33f
  return (
    <>
      <div className={`queue ${showQueue ? "show" : ""}`}>
        <Queue clearQueue={clearQueue} />
      </div>
      <div id="brainz-player" aria-label="Playback control">
        <ProgressBar
          progressMs={progressMs}
          durationMs={durationMs}
          seekToPositionMs={seekToPositionMs}
        />
        <div className="content">
          <div className="cover-art">
            <div className="no-album-art" />
            {dataSources}
          </div>
          <div className={isPlayingATrack ? "currently-playing" : ""}>
            {trackName && (
              <div title={trackName} className="ellipsis-2-lines">
                {trackName}
              </div>
            )}
            {artistName && (
              <span className="small text-muted ellipsis" title={artistName}>
                {artistName}
              </span>
            )}
          </div>
          {isPlayingATrack && (
            <div className="elapsed small text-muted">
              {millisecondsToStr(progressMs)}&#8239;/&#8239;
              {millisecondsToStr(durationMs)}
            </div>
          )}
        </div>
        <div className="controls">
          <PlaybackControlButton
            className="previous"
            title="Previous"
            action={playPreviousTrack}
            icon={faFastBackward}
          />
          <PlaybackControlButton
            className="play"
            action={togglePlay}
            title={`${playerPaused ? "Play" : "Pause"}`}
            icon={playerPaused ? faPlayCircle : faPauseCircle}
            size="2x"
          />
          <PlaybackControlButton
            className="next"
            action={playNextTrack}
            title="Next"
            icon={faFastForward}
          />
        </div>
        <div className="actions">
          {isPlayingATrack && currentDataSourceName && (
            <a
              href={trackUrl || "#"}
              aria-label={`Open in ${currentDataSourceName}`}
              title={`Open in ${currentDataSourceName}`}
              target="_blank"
              rel="noopener noreferrer"
            >
              <FontAwesomeIcon icon={currentDataSourceIcon!} />
            </a>
          )}
          <FontAwesomeIcon
            icon={faBarsStaggered}
            style={{ color: showQueue ? "green" : "" }}
            onClick={() => setShowQueue((prevShowQueue) => !prevShowQueue)}
          />
          <FontAwesomeIcon
            icon={queueRepeatMode.icon}
            title={queueRepeatMode.title}
            style={{ color: queueRepeatMode.color }}
            onClick={toggleRepeatMode}
          />
          {showFeedback && (
            <>
              <FontAwesomeIcon
                icon={faHeart}
                title="Love"
                onClick={
                  isPlayingATrack
                    ? () => submitFeedback(currentListenFeedback === 1 ? 0 : 1)
                    : undefined
                }
                className={`love ${
                  currentListenFeedback === 1 ? " loved" : ""
                }${!isPlayingATrack ? " disabled" : ""}`}
              />
              <FontAwesomeIcon
                icon={faHeartCrack}
                title="Hate"
                onClick={
                  isPlayingATrack
                    ? () =>
                        submitFeedback(currentListenFeedback === -1 ? 0 : -1)
                    : undefined
                }
                className={`hate ${
                  currentListenFeedback === -1 ? " hated" : ""
                }${!isPlayingATrack ? " disabled" : ""}`}
              />
            </>
          )}
          <MenuOptions currentListen={currentListen} />
          {/* <FontAwesomeIcon icon={faCog} /> */}
        </div>
      </div>
<<<<<<< HEAD
    </>
=======
      <div
        className="controls"
        title={disabled ? playbackDisabledText : undefined}
      >
        <PlaybackControlButton
          className="previous"
          title="Previous"
          action={playPreviousTrack}
          icon={faFastBackward}
          disabled={disabled}
        />
        <PlaybackControlButton
          className="play"
          action={togglePlay}
          title={`${playerPaused ? "Play" : "Pause"}`}
          icon={playerPaused ? faPlayCircle : faPauseCircle}
          size="2x"
          disabled={disabled}
        />
        <PlaybackControlButton
          className="next"
          action={playNextTrack}
          title="Next"
          icon={faFastForward}
          disabled={disabled}
        />
      </div>
      <div className="actions">
        {isPlayingATrack && currentDataSourceName && (
          <a
            href={trackUrl || "#"}
            aria-label={`Open in ${currentDataSourceName}`}
            title={`Open in ${currentDataSourceName}`}
            target="_blank"
            rel="noopener noreferrer"
          >
            <FontAwesomeIcon icon={currentDataSourceIcon!} />
          </a>
        )}
        {showFeedback && (
          <>
            <FontAwesomeIcon
              icon={faHeart}
              title="Love"
              onClick={
                isPlayingATrack
                  ? () => submitFeedback(currentListenFeedback === 1 ? 0 : 1)
                  : undefined
              }
              className={`love ${currentListenFeedback === 1 ? " loved" : ""}${
                !isPlayingATrack ? " disabled" : ""
              }`}
            />
            <FontAwesomeIcon
              icon={faHeartCrack}
              title="Hate"
              onClick={
                isPlayingATrack
                  ? () => submitFeedback(currentListenFeedback === -1 ? 0 : -1)
                  : undefined
              }
              className={`hate ${currentListenFeedback === -1 ? " hated" : ""}${
                !isPlayingATrack ? " disabled" : ""
              }`}
            />
          </>
        )}
        {disabled ? (
          <span className="fa-layers fa-fw" title={playbackDisabledText}>
            <FontAwesomeIcon icon={faMusic} />
            <FontAwesomeIcon icon={faSlash} />
          </span>
        ) : (
          <MenuOptions currentListen={currentListen} />
        )}

        <a href="/settings/brainzplayer/" target="_blank" rel="noreferrer">
          <FontAwesomeIcon icon={faCog} title="Player preferences" />
        </a>
      </div>
    </div>
>>>>>>> cd1ca33f
  );
}

export default BrainzPlayerUI;<|MERGE_RESOLUTION|>--- conflicted
+++ resolved
@@ -1,9 +1,6 @@
 import {
-<<<<<<< HEAD
+  faCog,
   faBarsStaggered,
-=======
-  faCog,
->>>>>>> cd1ca33f
   faFastBackward,
   faFastForward,
   faHeart,
@@ -48,11 +45,8 @@
   seekToPositionMs: (msTimeCode: number) => void;
   currentListen?: Listen | JSPFTrack;
   listenBrainzAPIBaseURI: string;
-<<<<<<< HEAD
+  disabled?: boolean;
   clearQueue: () => void;
-=======
-  disabled?: boolean;
->>>>>>> cd1ca33f
 };
 
 type PlaybackControlButtonProps = {
@@ -182,29 +176,23 @@
     togglePlay,
     playNextTrack,
     seekToPositionMs,
-<<<<<<< HEAD
+    disabled,
     clearQueue,
-=======
-    disabled,
->>>>>>> cd1ca33f
   } = props;
 
   const isPlayingATrack = Boolean(currentListen);
   const recordingMSID = getRecordingMSID(currentListen as Listen);
   const recordingMBID = getRecordingMBID(currentListen as Listen);
-<<<<<<< HEAD
-  const showFeedback = Boolean(recordingMSID) || Boolean(recordingMBID);
+  const showFeedback =
+    (Boolean(recordingMSID) || Boolean(recordingMBID)) && isPlayingATrack;
+  const playbackDisabledText = "Playback disabled in preferences";
+
   const [showQueue, setShowQueue] = React.useState(false);
 
   const toggleRepeatMode = () => {
     dispatch({ type: "TOGGLE_REPEAT_MODE" });
   };
 
-=======
-  const showFeedback =
-    (Boolean(recordingMSID) || Boolean(recordingMBID)) && isPlayingATrack;
-  const playbackDisabledText = "Playback disabled in preferences";
->>>>>>> cd1ca33f
   return (
     <>
       <div className={`queue ${showQueue ? "show" : ""}`}>
@@ -240,12 +228,16 @@
             </div>
           )}
         </div>
-        <div className="controls">
+        <div
+          className="controls"
+          title={disabled ? playbackDisabledText : undefined}
+        >
           <PlaybackControlButton
             className="previous"
             title="Previous"
             action={playPreviousTrack}
             icon={faFastBackward}
+            disabled={disabled}
           />
           <PlaybackControlButton
             className="play"
@@ -253,12 +245,14 @@
             title={`${playerPaused ? "Play" : "Pause"}`}
             icon={playerPaused ? faPlayCircle : faPauseCircle}
             size="2x"
+            disabled={disabled}
           />
           <PlaybackControlButton
             className="next"
             action={playNextTrack}
             title="Next"
             icon={faFastForward}
+            disabled={disabled}
           />
         </div>
         <div className="actions">
@@ -313,95 +307,17 @@
               />
             </>
           )}
-          <MenuOptions currentListen={currentListen} />
-          {/* <FontAwesomeIcon icon={faCog} /> */}
+          {disabled ? (
+            <span className="fa-layers fa-fw" title={playbackDisabledText}>
+              <FontAwesomeIcon icon={faMusic} />
+              <FontAwesomeIcon icon={faSlash} />
+            </span>
+          ) : (
+            <MenuOptions currentListen={currentListen} />
+          )}
         </div>
       </div>
-<<<<<<< HEAD
     </>
-=======
-      <div
-        className="controls"
-        title={disabled ? playbackDisabledText : undefined}
-      >
-        <PlaybackControlButton
-          className="previous"
-          title="Previous"
-          action={playPreviousTrack}
-          icon={faFastBackward}
-          disabled={disabled}
-        />
-        <PlaybackControlButton
-          className="play"
-          action={togglePlay}
-          title={`${playerPaused ? "Play" : "Pause"}`}
-          icon={playerPaused ? faPlayCircle : faPauseCircle}
-          size="2x"
-          disabled={disabled}
-        />
-        <PlaybackControlButton
-          className="next"
-          action={playNextTrack}
-          title="Next"
-          icon={faFastForward}
-          disabled={disabled}
-        />
-      </div>
-      <div className="actions">
-        {isPlayingATrack && currentDataSourceName && (
-          <a
-            href={trackUrl || "#"}
-            aria-label={`Open in ${currentDataSourceName}`}
-            title={`Open in ${currentDataSourceName}`}
-            target="_blank"
-            rel="noopener noreferrer"
-          >
-            <FontAwesomeIcon icon={currentDataSourceIcon!} />
-          </a>
-        )}
-        {showFeedback && (
-          <>
-            <FontAwesomeIcon
-              icon={faHeart}
-              title="Love"
-              onClick={
-                isPlayingATrack
-                  ? () => submitFeedback(currentListenFeedback === 1 ? 0 : 1)
-                  : undefined
-              }
-              className={`love ${currentListenFeedback === 1 ? " loved" : ""}${
-                !isPlayingATrack ? " disabled" : ""
-              }`}
-            />
-            <FontAwesomeIcon
-              icon={faHeartCrack}
-              title="Hate"
-              onClick={
-                isPlayingATrack
-                  ? () => submitFeedback(currentListenFeedback === -1 ? 0 : -1)
-                  : undefined
-              }
-              className={`hate ${currentListenFeedback === -1 ? " hated" : ""}${
-                !isPlayingATrack ? " disabled" : ""
-              }`}
-            />
-          </>
-        )}
-        {disabled ? (
-          <span className="fa-layers fa-fw" title={playbackDisabledText}>
-            <FontAwesomeIcon icon={faMusic} />
-            <FontAwesomeIcon icon={faSlash} />
-          </span>
-        ) : (
-          <MenuOptions currentListen={currentListen} />
-        )}
-
-        <a href="/settings/brainzplayer/" target="_blank" rel="noreferrer">
-          <FontAwesomeIcon icon={faCog} title="Player preferences" />
-        </a>
-      </div>
-    </div>
->>>>>>> cd1ca33f
   );
 }
 
