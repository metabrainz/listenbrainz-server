import { IconProp } from "@fortawesome/fontawesome-svg-core";
import { faPlayCircle } from "@fortawesome/free-solid-svg-icons";
import { FontAwesomeIcon } from "@fortawesome/react-fontawesome";
import {
  has as _has,
  isEqual as _isEqual,
  isNil as _isNil,
  isString as _isString,
  throttle as _throttle,
  debounce,
  omit,
  union,
} from "lodash";
import * as React from "react";
import { toast } from "react-toastify";
import { Link, useLocation } from "react-router";
import { Helmet } from "react-helmet";
import { useAtom, useAtomValue, useSetAtom, useStore } from "jotai";
import {
  ToastMsg,
  createNotification,
  hasMediaSessionSupport,
  hasNotificationPermission,
  overwriteMediaSession,
  updateMediaSession,
} from "../../notifications/Notifications";
import GlobalAppContext from "../../utils/GlobalAppContext";
import BrainzPlayerUI from "./BrainzPlayerUI";
import SoundcloudPlayer from "./SoundcloudPlayer";
import SpotifyPlayer from "./SpotifyPlayer";
import YoutubePlayer from "./YoutubePlayer";
import AppleMusicPlayer from "./AppleMusicPlayer";
import InternetArchivePlayer from "./InternetArchivePlayer";
import FunkwhalePlayer from "./FunkwhalePlayer";
import NavidromePlayer from "./NavidromePlayer";
import {
  DataSourceKey,
  defaultDataSourcesPriority,
} from "../../settings/brainzplayer/BrainzPlayerSettings";

// Atoms
import {
  QueueRepeatModes,
  playerPausedAtom,
  setPlaybackTimerAtom,
  durationMsAtom,
  volumeAtom,
  progressMsAtom,
  updateTimeAtom,
  queueRepeatModeAtom,
  listenSubmittedAtom,
  continuousPlaybackTimeAtom,
  currentTrackNameAtom,
  currentTrackArtistAtom,
  currentTrackAlbumAtom,
  currentTrackURLAtom,
  currentTrackCoverURLAtom,
  currentDataSourceIndexAtom,
  currentDataSourceNameAtom,
  currentListenAtom,
  queueAtom,
  ambientQueueAtom,
  currentListenIndexAtom,
  addListenToTopOfQueueAtom,
  addListenToBottomOfQueueAtom,
  clearQueueAfterCurrentAndSetAmbientQueueAtom,
} from "./BrainzPlayerAtoms";

import useWindowTitle from "./hooks/useWindowTitle";
import useCrossTabSync from "./hooks/useCrossTabSync";
import useListenSubmission from "./hooks/useListenSubmission";

export type DataSourceType = {
  name: string;
  icon: IconProp;
  iconColor: string;
  playListen: (listen: Listen | JSPFTrack) => void;
  togglePlay: () => void;
  stop: () => void;
  seekToPositionMs: (msTimecode: number) => void;
  canSearchAndPlayTracks: () => boolean;
  datasourceRecordsListens: () => boolean;
};

export type DataSourceTypes =
  | SpotifyPlayer
  | YoutubePlayer
  | SoundcloudPlayer
  | AppleMusicPlayer
  | InternetArchivePlayer
  | FunkwhalePlayer
  | NavidromePlayer;

export type DataSourceProps = {
  volume?: number;
  playerPaused: boolean;
  onPlayerPausedChange: (paused: boolean) => void;
  onProgressChange: (progressMs: number) => void;
  onDurationChange: (durationMs: number) => void;
  onTrackInfoChange: (
    title: string,
    trackURL: string,
    artist?: string,
    album?: string,
    artwork?: Array<MediaImage>
  ) => void;
  onTrackEnd: () => void;
  onTrackNotFound: () => void;
  handleError: (error: BrainzPlayerError, title: string) => void;
  handleWarning: (message: string | JSX.Element, title: string) => void;
  handleSuccess: (message: string | JSX.Element, title: string) => void;
  onInvalidateDataSource: (
    dataSource?: DataSourceTypes,
    message?: string | JSX.Element
  ) => void;
};

/**
 * Due to some issue with TypeScript when accessing static methods of an instance when you don't know
 * which class it is, we have to manually determine the class of the instance and call MyClass.staticMethod().
 * Neither instance.constructor.staticMethod() nor instance.prototype.constructor.staticMethod() work without issues.
 * See https://github.com/Microsoft/TypeScript/issues/3841#issuecomment-337560146
 */
function isListenFromDatasource(
  listen: BaseListenFormat | Listen | JSPFTrack,
  datasource: DataSourceTypes | null
) {
  if (!listen || !datasource) {
    return undefined;
  }
  if (datasource instanceof SpotifyPlayer) {
    return SpotifyPlayer.isListenFromThisService(listen);
  }
  if (datasource instanceof YoutubePlayer) {
    return YoutubePlayer.isListenFromThisService(listen);
  }
  if (datasource instanceof SoundcloudPlayer) {
    return SoundcloudPlayer.isListenFromThisService(listen);
  }
  if (datasource instanceof AppleMusicPlayer) {
    return AppleMusicPlayer.isListenFromThisService(listen);
  }
  if (datasource instanceof FunkwhalePlayer) {
    return FunkwhalePlayer.isListenFromThisService(listen);
  }
  if (datasource instanceof NavidromePlayer) {
    return NavidromePlayer.isListenFromThisService(listen);
  }
  if (datasource instanceof InternetArchivePlayer) {
    return InternetArchivePlayer.isListenFromThisService(listen);
  }
  return undefined;
}

export default function BrainzPlayer() {
  // Global App Context
  const globalAppContext = React.useContext(GlobalAppContext);
  const {
    APIService,
    currentUser,
    spotifyAuth,
    youtubeAuth,
    soundcloudAuth,
    appleAuth,
    funkwhaleAuth,
    navidromeAuth,
    userPreferences,
  } = globalAppContext;

  const {
    refreshSpotifyToken,
    refreshYoutubeToken,
    refreshSoundcloudToken,
    refreshFunkwhaleToken: apiRefreshFunkwhaleToken,
    APIBaseURI: listenBrainzAPIBaseURI,
  } = APIService;

  // Refs for local state
  const isActivatedRef = React.useRef(false);
  const activatePlayer = async () => {
    if (isActivatedRef.current === true) {
      return;
    }
    isActivatedRef.current = true;
    await new Promise((resolve) => {
      setTimeout(resolve, 100);
    });
  };

  // Context Atoms - Values
  const volume = useAtomValue(volumeAtom);
  const queueRepeatMode = useAtomValue(queueRepeatModeAtom);

  // Context Atoms - Setters
  const setUpdateTime = useSetAtom(updateTimeAtom);
  const setProgressMs = useSetAtom(progressMsAtom);
  const setListenSubmitted = useSetAtom(listenSubmittedAtom);
  const setContinuousPlaybackTime = useSetAtom(continuousPlaybackTimeAtom);
  const setCurrentTrackCoverURL = useSetAtom(currentTrackCoverURLAtom);
  const setCurrentTrackName = useSetAtom(currentTrackNameAtom);
  const setCurrentTrackArtist = useSetAtom(currentTrackArtistAtom);
  const setCurrentTrackAlbum = useSetAtom(currentTrackAlbumAtom);
  const setCurrentTrackURL = useSetAtom(currentTrackURLAtom);
  const setCurrentDataSourceName = useSetAtom(currentDataSourceNameAtom);
  const setQueue = useSetAtom(queueAtom);
  const setAmbientQueue = useSetAtom(ambientQueueAtom);
  const setCurrentListenIndex = useSetAtom(currentListenIndexAtom);
  const setCurrentListen = useSetAtom(currentListenAtom);

  const [playerPaused, setPlayerPaused] = useAtom(playerPausedAtom);
  const [durationMs, setDurationMs] = useAtom(durationMsAtom);
  const [currentDataSourceIndex, setCurrentDataSourceIndex] = useAtom(
    currentDataSourceIndexAtom
  );

  // Action Atoms
  const updatePlayerProgressBar = useSetAtom(setPlaybackTimerAtom);
  const addListenToTopOfQueue = useSetAtom(addListenToTopOfQueueAtom);
  const addListenToBottomOfQueue = useSetAtom(addListenToBottomOfQueueAtom);
  const clearQueueAfterCurrentAndSetAmbientQueue = useSetAtom(
    clearQueueAfterCurrentAndSetAmbientQueueAtom
  );

  const store = useStore();
  const getProgressMs = () => store.get(progressMsAtom);
  const getQueue = () => store.get(queueAtom);
  const getAmbientQueue = () => store.get(ambientQueueAtom);
  const getCurrentListenIndex = () => store.get(currentListenIndexAtom);
  const getCurrentListen = () => store.get(currentListenAtom);
  const getCurrentDataSourceIndex = () => store.get(currentDataSourceIndexAtom);
  const getPlayerPaused = () => store.get(playerPausedAtom);
  // Wrapper for funkwhale token refresh that gets the host URL from context
  const refreshFunkwhaleToken = React.useCallback(async () => {
    const hostUrl = funkwhaleAuth?.instance_url;
    if (!hostUrl) {
      throw new Error("No Funkwhale instance URL found in context");
    }
    if (!currentUser?.auth_token) {
      throw new Error("No user authentication token available");
    }

    try {
      return await apiRefreshFunkwhaleToken(currentUser.auth_token, hostUrl);
    } catch (error) {
      // Check if this is an authentication error that requires reconnection
      if (error.status === 401 || error.status === 403) {
        const errorMessage = error.message || "";
        if (
          errorMessage.includes("no longer valid") ||
          errorMessage.includes("reconnect") ||
          errorMessage.includes("revoked authorization")
        ) {
          throw new Error(
            "Funkwhale connection is no longer valid. Please reconnect to this server in your music service settings."
          );
        }
        throw new Error(
          "Funkwhale authentication failed. Please re-authenticate in your music service settings."
        );
      }
      if (error.status === 503) {
        throw new Error(
          "Funkwhale service is temporarily unavailable. Please try again later."
        );
      }
      throw new Error(`Token refresh failed: ${error.message}`);
    }
  }, [
    apiRefreshFunkwhaleToken,
    funkwhaleAuth?.instance_url,
    currentUser?.auth_token,
  ]);

  // Constants
  // By how much should we seek in the track?
  const SEEK_TIME_MILLISECONDS = 5000;
  // Wait X milliseconds between start of song and sending a full listen
  const SUBMIT_LISTEN_AFTER_MS = 30000;
  // Check if it's time to submit the listen every X milliseconds
  const SUBMIT_LISTEN_UPDATE_INTERVAL = 5000;

  const brainzPlayerDisabled =
    userPreferences?.brainzplayer?.brainzplayerEnabled === false ||
    (userPreferences?.brainzplayer?.spotifyEnabled === false &&
      userPreferences?.brainzplayer?.youtubeEnabled === false &&
      userPreferences?.brainzplayer?.soundcloudEnabled === false &&
      userPreferences?.brainzplayer?.internetArchiveEnabled === false &&
      userPreferences?.brainzplayer?.funkwhaleEnabled === false &&
      userPreferences?.brainzplayer?.navidromeEnabled === false &&
      userPreferences?.brainzplayer?.appleMusicEnabled === false);

  const {
    spotifyEnabled = true,
    appleMusicEnabled = true,
    funkwhaleEnabled = true,
    navidromeEnabled = true,
    soundcloudEnabled = true,
    youtubeEnabled = true,
    internetArchiveEnabled = true,
    brainzplayerEnabled = true,
    dataSourcesPriority = defaultDataSourcesPriority,
  } = userPreferences?.brainzplayer ?? {};

  const enabledDataSources = [
    spotifyEnabled && SpotifyPlayer.hasPermissions(spotifyAuth) && "spotify",
    appleMusicEnabled &&
      AppleMusicPlayer.hasPermissions(appleAuth) &&
      "appleMusic",
    funkwhaleEnabled &&
      FunkwhalePlayer.hasPermissions(funkwhaleAuth) &&
      "funkwhale",
    navidromeEnabled &&
      NavidromePlayer.hasPermissions(navidromeAuth) &&
      "navidrome",
    soundcloudEnabled &&
      SoundcloudPlayer.hasPermissions(soundcloudAuth) &&
      "soundcloud",
    youtubeEnabled && "youtube",
    internetArchiveEnabled && "internetArchive",
  ].filter(Boolean) as DataSourceKey[];

  // Use the enabled sources to filter the priority list
  // Combine saved priority list and default list to add any new music service at the end
  // then filter out disabled datasources (new ones will be enabled by default)
  const sortedDataSources = union(
    dataSourcesPriority,
    defaultDataSourcesPriority
  ).filter((key) => enabledDataSources.includes(key));

  // Refs
  const spotifyPlayerRef = React.useRef<SpotifyPlayer>(null);
  const youtubePlayerRef = React.useRef<YoutubePlayer>(null);
  const soundcloudPlayerRef = React.useRef<SoundcloudPlayer>(null);
  const appleMusicPlayerRef = React.useRef<AppleMusicPlayer>(null);
  const internetArchivePlayerRef = React.useRef<InternetArchivePlayer>(null);
  const funkwhalePlayerRef = React.useRef<FunkwhalePlayer>(null);
  const navidromePlayerRef = React.useRef<NavidromePlayer>(null);
  const dataSourceRefs: Array<React.RefObject<
    DataSourceTypes
  >> = React.useMemo(() => {
    const dataSources: Array<React.RefObject<DataSourceTypes>> = [];
    sortedDataSources.forEach((key) => {
      switch (key) {
        case "spotify":
          dataSources.push(spotifyPlayerRef);
          break;
        case "youtube":
          dataSources.push(youtubePlayerRef);
          break;
        case "soundcloud":
          dataSources.push(soundcloudPlayerRef);
          break;
        case "appleMusic":
          dataSources.push(appleMusicPlayerRef);
          break;
        case "internetArchive":
          dataSources.push(internetArchivePlayerRef);
          break;
        case "funkwhale":
          dataSources.push(funkwhalePlayerRef);
          break;
        case "navidrome":
          dataSources.push(navidromePlayerRef);
          break;
        default:
        // do nothing
      }
    });
    return dataSources;
  }, [sortedDataSources]);

  const playerStateTimerID = React.useRef<NodeJS.Timeout | null>(null);

  // Functions
  const alertBeforeClosingPage = (event: BeforeUnloadEvent) => {
    if (!playerPaused) {
      // Some old browsers may allow to set a custom message, but this is deprecated.
      event.preventDefault();
      // eslint-disable-next-line no-param-reassign
      event.returnValue = `You are currently playing music from this page.
      Are you sure you want to close it? Playback will be stopped.`;
      return event.returnValue;
    }
    return null;
  };

  // Handle Notifications
  const handleError = (error: BrainzPlayerError, title: string): void => {
    if (!error) {
      return;
    }
    const message = _isString(error)
      ? error
      : `${!_isNil(error.status) ? `Error ${error.status}:` : ""} ${
          error.message || error.statusText
        }`;
    toast.error(<ToastMsg title={title} message={message} />, {
      toastId: title,
    });
  };

  const handleWarning = (
    message: string | JSX.Element,
    title: string
  ): void => {
    toast.warn(<ToastMsg title={title} message={message} />, {
      toastId: title,
    });
  };

  const handleSuccess = (
    message: string | JSX.Element,
    title: string
  ): void => {
    toast.success(<ToastMsg title={title} message={message} />, {
      toastId: title,
    });
  };

  const handleInfoMessage = (
    message: string | JSX.Element,
    title: string
  ): void => {
    toast.info(<ToastMsg title={title} message={message} />, {
      toastId: title,
    });
  };

  // Hooks
  const {
    htmlTitle,
    setHtmlTitle,
    currentHTMLTitle,
    updateWindowTitleWithTrackName,
    reinitializeWindowTitle,
  } = useWindowTitle();

  const { submitCurrentListen, submitNowPlaying } = useListenSubmission({
    currentUser,
    listenBrainzAPIBaseURI,
    onError: handleError,
    onWarning: handleWarning,
    dataSourceRefs,
  });

  // Create a callback function to pause playback for current source, used for cross-tab syncing
  const pauseCurrentPlayback = async (): Promise<void> => {
    try {
      const dataSource = dataSourceRefs[getCurrentDataSourceIndex()]?.current;
      dataSource?.togglePlay();
    } catch (error) {
      handleError(error, "Could not pause playback");
    }
  };
  const { stopOtherBrainzPlayers } = useCrossTabSync(pauseCurrentPlayback);

  // eslint-disable-next-line react/sort-comp
  const debouncedCheckProgressAndSubmitListen = React.useMemo(() => {
    const checkProgressAndSubmitListen = async () => {
      const listenWasSubmitted = store.get(listenSubmittedAtom);
      if (!currentUser?.auth_token || listenWasSubmitted) {
        return;
      }
      const duration = store.get(durationMsAtom);
      const continuousPlaybackTime = store.get(continuousPlaybackTimeAtom);
      let playbackTimeRequired = SUBMIT_LISTEN_AFTER_MS;
      if (duration > 0) {
        playbackTimeRequired = Math.min(
          SUBMIT_LISTEN_AFTER_MS,
          duration - SUBMIT_LISTEN_UPDATE_INTERVAL
        );
      }

      if (continuousPlaybackTime >= playbackTimeRequired) {
        submitCurrentListen();
      }
    };
    return debounce(
      checkProgressAndSubmitListen,
      SUBMIT_LISTEN_UPDATE_INTERVAL,
      {
        leading: false,
        trailing: true,
        maxWait: SUBMIT_LISTEN_UPDATE_INTERVAL,
      }
    );
  }, [currentUser?.auth_token, store, submitCurrentListen]);

  const playListen = async (
    listen: BrainzPlayerQueueItem,
    nextListenIndex: number,
    datasourceIndex: number = 0
  ): Promise<void> => {
    // Stop playback on the previous datasource, if playing
    let dataSource = dataSourceRefs[getCurrentDataSourceIndex()]?.current;
    if (dataSource && !getPlayerPaused()) {
      dataSource.stop();
    }
    setCurrentListenIndex(nextListenIndex);
    setCurrentListen(listen);
    setContinuousPlaybackTime(0);
    setListenSubmitted(false);

    window.postMessage(
      {
        brainzplayer_event: "current-listen-change",
        payload: omit(listen, "id"),
      },
      window.location.origin
    );

    let selectedDatasourceIndex: number;
    if (datasourceIndex === 0) {
      /** If available, retrieve the service the listen was listened with */
      const listenedFromIndex = dataSourceRefs.findIndex((datasourceRef) => {
        const { current } = datasourceRef;
        return isListenFromDatasource(listen, current);
      });
      selectedDatasourceIndex =
        listenedFromIndex === -1 ? 0 : listenedFromIndex;
    } else {
      /** If no matching datasource was found, revert to the default bahaviour
       * (try playing from source 0 or try next source)
       */
      selectedDatasourceIndex = datasourceIndex;
    }

    dataSource = dataSourceRefs[selectedDatasourceIndex]?.current;
    if (!dataSource) {
      await new Promise((resolve) => {
        setTimeout(resolve, 200);
      });
      playListen(listen, nextListenIndex, datasourceIndex);
      return;
    }
    // Check if we can play the listen with the selected datasource
    // otherwise skip to the next datasource without trying or setting currentDataSourceIndex
    // This prevents rendering datasource iframes when we can't use the datasource
    if (
      !isListenFromDatasource(listen, dataSource) &&
      !dataSource.canSearchAndPlayTracks()
    ) {
      playListen(listen, nextListenIndex, datasourceIndex + 1);
      return;
    }
    stopOtherBrainzPlayers();
    setCurrentDataSourceIndex(selectedDatasourceIndex);
    setCurrentDataSourceName(dataSource.name);
    dataSource.playListen(getCurrentListen() ?? listen);
  };

  const stopPlayerStateTimer = React.useCallback((): void => {
    debouncedCheckProgressAndSubmitListen.flush();
    if (playerStateTimerID.current) {
      clearInterval(playerStateTimerID.current);
    }
    playerStateTimerID.current = null;
  }, [debouncedCheckProgressAndSubmitListen]);

  const playNextTrack = (invert: boolean = false): void => {
    if (!isActivatedRef.current) {
      // Player has not been activated by the user, do nothing.
      return;
    }
    debouncedCheckProgressAndSubmitListen.flush();

    const currentQueue = getQueue();
    const currentAmbientQueue = getAmbientQueue();

    if (currentQueue.length === 0 && currentAmbientQueue.length === 0) {
      handleWarning(
        "You can try loading listens or refreshing the page",
        "No listens to play"
      );
      return;
    }

    const currentPlayingListenIndex = getCurrentListenIndex();

    let nextListenIndex: number;
    // If the queue repeat mode is one, then play the same track again
    if (queueRepeatMode === QueueRepeatModes.one) {
      nextListenIndex =
        currentPlayingListenIndex + (currentPlayingListenIndex < 0 ? 1 : 0);
    } else {
      // Otherwise, play the next track in the queue
      nextListenIndex = currentPlayingListenIndex + (invert === true ? -1 : 1);
    }

    // If nextListenIndex is less than 0, wrap around to the last track in the queue
    if (nextListenIndex < 0) {
      nextListenIndex = currentQueue.length - 1;
    }

    // If nextListenIndex is within the queue length, play the next track
    if (nextListenIndex < currentQueue.length) {
      const nextListen = currentQueue[nextListenIndex];
      playListen(nextListen, nextListenIndex);
      return;
    }

    // If the nextListenIndex is greater than the queue length, i.e. the queue has ended, then there are three possibilities:
    // 1. If there are listens in the ambient queue, then play the first listen in the ambient queue.
    //    In this case, we'll move the first listen from the ambient queue to the main queue and play it.
    // 2. If there are no listens in the ambient queue, then play the first listen in the main queue.
    if (currentAmbientQueue.length > 0) {
      const ambientQueueTop = currentAmbientQueue.shift();
      if (ambientQueueTop) {
        const currentQueueLength = currentQueue.length;
        addListenToBottomOfQueue(ambientQueueTop);
        setAmbientQueue(currentAmbientQueue);
        // Not enough time for the queue to be updated,
        // use the listen we just added to the bottom of the queue
        playListen(ambientQueueTop, currentQueueLength);
        return;
      }
    } else if (queueRepeatMode === QueueRepeatModes.off) {
      // 3. If there are no listens in the ambient queue and the queue repeat mode is off, then stop the player
      stopPlayerStateTimer();
      reinitializeWindowTitle();
      return;
    }

    // If there are no listens in the ambient queue, then play the first listen in the main queue
    nextListenIndex = 0;
    const nextListen = currentQueue[nextListenIndex];
    if (!nextListen) {
      handleWarning(
        "You can try loading listens or refreshing the page",
        "No listens to play"
      );
      return;
    }
    playListen(nextListen, nextListenIndex);
  };

  const playPreviousTrack = (): void => {
    playNextTrack(true);
  };

  const startPlayerStateTimer = React.useCallback((): void => {
    stopPlayerStateTimer();
    playerStateTimerID.current = setInterval(() => {
      updatePlayerProgressBar();
      debouncedCheckProgressAndSubmitListen();
    }, 400);
  }, [
    debouncedCheckProgressAndSubmitListen,
    stopPlayerStateTimer,
    updatePlayerProgressBar,
  ]);

  const failedToPlayTrack = (): void => {
    if (!isActivatedRef.current) {
      // Player has not been activated by the user, do nothing.
      return;
    }
    const currDataSourceIndex = getCurrentDataSourceIndex();
    const currentListenFresh = getCurrentListen();
    if (currentListenFresh && currDataSourceIndex < dataSourceRefs.length - 1) {
      // Try playing the listen with the next dataSource
      playListen(
        currentListenFresh,
        getCurrentListenIndex(),
        currDataSourceIndex + 1
      );
    } else {
      handleWarning(
        <>
          We tried searching for this track on the music services you are
          connected to, but did not find a match to play.
          <br />
          To enable more music services please go to the{" "}
          <Link to="/settings/brainzplayer/">music player preferences.</Link>
        </>,
        "Could not find a match"
      );
      stopPlayerStateTimer();
      playNextTrack();
    }
  };

  const invalidateDataSource = (
    dataSource?: DataSourceTypes,
    message?: string | JSX.Element
  ): void => {
    let dataSourceIndex = getCurrentDataSourceIndex();
    if (dataSource) {
      dataSourceIndex = dataSourceRefs.findIndex(
        (source) => source.current === dataSource
      );
    }
    if (dataSourceIndex >= 0) {
      if (message) {
        handleWarning(message, "Cannot play from this source");
      }
      dataSourceRefs.splice(dataSourceIndex, 1);
    }
    if (getCurrentListen()) {
      // If currently trying to play a track, declare a failure
      failedToPlayTrack();
    }
  };

  const progressChange = (newProgressMs: number): void => {
    setProgressMs(newProgressMs);
    setUpdateTime(performance.now());
  };

  const seekToPositionMs = (msTimecode: number): void => {
    if (!isActivatedRef.current) {
      // Player has not been activated by the user, do nothing.
      return;
    }
    const dataSource = dataSourceRefs[getCurrentDataSourceIndex()]?.current;
    if (!dataSource) {
      invalidateDataSource();
      return;
    }
    dataSource.seekToPositionMs(msTimecode);
    progressChange(msTimecode);
  };

  const seekForward = (): void => {
    seekToPositionMs(getProgressMs() + SEEK_TIME_MILLISECONDS);
  };

  const seekBackward = (): void => {
    seekToPositionMs(getProgressMs() - SEEK_TIME_MILLISECONDS);
  };

  const mediaSessionHandlers = [
    { action: "previoustrack", handler: playPreviousTrack },
    { action: "nexttrack", handler: playNextTrack },
    { action: "seekbackward", handler: seekBackward },
    { action: "seekforward", handler: seekForward },
  ];

  const activatePlayerAndPlay = async () => {
    await activatePlayer();
    overwriteMediaSession(mediaSessionHandlers);
    playNextTrack();
  };

  const togglePlay = () => {
    try {
      const dataSource = dataSourceRefs[getCurrentDataSourceIndex()]?.current;
      if (!dataSource) {
        invalidateDataSource();
        return;
      }
      if (playerPaused) {
        stopOtherBrainzPlayers();
      }
      dataSource.togglePlay();
    } catch (error) {
      handleError(error, "Could not play");
    }
  };

  /* Listeners for datasource events */

  const playerPauseChange = (paused: boolean): void => {
    setPlayerPaused(paused);
    if (paused) {
      stopPlayerStateTimer();
      reinitializeWindowTitle();
    } else {
      startPlayerStateTimer();
      updateWindowTitleWithTrackName();
    }
    if (hasMediaSessionSupport()) {
      window.navigator.mediaSession.playbackState = paused
        ? "paused"
        : "playing";
    }
  };

  const durationChange = (newDurationMs: number): void => {
    setDurationMs(newDurationMs);
  };

  // Effect to start the timer when durationMs changes
  React.useEffect(() => {
    if (durationMs > 0) {
      startPlayerStateTimer();
    }
  }, [durationMs, startPlayerStateTimer]);

  const trackInfoChange = (
    title: string,
    trackURL: string,
    artist?: string,
    album?: string,
    artwork?: Array<MediaImage>
  ): void => {
    setCurrentTrackName(title);
    setCurrentTrackArtist(artist!);
    setCurrentTrackAlbum(album);
    setCurrentTrackURL(trackURL);
    setCurrentTrackCoverURL(artwork?.[0]?.src);

    updateWindowTitleWithTrackName();
    if (!playerPaused) {
      submitNowPlaying();
    }
    if (playerPaused) {
      // Don't send notifications or any of that if the player is not playing
      // (Avoids getting notifications upon pausing a track)
      return;
    }

    if (hasMediaSessionSupport()) {
      overwriteMediaSession(mediaSessionHandlers);
      updateMediaSession(title, artist, album, artwork);
    }
    // Send a notification. If user allowed browser/OS notifications use that,
    // otherwise show a toast notification on the page
    hasNotificationPermission().then((permissionGranted) => {
      if (permissionGranted) {
        createNotification(title, artist, album, artwork?.[0]?.src);
      } else {
        const message = (
          <div className="alert brainzplayer-alert">
            {artwork?.length ? (
              <img
                className="alert-thumbnail"
                src={artwork[0].src}
                alt={album || title}
              />
            ) : (
              <FontAwesomeIcon icon={faPlayCircle as IconProp} />
            )}
            <div>
              {title}
              {artist && ` — ${artist}`}
              {album && ` — ${album}`}
            </div>
          </div>
        );
        handleInfoMessage(message, `Playing a track`);
      }
    });
  };

  const clearQueue = async (): Promise<void> => {
    const currentQueue = getQueue();

    // Clear the queue by keeping only the currently playing song
    const currentPlayingListenIndex = getCurrentListenIndex();
    setQueue(
      currentQueue[currentPlayingListenIndex]
        ? [currentQueue[currentPlayingListenIndex]]
        : []
    );
    setCurrentListenIndex(0);
  };

  const playNextListenFromQueue = (): void => {
    const currentPlayingListenIndex = getCurrentListenIndex();
    const nextTrack = getQueue()[currentPlayingListenIndex + 1];
    playListen(nextTrack, currentPlayingListenIndex + 1);
  };

  const playListenEventHandler = (listen: Listen | JSPFTrack) => {
    addListenToTopOfQueue(listen);
    playNextListenFromQueue();
  };

  const playAmbientQueue = (tracks: BrainzPlayerQueue): void => {
    // 1. Clear the items in the queue after the current playing track
    clearQueueAfterCurrentAndSetAmbientQueue(tracks);

    // 2. Play the first item in the ambient queue
    playNextTrack();
  };

  // eslint-disable-next-line react/sort-comp
  const throttledTrackInfoChange = _throttle(trackInfoChange, 2000, {
    leading: false,
    trailing: true,
  });

  const receiveBrainzPlayerMessage = async (event: MessageEvent) => {
    if (event.origin !== window.location.origin) {
      // Received postMessage from different origin, ignoring it
      return;
    }
    const { brainzplayer_event, payload } = event.data;
    if (!brainzplayer_event) {
      return;
    }
    if (userPreferences?.brainzplayer) {
      if (brainzPlayerDisabled) {
        toast.info(
          <ToastMsg
            title="BrainzPlayer disabled"
            message={
              <>
                You have disabled all music services for playback on
                ListenBrainz. To enable them again, please go to the{" "}
                <Link to="/settings/brainzplayer/">
                  music player preferences
                </Link>{" "}
                page
              </>
            }
          />
        );
        return;
      }
    }
    if (
      !["play-listen", "force-play", "play-ambient-queue"].includes(
        brainzplayer_event
      )
    ) {
      // Ignore events that are not related to playing a track
      return;
    }
    await activatePlayer();
    switch (brainzplayer_event) {
      case "play-listen":
        playListenEventHandler(payload);
        break;
      case "force-play":
        togglePlay();
        break;
      case "play-ambient-queue":
        playAmbientQueue(payload);
        break;
      default:
      // do nothing
    }
  };

  React.useEffect(() => {
    window.addEventListener("message", receiveBrainzPlayerMessage);
    window.addEventListener("beforeunload", alertBeforeClosingPage);
    // Remove SpotifyPlayer if the user doesn't have the relevant permissions to use it
    if (
      !SpotifyPlayer.hasPermissions(spotifyAuth) &&
      spotifyPlayerRef?.current
    ) {
      invalidateDataSource(spotifyPlayerRef.current);
    }
    if (
      !SoundcloudPlayer.hasPermissions(soundcloudAuth) &&
      soundcloudPlayerRef?.current
    ) {
      invalidateDataSource(soundcloudPlayerRef.current);
    }
    if (
      !NavidromePlayer.hasPermissions(navidromeAuth) &&
      navidromePlayerRef?.current
    ) {
      invalidateDataSource(navidromePlayerRef.current);
    }
    return () => {
      window.removeEventListener("message", receiveBrainzPlayerMessage);
      window.removeEventListener("beforeunload", alertBeforeClosingPage);
      stopPlayerStateTimer();
    };
    // eslint-disable-next-line react-hooks/exhaustive-deps
  }, [spotifyAuth, soundcloudAuth, navidromeAuth]);

  const { pathname } = useLocation();

  // Hide the player if user is on homepage and the player is not activated, and there is nothing in either queues
  if (
    pathname === "/" &&
    !isActivatedRef.current &&
    getQueue().length === 0 &&
    getAmbientQueue().length === 0
  ) {
    return null;
  }
  const currentDataSource = dataSourceRefs[currentDataSourceIndex]?.current;

  return (
    <div
      data-testid="brainzplayer"
      className={!brainzplayerEnabled ? "hidden" : ""}
    >
      {!playerPaused && (
        <Helmet
          key={htmlTitle}
          onChangeClientState={(newState) => {
            if (newState.title && !newState.title.includes("🎵")) {
              setHtmlTitle(newState.title?.replace(" - ListenBrainz", ""));
            }
          }}
        >
          <title>{currentHTMLTitle}</title>
        </Helmet>
      )}
      <BrainzPlayerUI
        disabled={brainzPlayerDisabled}
        playPreviousTrack={playPreviousTrack}
        playNextTrack={playNextTrack}
        togglePlay={isActivatedRef.current ? togglePlay : activatePlayerAndPlay}
        seekToPositionMs={seekToPositionMs}
        listenBrainzAPIBaseURI={listenBrainzAPIBaseURI}
        currentDataSource={currentDataSource}
        clearQueue={clearQueue}
      >
<<<<<<< HEAD
        {Boolean(isActivatedRef.current) && (
          <>
            {spotifyEnabled !== false && (
              <SpotifyPlayer
                volume={volume}
                refreshSpotifyToken={refreshSpotifyToken}
                onInvalidateDataSource={invalidateDataSource}
                ref={spotifyPlayerRef}
                playerPaused={playerPaused}
                onPlayerPausedChange={playerPauseChange}
                onProgressChange={progressChange}
                onDurationChange={durationChange}
                onTrackInfoChange={throttledTrackInfoChange}
                onTrackEnd={playNextTrack}
                onTrackNotFound={failedToPlayTrack}
                handleError={handleError}
                handleWarning={handleWarning}
                handleSuccess={handleSuccess}
              />
            )}
            {youtubeEnabled !== false && (
              <YoutubePlayer
                volume={volume}
                onInvalidateDataSource={invalidateDataSource}
                ref={youtubePlayerRef}
                youtubeUser={youtubeAuth}
                refreshYoutubeToken={refreshYoutubeToken}
                playerPaused={playerPaused}
                onPlayerPausedChange={playerPauseChange}
                onProgressChange={progressChange}
                onDurationChange={durationChange}
                onTrackInfoChange={throttledTrackInfoChange}
                onTrackEnd={playNextTrack}
                onTrackNotFound={failedToPlayTrack}
                handleError={handleError}
                handleWarning={handleWarning}
                handleSuccess={handleSuccess}
              />
            )}
            {soundcloudEnabled !== false && (
              <SoundcloudPlayer
                volume={volume}
                onInvalidateDataSource={invalidateDataSource}
                ref={soundcloudPlayerRef}
                refreshSoundcloudToken={refreshSoundcloudToken}
                playerPaused={playerPaused}
                onPlayerPausedChange={playerPauseChange}
                onProgressChange={progressChange}
                onDurationChange={durationChange}
                onTrackInfoChange={throttledTrackInfoChange}
                onTrackEnd={playNextTrack}
                onTrackNotFound={failedToPlayTrack}
                handleError={handleError}
                handleWarning={handleWarning}
                handleSuccess={handleSuccess}
              />
            )}
            {funkwhaleEnabled !== false && (
              <FunkwhalePlayer
                volume={volume}
                onInvalidateDataSource={invalidateDataSource}
                ref={funkwhalePlayerRef}
                refreshFunkwhaleToken={refreshFunkwhaleToken}
                playerPaused={playerPaused}
                onPlayerPausedChange={playerPauseChange}
                onProgressChange={progressChange}
                onDurationChange={durationChange}
                onTrackInfoChange={throttledTrackInfoChange}
                onTrackEnd={playNextTrack}
                onTrackNotFound={failedToPlayTrack}
                handleError={handleError}
                handleWarning={handleWarning}
                handleSuccess={handleSuccess}
              />
            )}
            {appleMusicEnabled !== false && (
              <AppleMusicPlayer
                volume={volume}
                onInvalidateDataSource={invalidateDataSource}
                ref={appleMusicPlayerRef}
                playerPaused={playerPaused}
                onPlayerPausedChange={playerPauseChange}
                onProgressChange={progressChange}
                onDurationChange={durationChange}
                onTrackInfoChange={throttledTrackInfoChange}
                onTrackEnd={playNextTrack}
                onTrackNotFound={failedToPlayTrack}
                handleError={handleError}
                handleWarning={handleWarning}
                handleSuccess={handleSuccess}
              />
            )}
=======
        {userPreferences?.brainzplayer?.spotifyEnabled !== false && (
          <SpotifyPlayer
            volume={brainzPlayerContextRef.current.volume}
            show={
              brainzPlayerContextRef.current.isActivated &&
              dataSourceRefs[
                brainzPlayerContextRef.current.currentDataSourceIndex
              ]?.current instanceof SpotifyPlayer
            }
            refreshSpotifyToken={refreshSpotifyToken}
            onInvalidateDataSource={invalidateDataSource}
            ref={spotifyPlayerRef}
            playerPaused={brainzPlayerContextRef.current.playerPaused}
            onPlayerPausedChange={playerPauseChange}
            onProgressChange={progressChange}
            onDurationChange={durationChange}
            onTrackInfoChange={throttledTrackInfoChange}
            onTrackEnd={playNextTrack}
            onTrackNotFound={failedToPlayTrack}
            handleError={handleError}
            handleWarning={handleWarning}
            handleSuccess={handleSuccess}
          />
        )}
        {userPreferences?.brainzplayer?.youtubeEnabled !== false && (
          <YoutubePlayer
            volume={brainzPlayerContextRef.current.volume}
            show={
              brainzPlayerContextRef.current.isActivated &&
              dataSourceRefs[
                brainzPlayerContextRef.current.currentDataSourceIndex
              ]?.current instanceof YoutubePlayer
            }
            onInvalidateDataSource={invalidateDataSource}
            ref={youtubePlayerRef}
            youtubeUser={youtubeAuth}
            refreshYoutubeToken={refreshYoutubeToken}
            playerPaused={brainzPlayerContextRef.current.playerPaused}
            onPlayerPausedChange={playerPauseChange}
            onProgressChange={progressChange}
            onDurationChange={durationChange}
            onTrackInfoChange={throttledTrackInfoChange}
            onTrackEnd={playNextTrack}
            onTrackNotFound={failedToPlayTrack}
            handleError={handleError}
            handleWarning={handleWarning}
            handleSuccess={handleSuccess}
          />
        )}
        {userPreferences?.brainzplayer?.soundcloudEnabled !== false && (
          <SoundcloudPlayer
            volume={brainzPlayerContextRef.current.volume}
            show={
              brainzPlayerContextRef.current.isActivated &&
              dataSourceRefs[
                brainzPlayerContextRef.current.currentDataSourceIndex
              ]?.current instanceof SoundcloudPlayer
            }
            onInvalidateDataSource={invalidateDataSource}
            ref={soundcloudPlayerRef}
            refreshSoundcloudToken={refreshSoundcloudToken}
            playerPaused={brainzPlayerContextRef.current.playerPaused}
            onPlayerPausedChange={playerPauseChange}
            onProgressChange={progressChange}
            onDurationChange={durationChange}
            onTrackInfoChange={throttledTrackInfoChange}
            onTrackEnd={playNextTrack}
            onTrackNotFound={failedToPlayTrack}
            handleError={handleError}
            handleWarning={handleWarning}
            handleSuccess={handleSuccess}
          />
        )}
        {userPreferences?.brainzplayer?.funkwhaleEnabled !== false && (
          <FunkwhalePlayer
            volume={brainzPlayerContextRef.current.volume}
            show={
              brainzPlayerContextRef.current.isActivated &&
              dataSourceRefs[
                brainzPlayerContextRef.current.currentDataSourceIndex
              ]?.current instanceof FunkwhalePlayer
            }
            onInvalidateDataSource={invalidateDataSource}
            ref={funkwhalePlayerRef}
            refreshFunkwhaleToken={refreshFunkwhaleToken}
            playerPaused={brainzPlayerContextRef.current.playerPaused}
            onPlayerPausedChange={playerPauseChange}
            onProgressChange={progressChange}
            onDurationChange={durationChange}
            onTrackInfoChange={throttledTrackInfoChange}
            onTrackEnd={playNextTrack}
            onTrackNotFound={failedToPlayTrack}
            handleError={handleError}
            handleWarning={handleWarning}
            handleSuccess={handleSuccess}
          />
        )}
        {userPreferences?.brainzplayer?.navidromeEnabled !== false && (
          <NavidromePlayer
            volume={brainzPlayerContextRef.current.volume}
            show={
              brainzPlayerContextRef.current.isActivated &&
              dataSourceRefs[
                brainzPlayerContextRef.current.currentDataSourceIndex
              ]?.current instanceof NavidromePlayer
            }
            onInvalidateDataSource={invalidateDataSource}
            ref={navidromePlayerRef}
            playerPaused={brainzPlayerContextRef.current.playerPaused}
            onPlayerPausedChange={playerPauseChange}
            onProgressChange={progressChange}
            onDurationChange={durationChange}
            onTrackInfoChange={throttledTrackInfoChange}
            onTrackEnd={playNextTrack}
            onTrackNotFound={failedToPlayTrack}
            handleError={handleError}
            handleWarning={handleWarning}
            handleSuccess={handleSuccess}
          />
        )}
        {userPreferences?.brainzplayer?.appleMusicEnabled !== false && (
          <AppleMusicPlayer
            volume={brainzPlayerContextRef.current.volume}
            show={
              brainzPlayerContextRef.current.isActivated &&
              dataSourceRefs[
                brainzPlayerContextRef.current.currentDataSourceIndex
              ]?.current instanceof AppleMusicPlayer
            }
            onInvalidateDataSource={invalidateDataSource}
            ref={appleMusicPlayerRef}
            playerPaused={brainzPlayerContextRef.current.playerPaused}
            onPlayerPausedChange={playerPauseChange}
            onProgressChange={progressChange}
            onDurationChange={durationChange}
            onTrackInfoChange={throttledTrackInfoChange}
            onTrackEnd={playNextTrack}
            onTrackNotFound={failedToPlayTrack}
            handleError={handleError}
            handleWarning={handleWarning}
            handleSuccess={handleSuccess}
          />
        )}
>>>>>>> a0a5a16d

            {internetArchiveEnabled !== false && (
              <InternetArchivePlayer
                volume={volume}
                ref={internetArchivePlayerRef}
                playerPaused={playerPaused}
                onPlayerPausedChange={playerPauseChange}
                onProgressChange={progressChange}
                onDurationChange={durationChange}
                onTrackInfoChange={throttledTrackInfoChange}
                onTrackEnd={playNextTrack}
                onTrackNotFound={failedToPlayTrack}
                handleError={handleError}
                handleWarning={handleWarning}
                handleSuccess={handleSuccess}
                onInvalidateDataSource={invalidateDataSource}
              />
            )}
          </>
        )}
      </BrainzPlayerUI>
    </div>
  );
}<|MERGE_RESOLUTION|>--- conflicted
+++ resolved
@@ -1004,7 +1004,6 @@
         currentDataSource={currentDataSource}
         clearQueue={clearQueue}
       >
-<<<<<<< HEAD
         {Boolean(isActivatedRef.current) && (
           <>
             {spotifyEnabled !== false && (
@@ -1097,152 +1096,23 @@
                 handleSuccess={handleSuccess}
               />
             )}
-=======
-        {userPreferences?.brainzplayer?.spotifyEnabled !== false && (
-          <SpotifyPlayer
-            volume={brainzPlayerContextRef.current.volume}
-            show={
-              brainzPlayerContextRef.current.isActivated &&
-              dataSourceRefs[
-                brainzPlayerContextRef.current.currentDataSourceIndex
-              ]?.current instanceof SpotifyPlayer
-            }
-            refreshSpotifyToken={refreshSpotifyToken}
-            onInvalidateDataSource={invalidateDataSource}
-            ref={spotifyPlayerRef}
-            playerPaused={brainzPlayerContextRef.current.playerPaused}
-            onPlayerPausedChange={playerPauseChange}
-            onProgressChange={progressChange}
-            onDurationChange={durationChange}
-            onTrackInfoChange={throttledTrackInfoChange}
-            onTrackEnd={playNextTrack}
-            onTrackNotFound={failedToPlayTrack}
-            handleError={handleError}
-            handleWarning={handleWarning}
-            handleSuccess={handleSuccess}
-          />
-        )}
-        {userPreferences?.brainzplayer?.youtubeEnabled !== false && (
-          <YoutubePlayer
-            volume={brainzPlayerContextRef.current.volume}
-            show={
-              brainzPlayerContextRef.current.isActivated &&
-              dataSourceRefs[
-                brainzPlayerContextRef.current.currentDataSourceIndex
-              ]?.current instanceof YoutubePlayer
-            }
-            onInvalidateDataSource={invalidateDataSource}
-            ref={youtubePlayerRef}
-            youtubeUser={youtubeAuth}
-            refreshYoutubeToken={refreshYoutubeToken}
-            playerPaused={brainzPlayerContextRef.current.playerPaused}
-            onPlayerPausedChange={playerPauseChange}
-            onProgressChange={progressChange}
-            onDurationChange={durationChange}
-            onTrackInfoChange={throttledTrackInfoChange}
-            onTrackEnd={playNextTrack}
-            onTrackNotFound={failedToPlayTrack}
-            handleError={handleError}
-            handleWarning={handleWarning}
-            handleSuccess={handleSuccess}
-          />
-        )}
-        {userPreferences?.brainzplayer?.soundcloudEnabled !== false && (
-          <SoundcloudPlayer
-            volume={brainzPlayerContextRef.current.volume}
-            show={
-              brainzPlayerContextRef.current.isActivated &&
-              dataSourceRefs[
-                brainzPlayerContextRef.current.currentDataSourceIndex
-              ]?.current instanceof SoundcloudPlayer
-            }
-            onInvalidateDataSource={invalidateDataSource}
-            ref={soundcloudPlayerRef}
-            refreshSoundcloudToken={refreshSoundcloudToken}
-            playerPaused={brainzPlayerContextRef.current.playerPaused}
-            onPlayerPausedChange={playerPauseChange}
-            onProgressChange={progressChange}
-            onDurationChange={durationChange}
-            onTrackInfoChange={throttledTrackInfoChange}
-            onTrackEnd={playNextTrack}
-            onTrackNotFound={failedToPlayTrack}
-            handleError={handleError}
-            handleWarning={handleWarning}
-            handleSuccess={handleSuccess}
-          />
-        )}
-        {userPreferences?.brainzplayer?.funkwhaleEnabled !== false && (
-          <FunkwhalePlayer
-            volume={brainzPlayerContextRef.current.volume}
-            show={
-              brainzPlayerContextRef.current.isActivated &&
-              dataSourceRefs[
-                brainzPlayerContextRef.current.currentDataSourceIndex
-              ]?.current instanceof FunkwhalePlayer
-            }
-            onInvalidateDataSource={invalidateDataSource}
-            ref={funkwhalePlayerRef}
-            refreshFunkwhaleToken={refreshFunkwhaleToken}
-            playerPaused={brainzPlayerContextRef.current.playerPaused}
-            onPlayerPausedChange={playerPauseChange}
-            onProgressChange={progressChange}
-            onDurationChange={durationChange}
-            onTrackInfoChange={throttledTrackInfoChange}
-            onTrackEnd={playNextTrack}
-            onTrackNotFound={failedToPlayTrack}
-            handleError={handleError}
-            handleWarning={handleWarning}
-            handleSuccess={handleSuccess}
-          />
-        )}
-        {userPreferences?.brainzplayer?.navidromeEnabled !== false && (
-          <NavidromePlayer
-            volume={brainzPlayerContextRef.current.volume}
-            show={
-              brainzPlayerContextRef.current.isActivated &&
-              dataSourceRefs[
-                brainzPlayerContextRef.current.currentDataSourceIndex
-              ]?.current instanceof NavidromePlayer
-            }
-            onInvalidateDataSource={invalidateDataSource}
-            ref={navidromePlayerRef}
-            playerPaused={brainzPlayerContextRef.current.playerPaused}
-            onPlayerPausedChange={playerPauseChange}
-            onProgressChange={progressChange}
-            onDurationChange={durationChange}
-            onTrackInfoChange={throttledTrackInfoChange}
-            onTrackEnd={playNextTrack}
-            onTrackNotFound={failedToPlayTrack}
-            handleError={handleError}
-            handleWarning={handleWarning}
-            handleSuccess={handleSuccess}
-          />
-        )}
-        {userPreferences?.brainzplayer?.appleMusicEnabled !== false && (
-          <AppleMusicPlayer
-            volume={brainzPlayerContextRef.current.volume}
-            show={
-              brainzPlayerContextRef.current.isActivated &&
-              dataSourceRefs[
-                brainzPlayerContextRef.current.currentDataSourceIndex
-              ]?.current instanceof AppleMusicPlayer
-            }
-            onInvalidateDataSource={invalidateDataSource}
-            ref={appleMusicPlayerRef}
-            playerPaused={brainzPlayerContextRef.current.playerPaused}
-            onPlayerPausedChange={playerPauseChange}
-            onProgressChange={progressChange}
-            onDurationChange={durationChange}
-            onTrackInfoChange={throttledTrackInfoChange}
-            onTrackEnd={playNextTrack}
-            onTrackNotFound={failedToPlayTrack}
-            handleError={handleError}
-            handleWarning={handleWarning}
-            handleSuccess={handleSuccess}
-          />
-        )}
->>>>>>> a0a5a16d
-
+            {navidromeEnabled !== false && (
+              <NavidromePlayer
+                volume={volume}
+                onInvalidateDataSource={invalidateDataSource}
+                ref={navidromePlayerRef}
+                playerPaused={playerPaused}
+                onPlayerPausedChange={playerPauseChange}
+                onProgressChange={progressChange}
+                onDurationChange={durationChange}
+                onTrackInfoChange={throttledTrackInfoChange}
+                onTrackEnd={playNextTrack}
+                onTrackNotFound={failedToPlayTrack}
+                handleError={handleError}
+                handleWarning={handleWarning}
+                handleSuccess={handleSuccess}
+              />
+            )}
             {internetArchiveEnabled !== false && (
               <InternetArchivePlayer
                 volume={volume}
