--- conflicted
+++ resolved
@@ -61,13 +61,9 @@
   | YoutubePlayer
   | SoundcloudPlayer
   | AppleMusicPlayer
-<<<<<<< HEAD
+  | InternetArchivePlayer
   | FunkwhalePlayer
   | NavidromePlayer;
-=======
-  | InternetArchivePlayer
-  | FunkwhalePlayer;
->>>>>>> 103efd4d
 
 export type DataSourceProps = {
   show: boolean;
@@ -122,13 +118,11 @@
   if (datasource instanceof FunkwhalePlayer) {
     return FunkwhalePlayer.isListenFromThisService(listen);
   }
-<<<<<<< HEAD
   if (datasource instanceof NavidromePlayer) {
     return NavidromePlayer.isListenFromThisService(listen);
-=======
+  }
   if (datasource instanceof InternetArchivePlayer) {
     return InternetArchivePlayer.isListenFromThisService(listen);
->>>>>>> 103efd4d
   }
   return undefined;
 }
