import { IconProp } from "@fortawesome/fontawesome-svg-core";
import { faPlayCircle } from "@fortawesome/free-solid-svg-icons";
import { FontAwesomeIcon } from "@fortawesome/react-fontawesome";
import {
  has as _has,
  isEqual as _isEqual,
  isNil as _isNil,
  isString as _isString,
  throttle as _throttle,
  assign,
  cloneDeep,
  debounce,
  omit,
} from "lodash";
import * as React from "react";
import { toast } from "react-toastify";
import {
  ToastMsg,
  createNotification,
  hasMediaSessionSupport,
  hasNotificationPermission,
  overwriteMediaSession,
  updateMediaSession,
  updateWindowTitle,
} from "../../notifications/Notifications";
import GlobalAppContext from "../../utils/GlobalAppContext";
import { getArtistName, getTrackName } from "../../utils/utils";
import BrainzPlayerUI from "./BrainzPlayerUI";
import SoundcloudPlayer from "./SoundcloudPlayer";
import SpotifyPlayer from "./SpotifyPlayer";
import YoutubePlayer from "./YoutubePlayer";
<<<<<<< HEAD
import {
  QueueRepeatModes,
  useBrainzPlayerContext,
  useBrainzPlayerDispatch,
} from "./BrainzPlayerContext";
=======
import AppleMusicPlayer from "./AppleMusicPlayer";
>>>>>>> cd1ca33f

export type DataSourceType = {
  name: string;
  icon: IconProp;
  playListen: (listen: Listen | JSPFTrack) => void;
  togglePlay: () => void;
  seekToPositionMs: (msTimecode: number) => void;
  canSearchAndPlayTracks: () => boolean;
  datasourceRecordsListens: () => boolean;
};

export type DataSourceTypes =
  | SpotifyPlayer
  | YoutubePlayer
  | SoundcloudPlayer
  | AppleMusicPlayer;

export type DataSourceProps = {
  show: boolean;
  playerPaused: boolean;
  onPlayerPausedChange: (paused: boolean) => void;
  onProgressChange: (progressMs: number) => void;
  onDurationChange: (durationMs: number) => void;
  onTrackInfoChange: (
    title: string,
    trackURL: string,
    artist?: string,
    album?: string,
    artwork?: Array<MediaImage>
  ) => void;
  onTrackEnd: () => void;
  onTrackNotFound: () => void;
  handleError: (error: BrainzPlayerError, title: string) => void;
  handleWarning: (message: string | JSX.Element, title: string) => void;
  handleSuccess: (message: string | JSX.Element, title: string) => void;
  onInvalidateDataSource: (
    dataSource?: DataSourceTypes,
    message?: string | JSX.Element
  ) => void;
};

/**
 * Due to some issue with TypeScript when accessing static methods of an instance when you don't know
 * which class it is, we have to manually determine the class of the instance and call MyClass.staticMethod().
 * Neither instance.constructor.staticMethod() nor instance.prototype.constructor.staticMethod() work without issues.
 * See https://github.com/Microsoft/TypeScript/issues/3841#issuecomment-337560146
 */
function isListenFromDatasource(
  listen: BaseListenFormat | Listen | JSPFTrack,
  datasource: DataSourceTypes | null
) {
  if (!listen || !datasource) {
    return undefined;
  }
  if (datasource instanceof SpotifyPlayer) {
    return SpotifyPlayer.isListenFromThisService(listen);
  }
  if (datasource instanceof YoutubePlayer) {
    return YoutubePlayer.isListenFromThisService(listen);
  }
  if (datasource instanceof SoundcloudPlayer) {
    return SoundcloudPlayer.isListenFromThisService(listen);
  }
  if (datasource instanceof AppleMusicPlayer) {
    return AppleMusicPlayer.isListenFromThisService(listen);
  }
  return undefined;
}

<<<<<<< HEAD
export default function BrainzPlayer() {
  // Global App Context
  const globalAppContext = React.useContext(GlobalAppContext);
  const {
    currentUser,
    youtubeAuth,
    spotifyAuth,
    soundcloudAuth,
    APIService,
  } = globalAppContext;

  const {
    refreshSpotifyToken,
    refreshYoutubeToken,
    refreshSoundcloudToken,
    APIBaseURI: listenBrainzAPIBaseURI,
  } = APIService;

  // Constants
=======
export default class BrainzPlayer extends React.Component<
  BrainzPlayerProps,
  BrainzPlayerState
> {
  static contextType = GlobalAppContext;
  declare context: React.ContextType<typeof GlobalAppContext>;

  spotifyPlayer: React.RefObject<SpotifyPlayer>;
  youtubePlayer: React.RefObject<YoutubePlayer>;
  soundcloudPlayer: React.RefObject<SoundcloudPlayer>;
  appleMusicPlayer: React.RefObject<AppleMusicPlayer>;
  dataSources: Array<React.RefObject<DataSourceTypes>> = [];

  playerStateTimerID?: NodeJS.Timeout;

  private readonly initialWindowTitle: string = window.document.title;
  private readonly mediaSessionHandlers: Array<{
    action: string;
    handler: () => void;
  }>;

>>>>>>> cd1ca33f
  // By how much should we seek in the track?
  const SEEK_TIME_MILLISECONDS = 5000;
  // Wait X milliseconds between start of song and sending a full listen
  const SUBMIT_LISTEN_AFTER_MS = 30000;
  // Check if it's time to submit the listen every X milliseconds
<<<<<<< HEAD
  const SUBMIT_LISTEN_UPDATE_INTERVAL = 5000;

  // BrainzPlayerContext
  const {
    currentListen,
    currentDataSourceIndex,
    currentTrackName,
    currentTrackArtist,
    currentTrackAlbum,
    currentTrackURL,
    playerPaused,
    isActivated,
    durationMs,
    progressMs,
    listenSubmitted,
    continuousPlaybackTime,
    queue,
    ambientQueue,
    queueRepeatMode,
  } = useBrainzPlayerContext();

  const dispatch = useBrainzPlayerDispatch();

  // Refs
  const spotifyPlayerRef = React.useRef<SpotifyPlayer>(null);
  const youtubePlayerRef = React.useRef<YoutubePlayer>(null);
  const soundcloudPlayerRef = React.useRef<SoundcloudPlayer>(null);
  const dataSourceRefs: Array<React.RefObject<
    DataSourceTypes
  >> = React.useMemo(
    () => [spotifyPlayerRef, youtubePlayerRef, soundcloudPlayerRef],
    [spotifyPlayerRef, youtubePlayerRef, soundcloudPlayerRef]
  );
  const playerStateTimerID = React.useRef<NodeJS.Timeout | null>(null);
  const initialWindowTitleRef = React.useRef<string>(window.document.title);
  initialWindowTitleRef.current = window.document.title;
  const queueRef = React.useRef<BrainzPlayerQueue>(queue);
  queueRef.current = queue;
  const ambientQueueRef = React.useRef<BrainzPlayerQueue>(ambientQueue);
  ambientQueueRef.current = ambientQueue;
  const currentListenRef = React.useRef(currentListen);
  currentListenRef.current = currentListen;
  const currentDataSourceIndexRef = React.useRef(currentDataSourceIndex);
  currentDataSourceIndexRef.current = currentDataSourceIndex;
  const isActivatedRef = React.useRef(isActivated);
  isActivatedRef.current = isActivated;
  const currentTrackNameRef = React.useRef(currentTrackName);
  currentTrackNameRef.current = currentTrackName;

  // Functions
  const alertBeforeClosingPage = (event: BeforeUnloadEvent) => {
=======
  private SUBMIT_LISTEN_UPDATE_INTERVAL = 5000;

  constructor(props: BrainzPlayerProps) {
    super(props);

    this.spotifyPlayer = React.createRef<SpotifyPlayer>();
    this.youtubePlayer = React.createRef<YoutubePlayer>();
    this.soundcloudPlayer = React.createRef<SoundcloudPlayer>();
    this.appleMusicPlayer = React.createRef<AppleMusicPlayer>();

    this.state = {
      currentDataSourceIndex: 0,
      currentTrackName: "",
      currentTrackArtist: "",
      playerPaused: true,
      progressMs: 0,
      durationMs: 0,
      updateTime: performance.now(),
      continuousPlaybackTime: 0,
      isActivated: false,
      listenSubmitted: false,
    };

    this.mediaSessionHandlers = [
      { action: "previoustrack", handler: this.playPreviousTrack },
      { action: "nexttrack", handler: this.playNextTrack },
      { action: "seekbackward", handler: this.seekBackward },
      { action: "seekforward", handler: this.seekForward },
    ];
  }

  componentDidMount() {
    window.addEventListener("storage", this.onLocalStorageEvent);
    window.addEventListener("message", this.receiveBrainzPlayerMessage);
    window.addEventListener("beforeunload", this.alertBeforeClosingPage);
    const {
      spotifyAuth,
      soundcloudAuth,
      appleAuth,
      userPreferences,
    } = this.context;

    if (
      userPreferences?.brainzplayer?.spotifyEnabled !== false &&
      SpotifyPlayer.hasPermissions(spotifyAuth)
    ) {
      this.dataSources.push(this.spotifyPlayer);
    }
    if (
      userPreferences?.brainzplayer?.appleMusicEnabled !== false &&
      AppleMusicPlayer.hasPermissions(appleAuth)
    ) {
      this.dataSources.push(this.appleMusicPlayer);
    }
    if (
      userPreferences?.brainzplayer?.soundcloudEnabled !== false &&
      SoundcloudPlayer.hasPermissions(soundcloudAuth)
    ) {
      this.dataSources.push(this.soundcloudPlayer);
    }
    if (userPreferences?.brainzplayer?.youtubeEnabled !== false) {
      this.dataSources.push(this.youtubePlayer);
    }
  }

  componentWillUnMount = () => {
    window.removeEventListener("storage", this.onLocalStorageEvent);
    window.removeEventListener("message", this.receiveBrainzPlayerMessage);
    window.removeEventListener("beforeunload", this.alertBeforeClosingPage);
    this.stopPlayerStateTimer();
  };

  alertBeforeClosingPage = (event: BeforeUnloadEvent) => {
    const { playerPaused } = this.state;
>>>>>>> cd1ca33f
    if (!playerPaused) {
      // Some old browsers may allow to set a custom message, but this is deprecated.
      event.preventDefault();
      // eslint-disable-next-line no-param-reassign
      event.returnValue = `You are currently playing music from this page.
      Are you sure you want to close it? Playback will be stopped.`;
      return event.returnValue;
    }
    return null;
  };

<<<<<<< HEAD
=======
  receiveBrainzPlayerMessage = (event: MessageEvent) => {
    if (event.origin !== window.location.origin) {
      // Received postMessage from different origin, ignoring it
      return;
    }
    const { userPreferences } = this.context;
    const { brainzplayer_event, payload } = event.data;
    if (!brainzplayer_event) {
      return;
    }
    if (userPreferences?.brainzplayer) {
      const brainzPlayerDisabled =
        userPreferences?.brainzplayer?.spotifyEnabled === false &&
        userPreferences?.brainzplayer?.youtubeEnabled === false &&
        userPreferences?.brainzplayer?.soundcloudEnabled === false &&
        userPreferences?.brainzplayer?.appleMusicEnabled === false;
      if (brainzPlayerDisabled) {
        toast.info(
          <ToastMsg
            title="BrainzPlayer disabled"
            message={
              <>
                You have disabled all music services for playback on
                ListenBrainz. To enable them again, please go to the{" "}
                <a
                  href="/settings/brainzplayer/"
                  target="_blank"
                  rel="noreferrer"
                >
                  music player preferences
                </a>{" "}
                page
              </>
            }
          />
        );
        return;
      }
    }
    switch (brainzplayer_event) {
      case "play-listen":
        this.playListen(payload);
        break;
      case "force-play":
        this.togglePlay();
        break;
      default:
      // do nothing
    }
  };

>>>>>>> cd1ca33f
  /** We use LocalStorage events as a form of communication between BrainzPlayers
   * that works across browser windows/tabs, to ensure only one BP is playing at a given time.
   * The event is not fired in the tab/window where the localStorage.setItem call initiated.
   */
  const onLocalStorageEvent = React.useCallback(
    async (event: StorageEvent) => {
      if (event.storageArea !== localStorage) return;
      if (event.key === "BrainzPlayer_stop") {
        const dataSource = dataSourceRefs[currentDataSourceIndex]?.current;
        if (dataSource && !playerPaused) {
          await dataSource.togglePlay();
        }
      }
    },
    [currentDataSourceIndex, dataSourceRefs, playerPaused]
  );

  const stopOtherBrainzPlayers = (): void => {
    // Tell all other BrainzPlayer instances to please STFU
    // Using timestamp to ensure a new value each time
    window?.localStorage?.setItem("BrainzPlayer_stop", Date.now().toString());
  };

  // Handle Notifications
  const handleError = (error: BrainzPlayerError, title: string): void => {
    if (!error) {
      return;
    }
    const message = _isString(error)
      ? error
      : `${!_isNil(error.status) ? `Error ${error.status}:` : ""} ${
          error.message || error.statusText
        }`;
    toast.error(<ToastMsg title={title} message={message} />, {
      toastId: title,
    });
  };

  const handleWarning = (
    message: string | JSX.Element,
    title: string
  ): void => {
    toast.warn(<ToastMsg title={title} message={message} />, {
      toastId: title,
    });
  };

  const handleSuccess = (
    message: string | JSX.Element,
    title: string
  ): void => {
    toast.success(<ToastMsg title={title} message={message} />, {
      toastId: title,
    });
  };

  const handleInfoMessage = (
    message: string | JSX.Element,
    title: string
  ): void => {
    toast.info(<ToastMsg title={title} message={message} />, {
      toastId: title,
    });
  };

  // Set Title
  const updateWindowTitleWithTrackName = () => {
    const trackName = currentTrackNameRef?.current || "";
    updateWindowTitle(trackName, "🎵", ` — ${initialWindowTitleRef.current}`);
  };

  const reinitializeWindowTitle = () => {
    updateWindowTitle(initialWindowTitleRef.current);
  };

  const isCurrentlyPlaying = (element: BrainzPlayerQueueItem): boolean => {
    const currentListenValue = currentListenRef.current;
    if (_isNil(currentListenValue)) {
      return false;
    }
    return _isEqual(element.id, currentListenValue.id);
  };

  const invalidateDataSource = React.useCallback(
    (dataSource?: DataSourceTypes, message?: string | JSX.Element): void => {
      let dataSourceIndex = currentDataSourceIndex;
      if (dataSource) {
        dataSourceIndex = dataSourceRefs.findIndex(
          (source) => source.current === dataSource
        );
      }
      if (dataSourceIndex >= 0) {
        if (message) {
          handleWarning(message, "Cannot play from this source");
        }
        dataSourceRefs.splice(dataSourceIndex, 1);
      }
    },
    [currentDataSourceIndex, dataSourceRefs]
  );

  const getListenMetadataToSubmit = (): BaseListenFormat => {
    const dataSource = dataSourceRefs[currentDataSourceIndex];

    const brainzplayer_metadata = {
      artist_name: currentTrackArtist,
      release_name: currentTrackAlbum,
      track_name: currentTrackName,
    };
    // Create a new listen and augment it with the existing listen and datasource's metadata
    const newListen: BaseListenFormat = {
      // convert Javascript millisecond time to unix epoch in seconds
      listened_at: Math.floor(Date.now() / 1000),
      track_metadata:
        cloneDeep((currentListen as BaseListenFormat)?.track_metadata) ?? {},
    };

    const musicServiceName = dataSource.current?.name;
    let musicServiceDomain = dataSource.current?.domainName;
    // Best effort try?
    if (!musicServiceDomain && currentTrackURL) {
      try {
        // Browser could potentially be missing the URL constructor
        musicServiceDomain = new URL(currentTrackURL).hostname;
      } catch (e) {
        // Do nothing, we just fallback gracefully to dataSource name.
      }
    }

    // ensure the track_metadata.additional_info path exists and add brainzplayer_metadata field
    assign(newListen.track_metadata, {
      brainzplayer_metadata,
      additional_info: {
        duration_ms: durationMs > 0 ? durationMs : undefined,
        media_player: "BrainzPlayer",
        submission_client: "BrainzPlayer",
        // TODO:  passs the GIT_COMMIT_SHA env variable to the globalprops and add it here as submission_client_version
        // submission_client_version:"",
        music_service: musicServiceDomain,
        music_service_name: musicServiceName,
        origin_url: currentTrackURL,
      },
    });
    return newListen;
  };

  const submitListenToListenBrainz = async (
    listenType: ListenType,
    listen: BaseListenFormat,
    retries: number = 3
  ): Promise<void> => {
    const dataSource = dataSourceRefs[currentDataSourceIndex];
    if (!currentUser || !currentUser.auth_token) {
      return;
    }
    const isPlayingNowType = listenType === "playing_now";
    // Always submit playing_now listens for a better experience on LB pages
    // (ingestion of playing-now info from spotify can take minutes,
    // sometimes not getting updated before the end of the track)
    if (
      isPlayingNowType ||
      (dataSource?.current && !dataSource.current.datasourceRecordsListens())
    ) {
      try {
        const { auth_token } = currentUser;
        let processedPayload = listen;
        // When submitting playing_now listens, listened_at must NOT be present
        if (isPlayingNowType) {
          processedPayload = omit(listen, "listened_at") as Listen;
        }

        const struct = {
          listen_type: listenType,
          payload: [processedPayload],
        } as SubmitListensPayload;
        const url = `${listenBrainzAPIBaseURI}/submit-listens`;

        const response = await fetch(url, {
          method: "POST",
          headers: {
            Authorization: `Token ${auth_token}`,
            "Content-Type": "application/json;charset=UTF-8",
          },
          body: JSON.stringify(struct),
        });
        if (!response.ok) {
          throw response.statusText;
        }
      } catch (error) {
        if (retries > 0) {
          // Something went wrong, try again in 3 seconds.
          await new Promise((resolve) => {
            setTimeout(resolve, 3000);
          });
          await submitListenToListenBrainz(listenType, listen, retries - 1);
        } else if (!isPlayingNowType) {
          handleWarning(error.toString(), "Could not save this listen");
        }
      }
    }
  };

  const checkProgressAndSubmitListen = async () => {
    if (!currentUser?.auth_token || listenSubmitted) {
      return;
    }
    let playbackTimeRequired = SUBMIT_LISTEN_AFTER_MS;
    if (durationMs > 0) {
      playbackTimeRequired = Math.min(
        SUBMIT_LISTEN_AFTER_MS,
        durationMs - SUBMIT_LISTEN_UPDATE_INTERVAL
      );
    }
    if (continuousPlaybackTime >= playbackTimeRequired) {
      const listen = getListenMetadataToSubmit();
      await submitListenToListenBrainz("single", listen);
    }
  };

  // eslint-disable-next-line react/sort-comp
  const debouncedCheckProgressAndSubmitListen = debounce(
    checkProgressAndSubmitListen,
    SUBMIT_LISTEN_UPDATE_INTERVAL,
    {
      leading: false,
      trailing: true,
      maxWait: SUBMIT_LISTEN_UPDATE_INTERVAL,
    }
  );

  const playListen = async (
    listen: BrainzPlayerQueueItem,
    datasourceIndex: number = 0
  ): Promise<void> => {
    dispatch({
      currentListen: listen,
      isActivated: true,
      listenSubmitted: false,
      continuousPlaybackTime: 0,
    });
    window.postMessage(
      { brainzplayer_event: "current-listen-change", payload: listen },
      window.location.origin
    );

    let selectedDatasourceIndex: number;
    if (datasourceIndex === 0) {
      /** If available, retrieve the service the listen was listened with */
      const listenedFromIndex = dataSourceRefs.findIndex((datasourceRef) => {
        const { current } = datasourceRef;
        return isListenFromDatasource(listen, current);
      });
      selectedDatasourceIndex =
        listenedFromIndex === -1 ? 0 : listenedFromIndex;
    } else {
      /** If no matching datasource was found, revert to the default bahaviour
       * (try playing from source 0 or try next source)
       */
      selectedDatasourceIndex = datasourceIndex;
    }

    const datasource = dataSourceRefs[selectedDatasourceIndex]?.current;
    if (!datasource) {
      return;
    }
    // Check if we can play the listen with the selected datasource
    // otherwise skip to the next datasource without trying or setting currentDataSourceIndex
    // This prevents rendering datasource iframes when we can't use the datasource
    if (
      !isListenFromDatasource(listen, datasource) &&
      !datasource.canSearchAndPlayTracks()
    ) {
      playListen(listen, datasourceIndex + 1);
      return;
    }
    stopOtherBrainzPlayers();
    dispatch({ currentDataSourceIndex: selectedDatasourceIndex }, async () => {
      while (
        currentListenRef.current !== listen ||
        currentDataSourceIndexRef.current !== selectedDatasourceIndex
      ) {
        // eslint-disable-next-line no-await-in-loop, no-promise-executor-return
        await new Promise((resolve) => setTimeout(resolve, 100));
      }
      datasource.playListen(listen);
    });
  };

  const playNextTrack = (invert: boolean = false): void => {
    if (!isActivatedRef.current) {
      // Player has not been activated by the user, do nothing.
      return;
    }
    debouncedCheckProgressAndSubmitListen.flush();

    const currentQueue = queueRef.current;
    const currentAmbientQueue = ambientQueueRef.current;

    if (currentQueue.length === 0 && currentAmbientQueue.length === 0) {
      handleWarning(
        "You can try loading listens or refreshing the page",
        "No listens to play"
      );
      return;
    }

    const currentListenIndex = currentQueue.findIndex(isCurrentlyPlaying);

    let nextListenIndex: number;
    if (currentListenIndex === -1) {
      // No current listen index found, default to first item
      nextListenIndex = 0;
    } else if (currentQueue.length === 1 && invert === true) {
      // If there is only one item in the queue, and invert is true, play it again
      nextListenIndex = 0;
    } else {
      if (_isEqual(queueRepeatMode, QueueRepeatModes.one)) {
        nextListenIndex = currentListenIndex;
      } else if (invert === true) {
        // Invert means "play previous track" instead of next track
        nextListenIndex = currentListenIndex - 1;
      } else {
        nextListenIndex = currentListenIndex + 1;
      }

      if (nextListenIndex < 0) {
        // If nextListenIndex becomes negative, wrap around to the last track
        nextListenIndex = currentQueue.length - 1;
      } else if (nextListenIndex >= currentQueue.length) {
        // If nextListenIndex exceeds the queue length, wrap around to the first track
        nextListenIndex = 0;
      }
    }

    let nextListen = currentQueue[nextListenIndex];
    if (
      !nextListen ||
      (_isEqual(queueRepeatMode, QueueRepeatModes.off) &&
        nextListenIndex === 0 &&
        invert !== true)
    ) {
      // Add the top of the ambient queue to the end of the queue
      if (currentAmbientQueue.length === 0) {
        handleWarning(
          "You can try loading listens or refreshing the page",
          "No listens to play"
        );
        return;
      }
      const ambientQueueTop = currentAmbientQueue.shift();
      if (ambientQueueTop) {
        dispatch({
          type: "ADD_LISTEN_TO_BOTTOM_OF_QUEUE",
          data: ambientQueueTop,
        });
        nextListen = ambientQueueTop;
      }
      dispatch({ ambientQueue: currentAmbientQueue });
    }
    playListen(nextListen, 0);
  };

  const playPreviousTrack = (): void => {
    playNextTrack(true);
  };

  const progressChange = (newProgressMs: number): void => {
    dispatch({ progressMs: newProgressMs, updateTime: performance.now() });
  };

  const seekToPositionMs = (msTimecode: number): void => {
    if (!isActivatedRef.current) {
      // Player has not been activated by the user, do nothing.
      return;
    }
    const dataSource = dataSourceRefs[currentDataSourceIndex]?.current;
    if (!dataSource) {
      invalidateDataSource();
      return;
    }
    dataSource.seekToPositionMs(msTimecode);
    progressChange(msTimecode);
  };

  const seekForward = (): void => {
    seekToPositionMs(progressMs + SEEK_TIME_MILLISECONDS);
  };

  const seekBackward = (): void => {
    seekToPositionMs(progressMs - SEEK_TIME_MILLISECONDS);
  };

  const mediaSessionHandlers = [
    { action: "previoustrack", handler: playPreviousTrack },
    { action: "nexttrack", handler: playNextTrack },
    { action: "seekbackward", handler: seekBackward },
    { action: "seekforward", handler: seekForward },
  ];

  const activatePlayerAndPlay = (): void => {
    overwriteMediaSession(mediaSessionHandlers);
    dispatch({ isActivated: true }, () => {
      playNextTrack();
    });
  };

  const togglePlay = React.useCallback(async (): Promise<void> => {
    try {
      const dataSource = dataSourceRefs[currentDataSourceIndex]?.current;
      if (!dataSource) {
        invalidateDataSource();
        return;
      }
      if (playerPaused) {
        stopOtherBrainzPlayers();
      }
      await dataSource.togglePlay();
    } catch (error) {
      handleError(error, "Could not play");
    }
  }, [currentDataSourceIndex, dataSourceRefs, invalidateDataSource]);

  const getCurrentTrackName = (): string => {
    return getTrackName(currentListen);
  };

  const getCurrentTrackArtists = (): string | undefined => {
    return getArtistName(currentListen);
  };

  const stopPlayerStateTimer = React.useCallback((): void => {
    debouncedCheckProgressAndSubmitListen.flush();
    if (playerStateTimerID.current) {
      clearInterval(playerStateTimerID.current);
    }
    playerStateTimerID.current = null;
  }, [debouncedCheckProgressAndSubmitListen]);

  /* Updating the progress bar without calling any API to check current player state */
  const getStatePosition = (): void => {
    dispatch({ type: "SET_PLAYBACK_TIMER" });
  };

  const startPlayerStateTimer = (): void => {
    stopPlayerStateTimer();
    playerStateTimerID.current = setInterval(() => {
      getStatePosition();
      debouncedCheckProgressAndSubmitListen();
    }, 400);
  };

  /* Listeners for datasource events */
  const failedToPlayTrack = (): void => {
    if (!isActivatedRef.current) {
      // Player has not been activated by the user, do nothing.
      return;
    }

    if (
      currentListenRef.current &&
      currentDataSourceIndex < dataSourceRefs.length - 1
    ) {
      // Try playing the listen with the next dataSource
      playListen(currentListenRef.current, currentDataSourceIndex + 1);
    } else {
<<<<<<< HEAD
      stopPlayerStateTimer();
      playNextTrack();
=======
      this.handleWarning(
        <>
          We tried searching for this track on the music services you are
          connected to, but did not find a match to play.
          <br />
          To enable more music services please go to the{" "}
          <a href="/settings/brainzplayer/" target="_blank" rel="noreferrer">
            music player preferences.
          </a>
        </>,
        "Could not find a match"
      );
      this.stopPlayerStateTimer();
      this.playNextTrack();
>>>>>>> cd1ca33f
    }
  };

  const playerPauseChange = (paused: boolean): void => {
    dispatch({ playerPaused: paused }, () => {
      if (paused) {
        stopPlayerStateTimer();
        reinitializeWindowTitle();
      } else {
        startPlayerStateTimer();
        updateWindowTitleWithTrackName();
      }
    });
    if (hasMediaSessionSupport()) {
      window.navigator.mediaSession.playbackState = paused
        ? "paused"
        : "playing";
    }
  };

  const durationChange = (newDurationMs: number): void => {
    dispatch({ durationMs: newDurationMs }, () => {
      startPlayerStateTimer();
    });
  };

  const submitNowPlayingToListenBrainz = async (): Promise<void> => {
    const newListen = getListenMetadataToSubmit();
    return submitListenToListenBrainz("playing_now", newListen);
  };

  const trackInfoChange = (
    title: string,
    trackURL: string,
    artist?: string,
    album?: string,
    artwork?: Array<MediaImage>
  ): void => {
    dispatch(
      {
        currentTrackName: title,
        currentTrackArtist: artist!,
        currentTrackAlbum: album,
        currentTrackURL: trackURL,
      },
      () => {
        updateWindowTitleWithTrackName();
      }
    );
    if (playerPaused) {
      // Don't send notifications or any of that if the player is not playing
      // (Avoids getting notifications upon pausing a track)
      return;
    }

    if (hasMediaSessionSupport()) {
      overwriteMediaSession(mediaSessionHandlers);
      updateMediaSession(title, artist, album, artwork);
    }
    // Send a notification. If user allowed browser/OS notifications use that,
    // otherwise show a toast notification on the page
    hasNotificationPermission().then((permissionGranted) => {
      if (permissionGranted) {
        createNotification(title, artist, album, artwork?.[0]?.src);
      } else {
        const message = (
          <div className="alert brainzplayer-alert">
            {artwork?.length ? (
              <img
                className="alert-thumbnail"
                src={artwork[0].src}
                alt={album || title}
              />
            ) : (
              <FontAwesomeIcon icon={faPlayCircle as IconProp} />
            )}
            <div>
              {title}
              {artist && ` — ${artist}`}
              {album && ` — ${album}`}
            </div>
          </div>
        );
        handleInfoMessage(message, `Playing a track`);
      }
    });

    submitNowPlayingToListenBrainz();
  };

  const clearQueue = async (): Promise<void> => {
    // Stop the currently playing song
    if (!playerPaused) {
      await togglePlay();
    }

    const currentQueue = queueRef.current;

    // Clear the queue by keeping only the currently playing song
    const currentlyPlayingIndex = currentQueue.findIndex(isCurrentlyPlaying);
    dispatch({
      queue: currentQueue[currentlyPlayingIndex]
        ? [currentQueue[currentlyPlayingIndex]]
        : [],
    });
  };

  const playNextListenFromQueue = (datasourceIndex: number = 0): void => {
    const currentQueue = queueRef.current;
    const currentListenIndex = currentQueue.findIndex(isCurrentlyPlaying);
    const nextTrack = queueRef.current[currentListenIndex + 1];
    playListen(nextTrack, datasourceIndex);
  };

  const playListenEventHandler = (listen: Listen | JSPFTrack) => {
    dispatch(
      {
        type: "ADD_LISTEN_TO_TOP_OF_QUEUE",
        data: listen,
      },
      () => {
        playNextListenFromQueue();
      }
    );
  };

  // eslint-disable-next-line react/sort-comp
  const throttledTrackInfoChange = _throttle(trackInfoChange, 2000, {
    leading: false,
    trailing: true,
  });

  const receiveBrainzPlayerMessage = (event: MessageEvent) => {
    if (event.origin !== window.location.origin) {
      // Received postMessage from different origin, ignoring it
      return;
    }
    const { brainzplayer_event, payload } = event.data;
    switch (brainzplayer_event) {
      case "play-listen":
        playListenEventHandler(payload);
        break;
      case "force-play":
        togglePlay();
        break;
      default:
      // do nothing
    }
  };

  React.useEffect(() => {
    window.addEventListener("storage", onLocalStorageEvent);
    window.addEventListener("message", receiveBrainzPlayerMessage);
    window.addEventListener("beforeunload", alertBeforeClosingPage);
    // Remove SpotifyPlayer if the user doesn't have the relevant permissions to use it
    if (
      !SpotifyPlayer.hasPermissions(spotifyAuth) &&
      spotifyPlayerRef?.current
    ) {
      invalidateDataSource(spotifyPlayerRef.current);
    }
<<<<<<< HEAD
    if (
      !SoundcloudPlayer.hasPermissions(soundcloudAuth) &&
      soundcloudPlayerRef?.current
    ) {
      invalidateDataSource(soundcloudPlayerRef.current);
    }
    return () => {
      window.removeEventListener("storage", onLocalStorageEvent);
      window.removeEventListener("message", receiveBrainzPlayerMessage);
      window.removeEventListener("beforeunload", alertBeforeClosingPage);
      stopPlayerStateTimer();
    };
  }, []);

  return (
    <div>
      <BrainzPlayerUI
        playPreviousTrack={playPreviousTrack}
        playNextTrack={playNextTrack}
        togglePlay={isActivated ? togglePlay : activatePlayerAndPlay}
        playerPaused={playerPaused}
        trackName={currentTrackName}
        artistName={currentTrackArtist}
        progressMs={progressMs}
        durationMs={durationMs}
        seekToPositionMs={seekToPositionMs}
        listenBrainzAPIBaseURI={listenBrainzAPIBaseURI}
        currentListen={currentListen}
        trackUrl={currentTrackURL}
        currentDataSourceIcon={
          dataSourceRefs[currentDataSourceIndex]?.current?.icon
        }
        currentDataSourceName={
          dataSourceRefs[currentDataSourceIndex]?.current?.name
        }
        clearQueue={clearQueue}
      >
        <SpotifyPlayer
          show={
            isActivated &&
            dataSourceRefs[currentDataSourceIndex]?.current instanceof
              SpotifyPlayer
=======
    this.playerStateTimerID = undefined;
  };

  render() {
    const {
      currentDataSourceIndex,
      currentTrackName,
      currentTrackArtist,
      currentTrackURL,
      playerPaused,
      progressMs,
      durationMs,
      isActivated,
      currentListen,
    } = this.state;
    const {
      refreshSpotifyToken,
      refreshYoutubeToken,
      refreshSoundcloudToken,
      listenBrainzAPIBaseURI,
    } = this.props;
    const {
      youtubeAuth,
      spotifyAuth,
      soundcloudAuth,
      appleAuth,
      userPreferences,
    } = this.context;
    const brainzPlayerDisabled =
      userPreferences?.brainzplayer?.spotifyEnabled === false &&
      userPreferences?.brainzplayer?.youtubeEnabled === false &&
      userPreferences?.brainzplayer?.soundcloudEnabled === false &&
      userPreferences?.brainzplayer?.appleMusicEnabled === false;
    return (
      <div>
        <BrainzPlayerUI
          disabled={brainzPlayerDisabled}
          playPreviousTrack={this.playPreviousTrack}
          playNextTrack={this.playNextTrack}
          togglePlay={
            isActivated ? this.togglePlay : this.activatePlayerAndPlay
>>>>>>> cd1ca33f
          }
          refreshSpotifyToken={refreshSpotifyToken}
          onInvalidateDataSource={invalidateDataSource}
          ref={spotifyPlayerRef}
          spotifyUser={spotifyAuth}
          playerPaused={playerPaused}
          onPlayerPausedChange={playerPauseChange}
          onProgressChange={progressChange}
          onDurationChange={durationChange}
          onTrackInfoChange={throttledTrackInfoChange}
          onTrackEnd={playNextTrack}
          onTrackNotFound={failedToPlayTrack}
          handleError={handleError}
          handleWarning={handleWarning}
          handleSuccess={handleSuccess}
        />
        <YoutubePlayer
          show={
            isActivated &&
            dataSourceRefs[currentDataSourceIndex]?.current instanceof
              YoutubePlayer
          }
          onInvalidateDataSource={invalidateDataSource}
          ref={youtubePlayerRef}
          youtubeUser={youtubeAuth}
          refreshYoutubeToken={refreshYoutubeToken}
          playerPaused={playerPaused}
          onPlayerPausedChange={playerPauseChange}
          onProgressChange={progressChange}
          onDurationChange={durationChange}
          onTrackInfoChange={throttledTrackInfoChange}
          onTrackEnd={playNextTrack}
          onTrackNotFound={failedToPlayTrack}
          handleError={handleError}
          handleWarning={handleWarning}
          handleSuccess={handleSuccess}
        />
        <SoundcloudPlayer
          show={
            isActivated &&
            dataSourceRefs[currentDataSourceIndex]?.current instanceof
              SoundcloudPlayer
          }
<<<<<<< HEAD
          onInvalidateDataSource={invalidateDataSource}
          ref={soundcloudPlayerRef}
          soundcloudUser={soundcloudAuth}
          refreshSoundcloudToken={refreshSoundcloudToken}
          playerPaused={playerPaused}
          onPlayerPausedChange={playerPauseChange}
          onProgressChange={progressChange}
          onDurationChange={durationChange}
          onTrackInfoChange={throttledTrackInfoChange}
          onTrackEnd={playNextTrack}
          onTrackNotFound={failedToPlayTrack}
          handleError={handleError}
          handleWarning={handleWarning}
          handleSuccess={handleSuccess}
        />
      </BrainzPlayerUI>
    </div>
  );
=======
        >
          {userPreferences?.brainzplayer?.spotifyEnabled !== false && (
            <SpotifyPlayer
              show={
                isActivated &&
                this.dataSources[currentDataSourceIndex]?.current instanceof
                  SpotifyPlayer
              }
              refreshSpotifyToken={refreshSpotifyToken}
              onInvalidateDataSource={this.invalidateDataSource}
              ref={this.spotifyPlayer}
              spotifyUser={spotifyAuth}
              playerPaused={playerPaused}
              onPlayerPausedChange={this.playerPauseChange}
              onProgressChange={this.progressChange}
              onDurationChange={this.durationChange}
              onTrackInfoChange={this.throttledTrackInfoChange}
              onTrackEnd={this.playNextTrack}
              onTrackNotFound={this.failedToPlayTrack}
              handleError={this.handleError}
              handleWarning={this.handleWarning}
              handleSuccess={this.handleSuccess}
            />
          )}
          {userPreferences?.brainzplayer?.youtubeEnabled !== false && (
            <YoutubePlayer
              show={
                isActivated &&
                this.dataSources[currentDataSourceIndex]?.current instanceof
                  YoutubePlayer
              }
              onInvalidateDataSource={this.invalidateDataSource}
              ref={this.youtubePlayer}
              youtubeUser={youtubeAuth}
              refreshYoutubeToken={refreshYoutubeToken}
              playerPaused={playerPaused}
              onPlayerPausedChange={this.playerPauseChange}
              onProgressChange={this.progressChange}
              onDurationChange={this.durationChange}
              onTrackInfoChange={this.throttledTrackInfoChange}
              onTrackEnd={this.playNextTrack}
              onTrackNotFound={this.failedToPlayTrack}
              handleError={this.handleError}
              handleWarning={this.handleWarning}
              handleSuccess={this.handleSuccess}
            />
          )}
          {userPreferences?.brainzplayer?.soundcloudEnabled !== false && (
            <SoundcloudPlayer
              show={
                isActivated &&
                this.dataSources[currentDataSourceIndex]?.current instanceof
                  SoundcloudPlayer
              }
              onInvalidateDataSource={this.invalidateDataSource}
              ref={this.soundcloudPlayer}
              soundcloudUser={soundcloudAuth}
              refreshSoundcloudToken={refreshSoundcloudToken}
              playerPaused={playerPaused}
              onPlayerPausedChange={this.playerPauseChange}
              onProgressChange={this.progressChange}
              onDurationChange={this.durationChange}
              onTrackInfoChange={this.throttledTrackInfoChange}
              onTrackEnd={this.playNextTrack}
              onTrackNotFound={this.failedToPlayTrack}
              handleError={this.handleError}
              handleWarning={this.handleWarning}
              handleSuccess={this.handleSuccess}
            />
          )}
          {userPreferences?.brainzplayer?.appleMusicEnabled !== false && (
            <AppleMusicPlayer
              show={
                isActivated &&
                this.dataSources[currentDataSourceIndex]?.current instanceof
                  AppleMusicPlayer
              }
              appleMusicUser={appleAuth}
              onInvalidateDataSource={this.invalidateDataSource}
              ref={this.appleMusicPlayer}
              playerPaused={playerPaused}
              onPlayerPausedChange={this.playerPauseChange}
              onProgressChange={this.progressChange}
              onDurationChange={this.durationChange}
              onTrackInfoChange={this.throttledTrackInfoChange}
              onTrackEnd={this.playNextTrack}
              onTrackNotFound={this.failedToPlayTrack}
              handleError={this.handleError}
              handleWarning={this.handleWarning}
              handleSuccess={this.handleSuccess}
            />
          )}
        </BrainzPlayerUI>
      </div>
    );
  }
>>>>>>> cd1ca33f
}<|MERGE_RESOLUTION|>--- conflicted
+++ resolved
@@ -14,6 +14,7 @@
 } from "lodash";
 import * as React from "react";
 import { toast } from "react-toastify";
+import { Link } from "react-router-dom";
 import {
   ToastMsg,
   createNotification,
@@ -29,15 +30,12 @@
 import SoundcloudPlayer from "./SoundcloudPlayer";
 import SpotifyPlayer from "./SpotifyPlayer";
 import YoutubePlayer from "./YoutubePlayer";
-<<<<<<< HEAD
+import AppleMusicPlayer from "./AppleMusicPlayer";
 import {
   QueueRepeatModes,
   useBrainzPlayerContext,
   useBrainzPlayerDispatch,
 } from "./BrainzPlayerContext";
-=======
-import AppleMusicPlayer from "./AppleMusicPlayer";
->>>>>>> cd1ca33f
 
 export type DataSourceType = {
   name: string;
@@ -107,7 +105,6 @@
   return undefined;
 }
 
-<<<<<<< HEAD
 export default function BrainzPlayer() {
   // Global App Context
   const globalAppContext = React.useContext(GlobalAppContext);
@@ -116,6 +113,8 @@
     youtubeAuth,
     spotifyAuth,
     soundcloudAuth,
+    appleAuth,
+    userPreferences,
     APIService,
   } = globalAppContext;
 
@@ -127,36 +126,18 @@
   } = APIService;
 
   // Constants
-=======
-export default class BrainzPlayer extends React.Component<
-  BrainzPlayerProps,
-  BrainzPlayerState
-> {
-  static contextType = GlobalAppContext;
-  declare context: React.ContextType<typeof GlobalAppContext>;
-
-  spotifyPlayer: React.RefObject<SpotifyPlayer>;
-  youtubePlayer: React.RefObject<YoutubePlayer>;
-  soundcloudPlayer: React.RefObject<SoundcloudPlayer>;
-  appleMusicPlayer: React.RefObject<AppleMusicPlayer>;
-  dataSources: Array<React.RefObject<DataSourceTypes>> = [];
-
-  playerStateTimerID?: NodeJS.Timeout;
-
-  private readonly initialWindowTitle: string = window.document.title;
-  private readonly mediaSessionHandlers: Array<{
-    action: string;
-    handler: () => void;
-  }>;
-
->>>>>>> cd1ca33f
   // By how much should we seek in the track?
   const SEEK_TIME_MILLISECONDS = 5000;
   // Wait X milliseconds between start of song and sending a full listen
   const SUBMIT_LISTEN_AFTER_MS = 30000;
   // Check if it's time to submit the listen every X milliseconds
-<<<<<<< HEAD
   const SUBMIT_LISTEN_UPDATE_INTERVAL = 5000;
+
+  const brainzPlayerDisabled =
+    userPreferences?.brainzplayer?.spotifyEnabled === false &&
+    userPreferences?.brainzplayer?.youtubeEnabled === false &&
+    userPreferences?.brainzplayer?.soundcloudEnabled === false &&
+    userPreferences?.brainzplayer?.appleMusicEnabled === false;
 
   // BrainzPlayerContext
   const {
@@ -183,12 +164,42 @@
   const spotifyPlayerRef = React.useRef<SpotifyPlayer>(null);
   const youtubePlayerRef = React.useRef<YoutubePlayer>(null);
   const soundcloudPlayerRef = React.useRef<SoundcloudPlayer>(null);
+  const appleMusicPlayerRef = React.useRef<AppleMusicPlayer>(null);
   const dataSourceRefs: Array<React.RefObject<
     DataSourceTypes
-  >> = React.useMemo(
-    () => [spotifyPlayerRef, youtubePlayerRef, soundcloudPlayerRef],
-    [spotifyPlayerRef, youtubePlayerRef, soundcloudPlayerRef]
-  );
+  >> = React.useMemo(() => {
+    const dataSources = [];
+    if (
+      userPreferences?.brainzplayer?.spotifyEnabled !== false &&
+      SpotifyPlayer.hasPermissions(SPOtifyAuth)
+    ) {
+      dataSources.push(spotifyPlayerRef);
+    }
+    if (
+      userPreferences?.brainzplayer?.appleMusicEnabled !== false &&
+      ApplePlayer.hasPermissions(appleAuth)
+    ) {
+      dataSources.push(appleMusicPlayerRef);
+    }
+    if (
+      userPreferences?.brainzplayer?.soundcloudEnabled !== false &&
+      SoundcloudPlayer.hasPermissions(soundcloudAuth)
+    ) {
+      dataSources.push(soundcloudPlayerRef);
+    }
+    if (userPreferences?.brainzplayer?.youtubeEnabled !== false) {
+      dataSources.push(youtubePlayerRef);
+    }
+    return dataSources;
+  }, [
+    userPreferences?.brainzplayer?.spotifyEnabled,
+    userPreferences?.brainzplayer?.appleMusicEnabled,
+    userPreferences?.brainzplayer?.soundcloudEnabled,
+    userPreferences?.brainzplayer?.youtubeEnabled,
+    appleAuth,
+    soundcloudAuth,
+  ]);
+
   const playerStateTimerID = React.useRef<NodeJS.Timeout | null>(null);
   const initialWindowTitleRef = React.useRef<string>(window.document.title);
   initialWindowTitleRef.current = window.document.title;
@@ -207,82 +218,6 @@
 
   // Functions
   const alertBeforeClosingPage = (event: BeforeUnloadEvent) => {
-=======
-  private SUBMIT_LISTEN_UPDATE_INTERVAL = 5000;
-
-  constructor(props: BrainzPlayerProps) {
-    super(props);
-
-    this.spotifyPlayer = React.createRef<SpotifyPlayer>();
-    this.youtubePlayer = React.createRef<YoutubePlayer>();
-    this.soundcloudPlayer = React.createRef<SoundcloudPlayer>();
-    this.appleMusicPlayer = React.createRef<AppleMusicPlayer>();
-
-    this.state = {
-      currentDataSourceIndex: 0,
-      currentTrackName: "",
-      currentTrackArtist: "",
-      playerPaused: true,
-      progressMs: 0,
-      durationMs: 0,
-      updateTime: performance.now(),
-      continuousPlaybackTime: 0,
-      isActivated: false,
-      listenSubmitted: false,
-    };
-
-    this.mediaSessionHandlers = [
-      { action: "previoustrack", handler: this.playPreviousTrack },
-      { action: "nexttrack", handler: this.playNextTrack },
-      { action: "seekbackward", handler: this.seekBackward },
-      { action: "seekforward", handler: this.seekForward },
-    ];
-  }
-
-  componentDidMount() {
-    window.addEventListener("storage", this.onLocalStorageEvent);
-    window.addEventListener("message", this.receiveBrainzPlayerMessage);
-    window.addEventListener("beforeunload", this.alertBeforeClosingPage);
-    const {
-      spotifyAuth,
-      soundcloudAuth,
-      appleAuth,
-      userPreferences,
-    } = this.context;
-
-    if (
-      userPreferences?.brainzplayer?.spotifyEnabled !== false &&
-      SpotifyPlayer.hasPermissions(spotifyAuth)
-    ) {
-      this.dataSources.push(this.spotifyPlayer);
-    }
-    if (
-      userPreferences?.brainzplayer?.appleMusicEnabled !== false &&
-      AppleMusicPlayer.hasPermissions(appleAuth)
-    ) {
-      this.dataSources.push(this.appleMusicPlayer);
-    }
-    if (
-      userPreferences?.brainzplayer?.soundcloudEnabled !== false &&
-      SoundcloudPlayer.hasPermissions(soundcloudAuth)
-    ) {
-      this.dataSources.push(this.soundcloudPlayer);
-    }
-    if (userPreferences?.brainzplayer?.youtubeEnabled !== false) {
-      this.dataSources.push(this.youtubePlayer);
-    }
-  }
-
-  componentWillUnMount = () => {
-    window.removeEventListener("storage", this.onLocalStorageEvent);
-    window.removeEventListener("message", this.receiveBrainzPlayerMessage);
-    window.removeEventListener("beforeunload", this.alertBeforeClosingPage);
-    this.stopPlayerStateTimer();
-  };
-
-  alertBeforeClosingPage = (event: BeforeUnloadEvent) => {
-    const { playerPaused } = this.state;
->>>>>>> cd1ca33f
     if (!playerPaused) {
       // Some old browsers may allow to set a custom message, but this is deprecated.
       event.preventDefault();
@@ -294,60 +229,6 @@
     return null;
   };
 
-<<<<<<< HEAD
-=======
-  receiveBrainzPlayerMessage = (event: MessageEvent) => {
-    if (event.origin !== window.location.origin) {
-      // Received postMessage from different origin, ignoring it
-      return;
-    }
-    const { userPreferences } = this.context;
-    const { brainzplayer_event, payload } = event.data;
-    if (!brainzplayer_event) {
-      return;
-    }
-    if (userPreferences?.brainzplayer) {
-      const brainzPlayerDisabled =
-        userPreferences?.brainzplayer?.spotifyEnabled === false &&
-        userPreferences?.brainzplayer?.youtubeEnabled === false &&
-        userPreferences?.brainzplayer?.soundcloudEnabled === false &&
-        userPreferences?.brainzplayer?.appleMusicEnabled === false;
-      if (brainzPlayerDisabled) {
-        toast.info(
-          <ToastMsg
-            title="BrainzPlayer disabled"
-            message={
-              <>
-                You have disabled all music services for playback on
-                ListenBrainz. To enable them again, please go to the{" "}
-                <a
-                  href="/settings/brainzplayer/"
-                  target="_blank"
-                  rel="noreferrer"
-                >
-                  music player preferences
-                </a>{" "}
-                page
-              </>
-            }
-          />
-        );
-        return;
-      }
-    }
-    switch (brainzplayer_event) {
-      case "play-listen":
-        this.playListen(payload);
-        break;
-      case "force-play":
-        this.togglePlay();
-        break;
-      default:
-      // do nothing
-    }
-  };
-
->>>>>>> cd1ca33f
   /** We use LocalStorage events as a form of communication between BrainzPlayers
    * that works across browser windows/tabs, to ensure only one BP is playing at a given time.
    * The event is not fired in the tab/window where the localStorage.setItem call initiated.
@@ -813,25 +694,8 @@
       // Try playing the listen with the next dataSource
       playListen(currentListenRef.current, currentDataSourceIndex + 1);
     } else {
-<<<<<<< HEAD
       stopPlayerStateTimer();
       playNextTrack();
-=======
-      this.handleWarning(
-        <>
-          We tried searching for this track on the music services you are
-          connected to, but did not find a match to play.
-          <br />
-          To enable more music services please go to the{" "}
-          <a href="/settings/brainzplayer/" target="_blank" rel="noreferrer">
-            music player preferences.
-          </a>
-        </>,
-        "Could not find a match"
-      );
-      this.stopPlayerStateTimer();
-      this.playNextTrack();
->>>>>>> cd1ca33f
     }
   };
 
@@ -970,6 +834,29 @@
       return;
     }
     const { brainzplayer_event, payload } = event.data;
+    if (!brainzplayer_event) {
+      return;
+    }
+    if (userPreferences?.brainzplayer) {
+      if (brainzPlayerDisabled) {
+        toast.info(
+          <ToastMsg
+            title="BrainzPlayer disabled"
+            message={
+              <>
+                You have disabled all music services for playback on
+                ListenBrainz. To enable them again, please go to the{" "}
+                <Link to="/settings/brainzplayer/">
+                  music player preferences
+                </Link>{" "}
+                page
+              </>
+            }
+          />
+        );
+        return;
+      }
+    }
     switch (brainzplayer_event) {
       case "play-listen":
         playListenEventHandler(payload);
@@ -993,7 +880,6 @@
     ) {
       invalidateDataSource(spotifyPlayerRef.current);
     }
-<<<<<<< HEAD
     if (
       !SoundcloudPlayer.hasPermissions(soundcloudAuth) &&
       soundcloudPlayerRef?.current
@@ -1011,6 +897,7 @@
   return (
     <div>
       <BrainzPlayerUI
+        disabled={brainzPlayerDisabled}
         playPreviousTrack={playPreviousTrack}
         playNextTrack={playNextTrack}
         togglePlay={isActivated ? togglePlay : activatePlayerAndPlay}
@@ -1031,212 +918,98 @@
         }
         clearQueue={clearQueue}
       >
-        <SpotifyPlayer
-          show={
-            isActivated &&
-            dataSourceRefs[currentDataSourceIndex]?.current instanceof
-              SpotifyPlayer
-=======
-    this.playerStateTimerID = undefined;
-  };
-
-  render() {
-    const {
-      currentDataSourceIndex,
-      currentTrackName,
-      currentTrackArtist,
-      currentTrackURL,
-      playerPaused,
-      progressMs,
-      durationMs,
-      isActivated,
-      currentListen,
-    } = this.state;
-    const {
-      refreshSpotifyToken,
-      refreshYoutubeToken,
-      refreshSoundcloudToken,
-      listenBrainzAPIBaseURI,
-    } = this.props;
-    const {
-      youtubeAuth,
-      spotifyAuth,
-      soundcloudAuth,
-      appleAuth,
-      userPreferences,
-    } = this.context;
-    const brainzPlayerDisabled =
-      userPreferences?.brainzplayer?.spotifyEnabled === false &&
-      userPreferences?.brainzplayer?.youtubeEnabled === false &&
-      userPreferences?.brainzplayer?.soundcloudEnabled === false &&
-      userPreferences?.brainzplayer?.appleMusicEnabled === false;
-    return (
-      <div>
-        <BrainzPlayerUI
-          disabled={brainzPlayerDisabled}
-          playPreviousTrack={this.playPreviousTrack}
-          playNextTrack={this.playNextTrack}
-          togglePlay={
-            isActivated ? this.togglePlay : this.activatePlayerAndPlay
->>>>>>> cd1ca33f
-          }
-          refreshSpotifyToken={refreshSpotifyToken}
-          onInvalidateDataSource={invalidateDataSource}
-          ref={spotifyPlayerRef}
-          spotifyUser={spotifyAuth}
-          playerPaused={playerPaused}
-          onPlayerPausedChange={playerPauseChange}
-          onProgressChange={progressChange}
-          onDurationChange={durationChange}
-          onTrackInfoChange={throttledTrackInfoChange}
-          onTrackEnd={playNextTrack}
-          onTrackNotFound={failedToPlayTrack}
-          handleError={handleError}
-          handleWarning={handleWarning}
-          handleSuccess={handleSuccess}
-        />
-        <YoutubePlayer
-          show={
-            isActivated &&
-            dataSourceRefs[currentDataSourceIndex]?.current instanceof
-              YoutubePlayer
-          }
-          onInvalidateDataSource={invalidateDataSource}
-          ref={youtubePlayerRef}
-          youtubeUser={youtubeAuth}
-          refreshYoutubeToken={refreshYoutubeToken}
-          playerPaused={playerPaused}
-          onPlayerPausedChange={playerPauseChange}
-          onProgressChange={progressChange}
-          onDurationChange={durationChange}
-          onTrackInfoChange={throttledTrackInfoChange}
-          onTrackEnd={playNextTrack}
-          onTrackNotFound={failedToPlayTrack}
-          handleError={handleError}
-          handleWarning={handleWarning}
-          handleSuccess={handleSuccess}
-        />
-        <SoundcloudPlayer
-          show={
-            isActivated &&
-            dataSourceRefs[currentDataSourceIndex]?.current instanceof
-              SoundcloudPlayer
-          }
-<<<<<<< HEAD
-          onInvalidateDataSource={invalidateDataSource}
-          ref={soundcloudPlayerRef}
-          soundcloudUser={soundcloudAuth}
-          refreshSoundcloudToken={refreshSoundcloudToken}
-          playerPaused={playerPaused}
-          onPlayerPausedChange={playerPauseChange}
-          onProgressChange={progressChange}
-          onDurationChange={durationChange}
-          onTrackInfoChange={throttledTrackInfoChange}
-          onTrackEnd={playNextTrack}
-          onTrackNotFound={failedToPlayTrack}
-          handleError={handleError}
-          handleWarning={handleWarning}
-          handleSuccess={handleSuccess}
-        />
+        {userPreferences?.brainzplayer?.spotifyEnabled !== false && (
+          <SpotifyPlayer
+            show={
+              isActivated &&
+              dataSourceRefs[currentDataSourceIndex]?.current instanceof
+                SpotifyPlayer
+            }
+            refreshSpotifyToken={refreshSpotifyToken}
+            onInvalidateDataSource={invalidateDataSource}
+            ref={spotifyPlayerRef}
+            spotifyUser={spotifyAuth}
+            playerPaused={playerPaused}
+            onPlayerPausedChange={playerPauseChange}
+            onProgressChange={progressChange}
+            onDurationChange={durationChange}
+            onTrackInfoChange={throttledTrackInfoChange}
+            onTrackEnd={playNextTrack}
+            onTrackNotFound={failedToPlayTrack}
+            handleError={handleError}
+            handleWarning={handleWarning}
+            handleSuccess={handleSuccess}
+          />
+        )}
+        {userPreferences?.brainzplayer?.youtubeEnabled !== false && (
+          <YoutubePlayer
+            show={
+              isActivated &&
+              dataSourceRefs[currentDataSourceIndex]?.current instanceof
+                YoutubePlayer
+            }
+            onInvalidateDataSource={invalidateDataSource}
+            ref={youtubePlayerRef}
+            youtubeUser={youtubeAuth}
+            refreshYoutubeToken={refreshYoutubeToken}
+            playerPaused={playerPaused}
+            onPlayerPausedChange={playerPauseChange}
+            onProgressChange={progressChange}
+            onDurationChange={durationChange}
+            onTrackInfoChange={throttledTrackInfoChange}
+            onTrackEnd={playNextTrack}
+            onTrackNotFound={failedToPlayTrack}
+            handleError={handleError}
+            handleWarning={handleWarning}
+            handleSuccess={handleSuccess}
+          />
+        )}
+        {userPreferences?.brainzplayer?.soundcloudEnabled !== false && (
+          <SoundcloudPlayer
+            show={
+              isActivated &&
+              dataSourceRefs[currentDataSourceIndex]?.current instanceof
+                SoundcloudPlayer
+            }
+            onInvalidateDataSource={invalidateDataSource}
+            ref={soundcloudPlayerRef}
+            soundcloudUser={soundcloudAuth}
+            refreshSoundcloudToken={refreshSoundcloudToken}
+            playerPaused={playerPaused}
+            onPlayerPausedChange={playerPauseChange}
+            onProgressChange={progressChange}
+            onDurationChange={durationChange}
+            onTrackInfoChange={throttledTrackInfoChange}
+            onTrackEnd={playNextTrack}
+            onTrackNotFound={failedToPlayTrack}
+            handleError={handleError}
+            handleWarning={handleWarning}
+            handleSuccess={handleSuccess}
+          />
+        )}
+        {userPreferences?.brainzplayer?.appleMusicEnabled !== false && (
+          <AppleMusicPlayer
+            show={
+              isActivated &&
+              dataSourceRefs[currentDataSourceIndex]?.current instanceof
+                AppleMusicPlayer
+            }
+            appleMusicUser={appleAuth}
+            onInvalidateDataSource={invalidateDataSource}
+            ref={appleMusicPlayer}
+            playerPaused={playerPaused}
+            onPlayerPausedChange={playerPauseChange}
+            onProgressChange={progressChange}
+            onDurationChange={durationChange}
+            onTrackInfoChange={throttledTrackInfoChange}
+            onTrackEnd={playNextTrack}
+            onTrackNotFound={failedToPlayTrack}
+            handleError={handleError}
+            handleWarning={handleWarning}
+            handleSuccess={handleSuccess}
+          />
+        )}
       </BrainzPlayerUI>
     </div>
   );
-=======
-        >
-          {userPreferences?.brainzplayer?.spotifyEnabled !== false && (
-            <SpotifyPlayer
-              show={
-                isActivated &&
-                this.dataSources[currentDataSourceIndex]?.current instanceof
-                  SpotifyPlayer
-              }
-              refreshSpotifyToken={refreshSpotifyToken}
-              onInvalidateDataSource={this.invalidateDataSource}
-              ref={this.spotifyPlayer}
-              spotifyUser={spotifyAuth}
-              playerPaused={playerPaused}
-              onPlayerPausedChange={this.playerPauseChange}
-              onProgressChange={this.progressChange}
-              onDurationChange={this.durationChange}
-              onTrackInfoChange={this.throttledTrackInfoChange}
-              onTrackEnd={this.playNextTrack}
-              onTrackNotFound={this.failedToPlayTrack}
-              handleError={this.handleError}
-              handleWarning={this.handleWarning}
-              handleSuccess={this.handleSuccess}
-            />
-          )}
-          {userPreferences?.brainzplayer?.youtubeEnabled !== false && (
-            <YoutubePlayer
-              show={
-                isActivated &&
-                this.dataSources[currentDataSourceIndex]?.current instanceof
-                  YoutubePlayer
-              }
-              onInvalidateDataSource={this.invalidateDataSource}
-              ref={this.youtubePlayer}
-              youtubeUser={youtubeAuth}
-              refreshYoutubeToken={refreshYoutubeToken}
-              playerPaused={playerPaused}
-              onPlayerPausedChange={this.playerPauseChange}
-              onProgressChange={this.progressChange}
-              onDurationChange={this.durationChange}
-              onTrackInfoChange={this.throttledTrackInfoChange}
-              onTrackEnd={this.playNextTrack}
-              onTrackNotFound={this.failedToPlayTrack}
-              handleError={this.handleError}
-              handleWarning={this.handleWarning}
-              handleSuccess={this.handleSuccess}
-            />
-          )}
-          {userPreferences?.brainzplayer?.soundcloudEnabled !== false && (
-            <SoundcloudPlayer
-              show={
-                isActivated &&
-                this.dataSources[currentDataSourceIndex]?.current instanceof
-                  SoundcloudPlayer
-              }
-              onInvalidateDataSource={this.invalidateDataSource}
-              ref={this.soundcloudPlayer}
-              soundcloudUser={soundcloudAuth}
-              refreshSoundcloudToken={refreshSoundcloudToken}
-              playerPaused={playerPaused}
-              onPlayerPausedChange={this.playerPauseChange}
-              onProgressChange={this.progressChange}
-              onDurationChange={this.durationChange}
-              onTrackInfoChange={this.throttledTrackInfoChange}
-              onTrackEnd={this.playNextTrack}
-              onTrackNotFound={this.failedToPlayTrack}
-              handleError={this.handleError}
-              handleWarning={this.handleWarning}
-              handleSuccess={this.handleSuccess}
-            />
-          )}
-          {userPreferences?.brainzplayer?.appleMusicEnabled !== false && (
-            <AppleMusicPlayer
-              show={
-                isActivated &&
-                this.dataSources[currentDataSourceIndex]?.current instanceof
-                  AppleMusicPlayer
-              }
-              appleMusicUser={appleAuth}
-              onInvalidateDataSource={this.invalidateDataSource}
-              ref={this.appleMusicPlayer}
-              playerPaused={playerPaused}
-              onPlayerPausedChange={this.playerPauseChange}
-              onProgressChange={this.progressChange}
-              onDurationChange={this.durationChange}
-              onTrackInfoChange={this.throttledTrackInfoChange}
-              onTrackEnd={this.playNextTrack}
-              onTrackNotFound={this.failedToPlayTrack}
-              handleError={this.handleError}
-              handleWarning={this.handleWarning}
-              handleSuccess={this.handleSuccess}
-            />
-          )}
-        </BrainzPlayerUI>
-      </div>
-    );
-  }
->>>>>>> cd1ca33f
 }