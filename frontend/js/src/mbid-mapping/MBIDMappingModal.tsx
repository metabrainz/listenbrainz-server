--- conflicted
+++ resolved
@@ -126,7 +126,6 @@
       return null;
     }
     return (
-<<<<<<< HEAD
       <>
         <div
           className={`modal fade ${visible ? "in" : ""}`}
@@ -159,83 +158,12 @@
                 <h4 className="modal-title" id="MBIDMappingModalLabel">
                   Link this Listen with MusicBrainz
                 </h4>
-=======
-      <div
-        className="modal fade"
-        id="MapToMusicBrainzRecordingModal"
-        tabIndex={-1}
-        role="dialog"
-        aria-labelledby="MBIDMappingModalLabel"
-        data-backdrop="static"
-      >
-        <div className="modal-dialog" role="document">
-          <Tooltip id="musicbrainz-helptext" type="light" multiline>
-            Use the MusicBrainz search (musicbrainz.org/search) to search for
-            recordings (songs). When you have found the one that matches your
-            listen, copy its URL (link) into the field on this page.
-            <br />
-            You can also search for the album you listened to. When you have
-            found the album, click on the matching recording (song) in the track
-            listing, and copy its URL into the field on this page.
-          </Tooltip>
-          <form className="modal-content">
-            <div className="modal-header">
-              <button
-                type="button"
-                className="close"
-                data-dismiss="modal"
-                aria-label="Close"
-              >
-                <span aria-hidden="true">&times;</span>
-              </button>
-              <h4 className="modal-title" id="MBIDMappingModalLabel">
-                Link this Listen with MusicBrainz
-              </h4>
-            </div>
-            <div className="modal-body">
-              <p>
-                Sometimes ListenBrainz is unable to automatically link your
-                Listen with a MusicBrainz recording (song). Search by track and
-                artist name or paste a{" "}
-                <a href="https://musicbrainz.org/doc/About">MusicBrainz</a>{" "}
-                recording URL{" "}
-                <FontAwesomeIcon
-                  icon={faQuestionCircle}
-                  data-tip
-                  data-for="musicbrainz-helptext"
-                  size="sm"
-                />{" "}
-                below to link this Listen, as well as your other Listens with
-                the same metadata.
-              </p>
-              <small className="help-block">
-                Recordings added to MusicBrainz within the last 4 hours may
-                temporarily look incomplete.
-              </small>
-              <ListenCard
-                listen={listenToMap}
-                showTimestamp={false}
-                showUsername={false}
-                newAlert={newAlert}
-                // eslint-disable-next-line react/jsx-no-useless-fragment
-                feedbackComponent={<></>}
-                compact
-              />
-              <div className="text-center mb-10 mt-10">
-                <FontAwesomeIcon
-                  icon={faExchangeAlt}
-                  rotation={90}
-                  size="lg"
-                  color={
-                    selectedRecording ? COLOR_LB_GREEN : COLOR_LB_LIGHT_GRAY
-                  }
-                />
->>>>>>> 96256d74
               </div>
               <div className="modal-body">
                 <p>
                   Sometimes ListenBrainz is unable to automatically link your
-                  Listen with a MusicBrainz recording (song). Paste a{" "}
+                  Listen with a MusicBrainz recording (song). Search by track
+                  and artist name or paste a{" "}
                   <a href="https://musicbrainz.org/doc/About">MusicBrainz</a>{" "}
                   recording URL{" "}
                   <FontAwesomeIcon
@@ -247,7 +175,10 @@
                   below to link this Listen, as well as your other Listens with
                   the same metadata.
                 </p>
-
+                <small className="help-block">
+                  Recordings added to MusicBrainz within the last 4 hours may
+                  temporarily look incomplete.
+                </small>
                 <ListenCard
                   listen={listenToMap}
                   showTimestamp={false}
