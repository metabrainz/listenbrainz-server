/* eslint-disable jsx-a11y/anchor-is-valid */
/* eslint-disable camelcase */

import * as React from "react";
import { createRoot } from "react-dom/client";

import * as Sentry from "@sentry/react";
import { Integrations } from "@sentry/tracing";
import NiceModal from "@ebay/nice-modal-react";
<<<<<<< HEAD
import { toast, ToastContainer } from "react-toastify";
import { FontAwesomeIcon } from "@fortawesome/react-fontawesome";
import {
  faChevronLeft,
  faChevronRight,
  faSave,
} from "@fortawesome/free-solid-svg-icons";
import { get, isUndefined, set, throttle } from "lodash";
import { ReactSortable } from "react-sortablejs";
import {
  withAlertNotifications,
  WithAlertNotificationsInjectedProps,
} from "../notifications/AlertNotificationsHOC";
import GlobalAppContext from "../utils/GlobalAppContext";
import Loader from "../components/Loader";
import ErrorBoundary from "../utils/ErrorBoundary";
import { getPageProps, preciseTimestamp } from "../utils/utils";
import {
  getPlaylistExtension,
  getPlaylistId,
  getRecordingMBIDFromJSPFTrack,
  JSPFTrackToListen,
} from "../playlists/utils";
import RecommendationPlaylistSettings from "./RecommendationPlaylistSettings";
import BrainzPlayer from "../brainzplayer/BrainzPlayer";
import PlaylistItemCard from "../playlists/PlaylistItemCard";
=======
import { toast } from "react-toastify";
import withAlertNotifications from "../notifications/AlertNotificationsHOC";
import APIServiceClass from "../utils/APIService";
import GlobalAppContext from "../utils/GlobalAppContext";
import Loader from "../components/Loader";
import ErrorBoundary from "../utils/ErrorBoundary";
import { getPageProps } from "../utils/utils";
import PlaylistsList from "../playlists/PlaylistsList";
import { PlaylistType } from "../playlists/utils";
import { ToastMsg } from "../notifications/Notifications";
>>>>>>> 8023788c

export type RecommendationsPageProps = {
  playlists?: JSPFObject[];
  user: ListenBrainzUser;
<<<<<<< HEAD
} & WithAlertNotificationsInjectedProps;
=======
  paginationOffset: string;
  playlistCount: number;
};
>>>>>>> 8023788c

export type RecommendationsPageState = {
  playlists: JSPFPlaylist[];
  selectedPlaylist?: JSPFPlaylist;
  loading: boolean;
  recordingFeedbackMap: RecordingFeedbackMap;
};

export default class RecommendationsPage extends React.Component<
  RecommendationsPageProps,
  RecommendationsPageState
> {
  static contextType = GlobalAppContext;
  declare context: React.ContextType<typeof GlobalAppContext>;
  private scrollContainer: React.RefObject<HTMLDivElement>;

  static getPlaylistInfo(
    playlist: JSPFPlaylist,
    isOld = false
  ): { shortTitle: string; cssClasses: string } {
    const extension = getPlaylistExtension(playlist);
    const sourcePatch =
      extension?.additional_metadata?.algorithm_metadata.source_patch;
    let year;
    switch (sourcePatch) {
      case "weekly-jams":
        return {
          shortTitle: !isOld ? "Weekly Jams" : `Last Week's Jams`,
          cssClasses: "weekly-jams green",
        };
      case "weekly-exploration":
        return {
          shortTitle: !isOld ? "Weekly Exploration" : `Last Week's Exploration`,
          cssClasses: "green",
        };
      case "daily-jams":
        return {
          shortTitle: "Daily Jams",
          cssClasses: "blue",
        };
      case "top-discoveries-for-year":
        // get year from title, fallback to using creation date minus 1
        year =
          playlist.title.match(/\d{2,4}/)?.[0] ??
          new Date(playlist.date).getUTCFullYear() - 1;
        return {
          shortTitle: `${year} Top Discoveries`,
          cssClasses: "red",
        };
      case "top-missed-recordings-for-year":
        // get year from title, fallback to using creation date minus 1
        year =
          playlist.title.match(/\d{2,4}/)?.[0] ??
          new Date(playlist.date).getUTCFullYear() - 1;
        return {
          shortTitle: `${year} Missed Tracks`,
          cssClasses: "red",
        };
      default:
        return {
          shortTitle: playlist.title,
          cssClasses: "blue",
        };
    }
  }

  throttledOnScroll: React.ReactEventHandler<HTMLDivElement>;

  constructor(props: RecommendationsPageProps) {
    super(props);

    const playlists = props.playlists?.map((pl) => pl.playlist);
    this.state = {
      playlists: playlists ?? [],
      recordingFeedbackMap: {},
      loading: false,
    };
    this.scrollContainer = React.createRef();
    this.throttledOnScroll = throttle(this.onScroll, 400, { leading: true });
  }

<<<<<<< HEAD
  async componentDidMount(): Promise<void> {
    const { playlists } = this.state;
    const selectedPlaylist =
      playlists.find((pl) => {
        const extension = getPlaylistExtension(pl);
        const sourcePatch =
          extension?.additional_metadata?.algorithm_metadata.source_patch;
        return sourcePatch === "weekly-jams";
      }) ?? playlists[0];
    if (selectedPlaylist) {
      const playlistId = getPlaylistId(selectedPlaylist);
      await this.fetchPlaylist(playlistId);
    }
  }

  getFeedback = async (mbids?: string[]): Promise<FeedbackResponse[]> => {
    const { currentUser, APIService } = this.context;
    const { selectedPlaylist } = this.state;
    const recordings =
      mbids ?? selectedPlaylist?.track.map(getRecordingMBIDFromJSPFTrack);
    if (currentUser && recordings?.length) {
      try {
        const data = await APIService.getFeedbackForUserForRecordings(
          currentUser.name,
          recordings
        );
        return data.feedback;
      } catch (error) {
        toast.error(
          `Could not get love/hate feedback: ${
            error.message ?? error.toString()
          }`
        );
      }
    }
    return [];
  };

  loadFeedback = async (mbids?: string[]): Promise<RecordingFeedbackMap> => {
    const { recordingFeedbackMap } = this.state;
    const feedback = await this.getFeedback(mbids);
    const newRecordingFeedbackMap: RecordingFeedbackMap = {
      ...recordingFeedbackMap,
    };
    feedback.forEach((fb: FeedbackResponse) => {
      if (fb.recording_mbid) {
        newRecordingFeedbackMap[fb.recording_mbid] = fb.score;
      }
    });
    return newRecordingFeedbackMap;
  };

  updateFeedback = (
    recordingMbid: string,
    score: ListenFeedBack | RecommendationFeedBack
  ) => {
    if (recordingMbid) {
      const { recordingFeedbackMap } = this.state;
      recordingFeedbackMap[recordingMbid] = score as ListenFeedBack;
      this.setState({ recordingFeedbackMap });
    }
  };

  getFeedbackForRecordingMbid = (
    recordingMbid?: string | null
  ): ListenFeedBack => {
    const { recordingFeedbackMap } = this.state;
    return recordingMbid ? get(recordingFeedbackMap, recordingMbid, 0) : 0;
  };

  fetchPlaylist = async (playlistId: string) => {
    const { APIService, currentUser } = this.context;
    try {
      const response = await APIService.getPlaylist(
        playlistId,
        currentUser?.auth_token
      );
      const JSPFObject: JSPFObject = await response.json();

      // React-SortableJS expects an 'id' attribute (non-negociable), so add it to each object
      JSPFObject.playlist?.track?.forEach((jspfTrack: JSPFTrack) => {
        set(jspfTrack, "id", getRecordingMBIDFromJSPFTrack(jspfTrack));
      });
      // Fetch feedback for loaded tracks
      const newTracksMBIDS = JSPFObject.playlist.track.map(
        getRecordingMBIDFromJSPFTrack
      );
      const recordingFeedbackMap = await this.loadFeedback(newTracksMBIDS);
      this.setState({
        selectedPlaylist: JSPFObject.playlist,
        recordingFeedbackMap,
      });
    } catch (error) {
      toast.error(error.message);
    }
  };

  // The playlist prop only contains generic info, not the actual tracks
  // We need to fetch the playlist to get it in full.
  selectPlaylist: React.ReactEventHandler<HTMLElement> = async (event) => {
    if (!(event?.currentTarget instanceof HTMLElement)) {
      return;
    }
    if (
      event.currentTarget.closest(".dragscroll")?.classList.contains("dragging")
    ) {
      // We are dragging with the dragscroll library, ignore the click
      event.preventDefault();
      return;
    }
    const { playlistId } = event.currentTarget.dataset;
    if (!playlistId) {
      toast.error("No playlist to select");
      return;
    }
    await this.fetchPlaylist(playlistId);
  };

  copyPlaylist: React.ReactEventHandler<HTMLElement> = async (event) => {
    if (!(event?.currentTarget instanceof HTMLElement)) {
      return;
    }
    event?.stopPropagation();
    if (
      event.currentTarget.closest(".dragscroll")?.classList.contains("dragging")
    ) {
      // We are dragging with the dragscroll library, ignore the click
      event.preventDefault();
      return;
    }
    const { APIService, currentUser } = this.context;
    const playlistId = event.currentTarget?.parentElement?.dataset?.playlistId;

    if (!currentUser?.auth_token) {
      toast.warning("You must be logged in to save playlists");
      return;
    }
    if (!playlistId) {
      toast.error("No playlist to copy");
      return;
    }
    try {
      const newPlaylistId = await APIService.copyPlaylist(
        currentUser.auth_token,
        playlistId
      );

      toast.success(
        <>
          Duplicated to playlist&ensp;
          <a href={`/playlist/${newPlaylistId}`}>{newPlaylistId}</a>
        </>
      );
    } catch (error) {
      toast.error(error.message ?? error);
    }
=======
  alertMustBeLoggedIn = () => {
    toast.error(
      <ToastMsg
        title="Error"
        message="You must be logged in for this operation"
      />,
      { toastId: "auth-error" }
    );
>>>>>>> 8023788c
  };

  hasRightToEdit = (): boolean => {
    const { currentUser } = this.context;
    const { user } = this.props;
    return currentUser?.name === user.name;
  };

  movePlaylistItem = async (evt: any) => {
    const { currentUser, APIService } = this.context;
    const { selectedPlaylist } = this.state;
    if (!currentUser?.auth_token) {
      toast.error("You must be logged in to modify this playlist");
      return;
    }
    if (!this.hasRightToEdit()) {
      toast.error("You are not authorized to modify this playlist");
      return;
    }
    try {
      await APIService.movePlaylistItem(
        currentUser.auth_token,
        getPlaylistId(selectedPlaylist),
        evt.item.getAttribute("data-recording-mbid"),
        evt.oldIndex,
        evt.newIndex,
        1
      );
    } catch (error) {
      toast.error(error.toString());
      // Revert the move in state.playlist order
      const newTracks = isUndefined(selectedPlaylist)
        ? []
        : [...selectedPlaylist.track];
      // The ol' switcheroo !
      const toMoveBack = newTracks[evt.newIndex];
      newTracks[evt.newIndex] = newTracks[evt.oldIndex];
      newTracks[evt.oldIndex] = toMoveBack;

      this.setState((prevState) => ({
        selectedPlaylist: { ...prevState.selectedPlaylist!, track: newTracks },
      }));
    }
  };

  getPlaylistCard = (
    playlist: JSPFPlaylist,
    info: {
      shortTitle: string;
      cssClasses: string;
    }
  ) => {
    const { shortTitle, cssClasses } = info;
    const { currentUser } = this.context;
    const { user } = this.props;
    const { selectedPlaylist } = this.state;
    const isLoggedIn = Boolean(currentUser?.auth_token);
    const isCurrentUser = user.name === currentUser?.name;
    const playlistId = getPlaylistId(playlist);
    const extension = getPlaylistExtension(playlist);
    const expiryDate = extension?.additional_metadata?.expires_at;
    let percentTimeLeft;
    if (expiryDate) {
      const start = new Date(playlist.date).getTime();
      const end = new Date(expiryDate).getTime();
      const today = new Date().getTime();

      const elapsed = Math.abs(today - start);
      const total = Math.abs(end - start);
      percentTimeLeft = Math.round((elapsed / total) * 100);
    }
    return (
      <div
        key={playlist.identifier}
        className={`${
          selectedPlaylist?.identifier === playlist.identifier ? "selected" : ""
        } ${cssClasses}`}
        onClick={this.selectPlaylist}
        onKeyDown={(event) => {
          if (["Enter", " "].includes(event.key)) this.selectPlaylist(event);
        }}
        data-playlist-id={playlistId}
        role="button"
        tabIndex={0}
      >
        {!isUndefined(percentTimeLeft) && (
          <div
            className={`playlist-timer ${
              percentTimeLeft > 75 ? "pressing" : ""
            }`}
            title={`Deleted in ${preciseTimestamp(expiryDate!, "timeAgo")}`}
            style={{
              ["--degrees-progress" as any]: `${
                (percentTimeLeft / 100) * 360
              }deg`,
            }}
          />
        )}
        <div className="title">{shortTitle ?? playlist.title}</div>
        {isLoggedIn && (
          <button
            type="button"
            className="btn btn-info btn-rounded btn-sm"
            onClick={this.copyPlaylist}
          >
            <FontAwesomeIcon icon={faSave} title="Save to my playlists" />
            <span className="button-text">
              {" "}
              {isCurrentUser ? "Save" : "Duplicate"}
            </span>
          </button>
        )}
      </div>
    );
  };

  onScroll: React.ReactEventHandler<HTMLDivElement> = (event) => {
    const element = event.target as HTMLDivElement;
    const parent = element.parentElement;
    if (!element || !parent) {
      return;
    }
    // calculate horizontal scroll percentage
    const scrollPercentage =
      (100 * element.scrollLeft) / (element.scrollWidth - element.clientWidth);

    if (scrollPercentage > 95) {
      parent.classList.add("scroll-end");
      parent.classList.remove("scroll-start");
    } else if (scrollPercentage < 5) {
      parent.classList.add("scroll-start");
      parent.classList.remove("scroll-end");
    } else {
      parent.classList.remove("scroll-end");
      parent.classList.remove("scroll-start");
    }
  };

  manualScroll: React.ReactEventHandler<HTMLElement> = (event) => {
    if (!this.scrollContainer?.current) {
      return;
    }
    if (event?.currentTarget.classList.contains("forward")) {
      this.scrollContainer.current.scrollBy({
        left: 300,
        top: 0,
        behavior: "smooth",
      });
    } else {
      this.scrollContainer.current.scrollBy({
        left: -300,
        top: 0,
        behavior: "smooth",
      });
    }
  };

  render() {
<<<<<<< HEAD
    const { user, newAlert } = this.props;
    const { currentUser, APIService } = this.context;
    const { playlists, selectedPlaylist, loading } = this.state;
=======
    const { user } = this.props;
    const { playlists, paginationOffset, playlistCount, loading } = this.state;
>>>>>>> 8023788c

    const listensFromJSPFTracks =
      selectedPlaylist?.track.map(JSPFTrackToListen) ?? [];
    return (
      <div id="recommendations">
        <h3>Created for {user.name}</h3>

        <Loader isLoading={loading} />
<<<<<<< HEAD
        {!playlists.length ? (
          <div className="text-center">
            <img
              src="/static/img/recommendations/no-freshness.png"
              alt="No recommendations to show"
            />
            <p className="hidden">
              Oh no. Either something’s gone wrong, or you need to submit more
              listens before we can prepare delicious fresh produce just for
              you.
            </p>
          </div>
        ) : (
          <div className="playlists-masonry-container scroll-start">
            <button
              className="nav-button backward"
              type="button"
              onClick={this.manualScroll}
            >
              <FontAwesomeIcon icon={faChevronLeft} />
            </button>
            <div
              className="playlists-masonry dragscroll"
              onScroll={this.throttledOnScroll}
              ref={this.scrollContainer}
            >
              {playlists.map((playlist, index) => {
                const extension = getPlaylistExtension(playlist);
                const sourcePatch =
                  extension?.additional_metadata?.algorithm_metadata
                    .source_patch;
                const isFirstOfType =
                  playlists.findIndex((pl) => {
                    const extension2 = getPlaylistExtension(pl);
                    const sourcePatch2 =
                      extension2?.additional_metadata?.algorithm_metadata
                        .source_patch;
                    return sourcePatch === sourcePatch2;
                  }) === index;

                const info = RecommendationsPage.getPlaylistInfo(
                  playlist,
                  !isFirstOfType
                );
                return this.getPlaylistCard(playlist, info);
              })}
            </div>
            <button
              className="nav-button forward"
              type="button"
              onClick={this.manualScroll}
            >
              <FontAwesomeIcon icon={faChevronRight} />
            </button>
          </div>
        )}
        {selectedPlaylist && (
          <section id="selected-playlist">
            <div className="playlist-items">
              {selectedPlaylist.track.length > 0 ? (
                <ReactSortable
                  handle=".drag-handle"
                  list={
                    selectedPlaylist.track as (JSPFTrack & { id: string })[]
                  }
                  onEnd={this.movePlaylistItem}
                  setList={(newState) =>
                    this.setState((prevState) => ({
                      selectedPlaylist: {
                        ...prevState.selectedPlaylist!,
                        track: newState,
                      },
                    }))
                  }
                >
                  {selectedPlaylist.track.map((track: JSPFTrack, index) => {
                    return (
                      <PlaylistItemCard
                        key={`${track.id}-${index.toString()}`}
                        canEdit={this.hasRightToEdit()}
                        track={track}
                        currentFeedback={this.getFeedbackForRecordingMbid(
                          track.id
                        )}
                        showTimestamp={false}
                        showUsername={false}
                        // removeTrackFromPlaylist={this.deletePlaylistItem}
                        updateFeedbackCallback={this.updateFeedback}
                        newAlert={newAlert}
                      />
                    );
                  })}
                </ReactSortable>
              ) : (
                <div className="lead text-center">
                  <p>Nothing in this playlist yet</p>
                </div>
              )}
            </div>
            <RecommendationPlaylistSettings playlist={selectedPlaylist} />
          </section>
        )}
        <BrainzPlayer
          listens={listensFromJSPFTracks}
          listenBrainzAPIBaseURI={APIService.APIBaseURI}
          refreshSpotifyToken={APIService.refreshSpotifyToken}
          refreshYoutubeToken={APIService.refreshYoutubeToken}
=======
        <PlaylistsList
          onPaginatePlaylists={this.updatePlaylists}
          playlists={playlists}
          activeSection={PlaylistType.recommendations}
          user={user}
          paginationOffset={paginationOffset}
          playlistCount={playlistCount}
          selectPlaylistForEdit={() => {}}
>>>>>>> 8023788c
        />
      </div>
    );
  }
}

document.addEventListener("DOMContentLoaded", () => {
  const {
    domContainer,
    reactProps,
    globalAppContext,
    sentryProps,
  } = getPageProps();
  const { sentry_dsn, sentry_traces_sample_rate } = sentryProps;

  if (sentry_dsn) {
    Sentry.init({
      dsn: sentry_dsn,
      integrations: [new Integrations.BrowserTracing()],
      tracesSampleRate: sentry_traces_sample_rate,
    });
  }
  const { playlists, user } = reactProps;

  const RecommendationsPageWithAlertNotifications = withAlertNotifications(
    RecommendationsPage
  );

  const renderRoot = createRoot(domContainer!);
  renderRoot.render(
    <ErrorBoundary>
      <ToastContainer
        position="bottom-right"
        autoClose={8000}
        hideProgressBar
      />
      <GlobalAppContext.Provider value={globalAppContext}>
        <NiceModal.Provider>
          <RecommendationsPageWithAlertNotifications
<<<<<<< HEAD
            initialAlerts={optionalAlerts}
=======
            playlistCount={playlistCount}
>>>>>>> 8023788c
            playlists={playlists}
            user={user}
          />
        </NiceModal.Provider>
      </GlobalAppContext.Provider>
    </ErrorBoundary>
  );
});<|MERGE_RESOLUTION|>--- conflicted
+++ resolved
@@ -7,7 +7,6 @@
 import * as Sentry from "@sentry/react";
 import { Integrations } from "@sentry/tracing";
 import NiceModal from "@ebay/nice-modal-react";
-<<<<<<< HEAD
 import { toast, ToastContainer } from "react-toastify";
 import { FontAwesomeIcon } from "@fortawesome/react-fontawesome";
 import {
@@ -17,10 +16,7 @@
 } from "@fortawesome/free-solid-svg-icons";
 import { get, isUndefined, set, throttle } from "lodash";
 import { ReactSortable } from "react-sortablejs";
-import {
-  withAlertNotifications,
-  WithAlertNotificationsInjectedProps,
-} from "../notifications/AlertNotificationsHOC";
+import withAlertNotifications from "../notifications/AlertNotificationsHOC";
 import GlobalAppContext from "../utils/GlobalAppContext";
 import Loader from "../components/Loader";
 import ErrorBoundary from "../utils/ErrorBoundary";
@@ -34,29 +30,12 @@
 import RecommendationPlaylistSettings from "./RecommendationPlaylistSettings";
 import BrainzPlayer from "../brainzplayer/BrainzPlayer";
 import PlaylistItemCard from "../playlists/PlaylistItemCard";
-=======
-import { toast } from "react-toastify";
-import withAlertNotifications from "../notifications/AlertNotificationsHOC";
-import APIServiceClass from "../utils/APIService";
-import GlobalAppContext from "../utils/GlobalAppContext";
-import Loader from "../components/Loader";
-import ErrorBoundary from "../utils/ErrorBoundary";
-import { getPageProps } from "../utils/utils";
-import PlaylistsList from "../playlists/PlaylistsList";
-import { PlaylistType } from "../playlists/utils";
 import { ToastMsg } from "../notifications/Notifications";
->>>>>>> 8023788c
 
 export type RecommendationsPageProps = {
   playlists?: JSPFObject[];
   user: ListenBrainzUser;
-<<<<<<< HEAD
-} & WithAlertNotificationsInjectedProps;
-=======
-  paginationOffset: string;
-  playlistCount: number;
 };
->>>>>>> 8023788c
 
 export type RecommendationsPageState = {
   playlists: JSPFPlaylist[];
@@ -138,7 +117,6 @@
     this.throttledOnScroll = throttle(this.onScroll, 400, { leading: true });
   }
 
-<<<<<<< HEAD
   async componentDidMount(): Promise<void> {
     const { playlists } = this.state;
     const selectedPlaylist =
@@ -295,16 +273,6 @@
     } catch (error) {
       toast.error(error.message ?? error);
     }
-=======
-  alertMustBeLoggedIn = () => {
-    toast.error(
-      <ToastMsg
-        title="Error"
-        message="You must be logged in for this operation"
-      />,
-      { toastId: "auth-error" }
-    );
->>>>>>> 8023788c
   };
 
   hasRightToEdit = (): boolean => {
@@ -463,14 +431,9 @@
   };
 
   render() {
-<<<<<<< HEAD
-    const { user, newAlert } = this.props;
     const { currentUser, APIService } = this.context;
     const { playlists, selectedPlaylist, loading } = this.state;
-=======
     const { user } = this.props;
-    const { playlists, paginationOffset, playlistCount, loading } = this.state;
->>>>>>> 8023788c
 
     const listensFromJSPFTracks =
       selectedPlaylist?.track.map(JSPFTrackToListen) ?? [];
@@ -479,7 +442,6 @@
         <h3>Created for {user.name}</h3>
 
         <Loader isLoading={loading} />
-<<<<<<< HEAD
         {!playlists.length ? (
           <div className="text-center">
             <img
@@ -568,7 +530,6 @@
                         showUsername={false}
                         // removeTrackFromPlaylist={this.deletePlaylistItem}
                         updateFeedbackCallback={this.updateFeedback}
-                        newAlert={newAlert}
                       />
                     );
                   })}
@@ -587,16 +548,6 @@
           listenBrainzAPIBaseURI={APIService.APIBaseURI}
           refreshSpotifyToken={APIService.refreshSpotifyToken}
           refreshYoutubeToken={APIService.refreshYoutubeToken}
-=======
-        <PlaylistsList
-          onPaginatePlaylists={this.updatePlaylists}
-          playlists={playlists}
-          activeSection={PlaylistType.recommendations}
-          user={user}
-          paginationOffset={paginationOffset}
-          playlistCount={playlistCount}
-          selectPlaylistForEdit={() => {}}
->>>>>>> 8023788c
         />
       </div>
     );
@@ -636,11 +587,6 @@
       <GlobalAppContext.Provider value={globalAppContext}>
         <NiceModal.Provider>
           <RecommendationsPageWithAlertNotifications
-<<<<<<< HEAD
-            initialAlerts={optionalAlerts}
-=======
-            playlistCount={playlistCount}
->>>>>>> 8023788c
             playlists={playlists}
             user={user}
           />
