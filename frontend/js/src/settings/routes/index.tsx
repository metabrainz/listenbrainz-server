import * as React from "react";
<<<<<<< HEAD
import SettingsLayout from "../layout";
import DeleteAccount from "../delete/DeleteAccount";
import DeleteListens from "../delete-listens/DeleteListens";
import Export from "../export/ExportData";
import Import from "../import/ImportListens";
import { MissingMBDataPageWrapper as MissingMBDataPage } from "../missing-data/MissingMBData";
import MusicServices from "../music-services/details/MusicServices";
import ResetToken from "../resettoken/ResetToken";
import { SelectTimezoneWrapper as SelectTimezone } from "../select_timezone/SelectTimezone";
import { SelectTroiPreferencesWrapper as SelectTroiPreferences } from "../troi/SelectTroiPreferences";
import Settings from "../Settings";
import ResetImportTimestamp from "../resetlatestimportts/ResetLatestImports";
=======
>>>>>>> 148c5c1f
import RouteLoader from "../../utils/Loader";
import ErrorBoundary from "../../error/ErrorBoundary";

const getSettingsRoutes = () => {
  const routes = [
    {
      path: "/settings",
<<<<<<< HEAD
      element: <SettingsLayout />,
=======
      lazy: async () => {
        const SettingsLayout = await import("../layout");
        return { Component: SettingsLayout.default };
      },
>>>>>>> 148c5c1f
      errorElement: <ErrorBoundary />,
      children: [
        {
          index: true,
          lazy: async () => {
            const Settings = await import("../Settings");
            return { Component: Settings.default };
          },
        },
        {
          path: "resettoken/",
          lazy: async () => {
            const ResetToken = await import("../resettoken/ResetToken");
            return { Component: ResetToken.default };
          },
        },
        {
          path: "music-services/details/",
          loader: RouteLoader,
<<<<<<< HEAD
          element: <MusicServices />,
=======
          lazy: async () => {
            const MusicServices = await import(
              "../music-services/details/MusicServices"
            );
            return { Component: MusicServices.default };
          },
>>>>>>> 148c5c1f
        },
        {
          path: "import/",
          loader: RouteLoader,
<<<<<<< HEAD
          element: <Import />,
=======
          lazy: async () => {
            const Import = await import("../import/ImportListens");
            return { Component: Import.default };
          },
>>>>>>> 148c5c1f
        },
        {
          path: "resetlatestimportts/",
          lazy: async () => {
            const ResetImportTimestamp = await import(
              "../resetlatestimportts/ResetLatestImports"
            );
            return { Component: ResetImportTimestamp.default };
          },
        },
        {
          path: "missing-data/",
          loader: RouteLoader,
<<<<<<< HEAD
          element: <MissingMBDataPage />,
=======
          lazy: async () => {
            const MissingMBData = await import("../missing-data/MissingMBData");
            return { Component: MissingMBData.MissingMBDataPageWrapper };
          },
>>>>>>> 148c5c1f
        },
        {
          path: "select_timezone/",
          loader: RouteLoader,
<<<<<<< HEAD
          element: <SelectTimezone />,
=======
          lazy: async () => {
            const SelectTimezone = await import(
              "../select_timezone/SelectTimezone"
            );
            return { Component: SelectTimezone.SelectTimezoneWrapper };
          },
>>>>>>> 148c5c1f
        },
        {
          path: "troi/",
          loader: RouteLoader,
<<<<<<< HEAD
          element: <SelectTroiPreferences />,
=======
          lazy: async () => {
            const SelectTroiPreferences = await import(
              "../troi/SelectTroiPreferences"
            );
            return {
              Component: SelectTroiPreferences.SelectTroiPreferencesWrapper,
            };
          },
>>>>>>> 148c5c1f
        },
        {
          path: "export/",
          lazy: async () => {
            const Export = await import("../export/ExportData");
            return { Component: Export.default };
          },
        },
        {
          path: "delete-listens/",
          lazy: async () => {
            const DeleteListens = await import(
              "../delete-listens/DeleteListens"
            );
            return { Component: DeleteListens.default };
          },
        },
        {
          path: "delete/",
          lazy: async () => {
            const DeleteAccount = await import("../delete/DeleteAccount");
            return { Component: DeleteAccount.default };
          },
        },
      ],
    },
  ];
  return routes;
};

export default getSettingsRoutes;<|MERGE_RESOLUTION|>--- conflicted
+++ resolved
@@ -1,19 +1,4 @@
 import * as React from "react";
-<<<<<<< HEAD
-import SettingsLayout from "../layout";
-import DeleteAccount from "../delete/DeleteAccount";
-import DeleteListens from "../delete-listens/DeleteListens";
-import Export from "../export/ExportData";
-import Import from "../import/ImportListens";
-import { MissingMBDataPageWrapper as MissingMBDataPage } from "../missing-data/MissingMBData";
-import MusicServices from "../music-services/details/MusicServices";
-import ResetToken from "../resettoken/ResetToken";
-import { SelectTimezoneWrapper as SelectTimezone } from "../select_timezone/SelectTimezone";
-import { SelectTroiPreferencesWrapper as SelectTroiPreferences } from "../troi/SelectTroiPreferences";
-import Settings from "../Settings";
-import ResetImportTimestamp from "../resetlatestimportts/ResetLatestImports";
-=======
->>>>>>> 148c5c1f
 import RouteLoader from "../../utils/Loader";
 import ErrorBoundary from "../../error/ErrorBoundary";
 
@@ -21,14 +6,10 @@
   const routes = [
     {
       path: "/settings",
-<<<<<<< HEAD
-      element: <SettingsLayout />,
-=======
       lazy: async () => {
         const SettingsLayout = await import("../layout");
         return { Component: SettingsLayout.default };
       },
->>>>>>> 148c5c1f
       errorElement: <ErrorBoundary />,
       children: [
         {
@@ -48,28 +29,20 @@
         {
           path: "music-services/details/",
           loader: RouteLoader,
-<<<<<<< HEAD
-          element: <MusicServices />,
-=======
           lazy: async () => {
             const MusicServices = await import(
               "../music-services/details/MusicServices"
             );
             return { Component: MusicServices.default };
           },
->>>>>>> 148c5c1f
         },
         {
           path: "import/",
           loader: RouteLoader,
-<<<<<<< HEAD
-          element: <Import />,
-=======
           lazy: async () => {
             const Import = await import("../import/ImportListens");
             return { Component: Import.default };
           },
->>>>>>> 148c5c1f
         },
         {
           path: "resetlatestimportts/",
@@ -83,35 +56,24 @@
         {
           path: "missing-data/",
           loader: RouteLoader,
-<<<<<<< HEAD
-          element: <MissingMBDataPage />,
-=======
           lazy: async () => {
             const MissingMBData = await import("../missing-data/MissingMBData");
             return { Component: MissingMBData.MissingMBDataPageWrapper };
           },
->>>>>>> 148c5c1f
         },
         {
           path: "select_timezone/",
           loader: RouteLoader,
-<<<<<<< HEAD
-          element: <SelectTimezone />,
-=======
           lazy: async () => {
             const SelectTimezone = await import(
               "../select_timezone/SelectTimezone"
             );
             return { Component: SelectTimezone.SelectTimezoneWrapper };
           },
->>>>>>> 148c5c1f
         },
         {
           path: "troi/",
           loader: RouteLoader,
-<<<<<<< HEAD
-          element: <SelectTroiPreferences />,
-=======
           lazy: async () => {
             const SelectTroiPreferences = await import(
               "../troi/SelectTroiPreferences"
@@ -120,7 +82,6 @@
               Component: SelectTroiPreferences.SelectTroiPreferencesWrapper,
             };
           },
->>>>>>> 148c5c1f
         },
         {
           path: "export/",
