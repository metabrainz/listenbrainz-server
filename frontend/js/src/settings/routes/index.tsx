import * as React from "react";
<<<<<<< HEAD
import SettingsLayout from "../layout";
import DeleteAccount from "../delete/DeleteAccount";
import DeleteListens from "../delete-listens/DeleteListens";
import Export from "../export/ExportData";
import Import, { ImportLoader } from "../import/ImportListens";
import {
  MissingMBDataPageLoader,
  MissingMBDataPageWrapper as MissingMBDataPage,
} from "../missing-data/MissingMBData";
import MusicServices, {
  MusicServicesLoader,
} from "../music-services/details/MusicServices";
import ResetToken from "../resettoken/ResetToken";
import {
  SelectTimezoneLoader,
  SelectTimezoneWrapper as SelectTimezone,
} from "../select_timezone/SelectTimezone";
import {
  SelectTroiPreferencesLoader,
  SelectTroiPreferencesWrapper as SelectTroiPreferences,
} from "../troi/SelectTroiPreferences";
import Settings from "../Settings";
import ResetImportTimestamp from "../resetlatestimportts/ResetLatestImports";
import SelectArea, {
  SelectAreaLoader,
  SelectAreaWrapper,
} from "../select-location/SelectLocation";
=======
import RouteLoader from "../../utils/Loader";
import ErrorBoundary from "../../error/ErrorBoundary";
>>>>>>> c8b5abf5

const getSettingsRoutes = () => {
  const routes = [
    {
      path: "/settings",
      lazy: async () => {
        const SettingsLayout = await import("../layout");
        return { Component: SettingsLayout.default };
      },
      errorElement: <ErrorBoundary />,
      children: [
        {
          index: true,
          lazy: async () => {
            const Settings = await import("../Settings");
            return { Component: Settings.default };
          },
        },
        {
          path: "resettoken/",
          lazy: async () => {
            const ResetToken = await import("../resettoken/ResetToken");
            return { Component: ResetToken.default };
          },
        },
        {
          path: "music-services/details/",
          loader: RouteLoader,
          lazy: async () => {
            const MusicServices = await import(
              "../music-services/details/MusicServices"
            );
            return { Component: MusicServices.default };
          },
        },
        {
          path: "import/",
          loader: RouteLoader,
          lazy: async () => {
            const Import = await import("../import/ImportListens");
            return { Component: Import.default };
          },
        },
        {
          path: "resetlatestimportts/",
          lazy: async () => {
            const ResetImportTimestamp = await import(
              "../resetlatestimportts/ResetLatestImports"
            );
            return { Component: ResetImportTimestamp.default };
          },
        },
        {
          path: "missing-data/",
          loader: RouteLoader,
          lazy: async () => {
            const MissingMBData = await import("../missing-data/MissingMBData");
            return { Component: MissingMBData.MissingMBDataPageWrapper };
          },
        },
        {
          path: "select_timezone/",
          loader: RouteLoader,
          lazy: async () => {
            const SelectTimezone = await import(
              "../select_timezone/SelectTimezone"
            );
            return { Component: SelectTimezone.SelectTimezoneWrapper };
          },
        },
        {
          path: "select-area/",
          loader: SelectAreaLoader,
          element: <SelectAreaWrapper />,
        },
        {
          path: "troi/",
          loader: RouteLoader,
          lazy: async () => {
            const SelectTroiPreferences = await import(
              "../troi/SelectTroiPreferences"
            );
            return {
              Component: SelectTroiPreferences.SelectTroiPreferencesWrapper,
            };
          },
        },
        {
          path: "export/",
          lazy: async () => {
            const Export = await import("../export/ExportData");
            return { Component: Export.default };
          },
        },
        {
          path: "delete-listens/",
          lazy: async () => {
            const DeleteListens = await import(
              "../delete-listens/DeleteListens"
            );
            return { Component: DeleteListens.default };
          },
        },
        {
          path: "delete/",
          lazy: async () => {
            const DeleteAccount = await import("../delete/DeleteAccount");
            return { Component: DeleteAccount.default };
          },
        },
      ],
    },
  ];
  return routes;
};

export default getSettingsRoutes;<|MERGE_RESOLUTION|>--- conflicted
+++ resolved
@@ -1,36 +1,6 @@
 import * as React from "react";
-<<<<<<< HEAD
-import SettingsLayout from "../layout";
-import DeleteAccount from "../delete/DeleteAccount";
-import DeleteListens from "../delete-listens/DeleteListens";
-import Export from "../export/ExportData";
-import Import, { ImportLoader } from "../import/ImportListens";
-import {
-  MissingMBDataPageLoader,
-  MissingMBDataPageWrapper as MissingMBDataPage,
-} from "../missing-data/MissingMBData";
-import MusicServices, {
-  MusicServicesLoader,
-} from "../music-services/details/MusicServices";
-import ResetToken from "../resettoken/ResetToken";
-import {
-  SelectTimezoneLoader,
-  SelectTimezoneWrapper as SelectTimezone,
-} from "../select_timezone/SelectTimezone";
-import {
-  SelectTroiPreferencesLoader,
-  SelectTroiPreferencesWrapper as SelectTroiPreferences,
-} from "../troi/SelectTroiPreferences";
-import Settings from "../Settings";
-import ResetImportTimestamp from "../resetlatestimportts/ResetLatestImports";
-import SelectArea, {
-  SelectAreaLoader,
-  SelectAreaWrapper,
-} from "../select-location/SelectLocation";
-=======
 import RouteLoader from "../../utils/Loader";
 import ErrorBoundary from "../../error/ErrorBoundary";
->>>>>>> c8b5abf5
 
 const getSettingsRoutes = () => {
   const routes = [
@@ -103,8 +73,13 @@
         },
         {
           path: "select-area/",
-          loader: SelectAreaLoader,
-          element: <SelectAreaWrapper />,
+          loader: RouteLoader,
+          lazy: async () => {
+            const SelectArea = await import(
+              "../select-location/SelectLocation"
+            );
+            return { Component: SelectArea.SelectAreaWrapper };
+          },
         },
         {
           path: "troi/",
