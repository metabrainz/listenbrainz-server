--- conflicted
+++ resolved
@@ -440,35 +440,11 @@
               Connect to your Last.FM account to import your entire listening
               history and automatically add your new scrobbles to ListenBrainz.
             </p>
-<<<<<<< HEAD
-            <div
-              className="alert alert-warning alert-dismissible fade show"
-              role="alert"
-            >
-              You must first disable the &#34;Hide recent listening
-              information&#34; setting in your Last.fm{" "}
-              <a
-                href="https://www.last.fm/settings/privacy"
-                target="_blank"
-                rel="noreferrer"
-              >
-                privacy settings
-              </a>
-              .
-              <button
-                type="button"
-                className="btn-close"
-                data-bs-dismiss="alert"
-                aria-label="Close"
-              />
-            </div>
-            <form onSubmit={handleConnectToLaftFM}>
-=======
             {permissions.lastfm === "import" ? (
               <ImportStatus serviceName="lastfm" />
             ) : (
               <div
-                className="alert alert-warning alert-dismissible fade in"
+                className="alert alert-warning alert-dismissible fade show"
                 role="alert"
               >
                 Before connecting, you must disable the &#34;Hide recent
@@ -483,16 +459,13 @@
                 .
                 <button
                   type="button"
-                  className="close"
-                  data-dismiss="alert"
+                  className="btn-close"
+                  data-bs-dismiss="alert"
                   aria-label="Close"
-                >
-                  <span aria-hidden="true">&times;</span>
-                </button>
+                />
               </div>
             )}
             <form onSubmit={handleConnectToLastFM}>
->>>>>>> 189657c0
               <div className="flex flex-wrap" style={{ gap: "1em" }}>
                 <div>
                   <label className="form-label" htmlFor="lastfmUsername">
