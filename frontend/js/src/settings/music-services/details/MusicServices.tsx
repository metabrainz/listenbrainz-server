--- conflicted
+++ resolved
@@ -62,11 +62,6 @@
           />
         );
 
-<<<<<<< HEAD
-        // Refresh the page to update the global state
-        // TODO: Update the global state without refreshing the page (use context)
-        window.location.reload();
-=======
         setPermissions((prevState) => ({
           ...prevState,
           [serviceName]: newValue,
@@ -87,7 +82,6 @@
           default:
             break;
         }
->>>>>>> c30fb43d
         return;
       }
 
