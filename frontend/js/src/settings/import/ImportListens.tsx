import * as React from "react";

import { Link, useLoaderData } from "react-router";
import { Helmet } from "react-helmet";
import ReactTooltip from "react-tooltip";
import { toast } from "react-toastify";
import { FontAwesomeIcon } from "@fortawesome/react-fontawesome";
import {
  faArrowRightLong,
  faCancel,
  faChevronCircleRight,
  faRefresh,
} from "@fortawesome/free-solid-svg-icons";
import { format, isValid } from "date-fns";
import { useMemo } from "react";
import { initial, last, partition } from "lodash";
import GlobalAppContext from "../../utils/GlobalAppContext";
import { ToastMsg } from "../../notifications/Notifications";
import Loader from "../../components/Loader";

type ImportListensLoaderData = {
  user_has_email: boolean;
};

enum ImportStatus {
  inProgress = "in_progress",
  waiting = "waiting",
  complete = "completed",
  failed = "failed",
  cancelled = "cancelled",
}
enum Services {
  spotify = "Spotify",
  listenbrainz = "Listenbrainz",
  // applemusic = "Apple Music",
  librefm = "Libre.fm",
<<<<<<< HEAD
  panoscrobbler = "PanoScrobbler",
=======
  maloja = "Maloja",
>>>>>>> d35b910c
}
const acceptedFileTypes = {
  [Services.spotify]: ".zip",
  [Services.listenbrainz]: ".zip",
  // [Services.applemusic]: ".zip",
  [Services.librefm]: ".csv",
<<<<<<< HEAD
  [Services.panoscrobbler]: ".jsonl",
=======
  [Services.maloja]: ".json",
>>>>>>> d35b910c
};
const serviceNames = Object.values(Services);
const humanReadableServices = `${initial(serviceNames).join(", ")} and ${last(
  serviceNames
)}`;
const [zipServices, nonZipServices] = partition(serviceNames, (serv) => {
  return acceptedFileTypes[serv] === ".zip";
});

type Import = {
  import_id: number;
  created: string;
  file_path: string;
  metadata: { filename: string; progress: string; status: ImportStatus };
  service: Services;
  from_date: string;
  to_date: string;
};

function renderImport(
  im: Import,
  cancelImport: (event: React.SyntheticEvent, importToCancelId: number) => void,
  fetchImport: (importId: number) => Promise<any>
) {
  const extraInfo = (
    <div>
      <details>
        <summary>
          <FontAwesomeIcon
            icon={faChevronCircleRight}
            size="sm"
            className="summary-indicator"
          />
          Details
        </summary>
        <dl className="row">
          <dt className="col-4">Progress</dt>
          <dd className="col-8">{im.metadata.progress}</dd>
          <dt className="col-4">Requested on</dt>
          <dd className="col-8">{format(im.created, "PPp")}</dd>
          <dt className="col-4">Import #</dt>
          <dd className="col-8">{im.import_id}</dd>
          <dt className="col-4">File name</dt>
          <dd className="col-8">{im.metadata.filename}</dd>
          <dt className="col-4">Service</dt>
          <dd className="col-8">
            {Services[(im.service as unknown) as keyof typeof Services]}
          </dd>
          <dt className="col-4">Start date</dt>
          <dd className="col-8">
            {isValid(new Date(im.from_date)) &&
            new Date(im.from_date).getTime() !== 0
              ? format(new Date(im.from_date), "PPP")
              : "-"}
          </dd>
          <dt className="col-4">End date</dt>
          <dd className="col-8">
            {isValid(new Date(im.to_date)) ? format(im.to_date, "PPP") : "-"}
          </dd>
        </dl>
      </details>
    </div>
  );
  if (im.metadata.status === ImportStatus.complete) {
    return (
      <div key={im.import_id} className="mt-4 alert alert-success" role="alert">
        <h4 className="alert-heading">Import completed!</h4>

        <p>
          <b>
            Note: the uploaded file(s) will be deleted automatically after the
            import
          </b>
        </p>
        {extraInfo}
      </div>
    );
  }
  if (im.metadata.status === ImportStatus.failed) {
    return (
      <div key={im.import_id} className="mt-4 alert alert-danger" role="alert">
        <h4 className="alert-heading">Import failed</h4>
        <p>
          There was an error importing your data.
          <br />
          Please try again and contact us if the issue persists.
        </p>
        {extraInfo}
      </div>
    );
  }

  return (
    <div key={im.import_id} className="mt-4 alert alert-info" role="alert">
      <h4 className="alert-heading">
        Import in progress
        <br />
      </h4>
      <p className="text-primary">
        <FontAwesomeIcon icon={faArrowRightLong} />
        &nbsp;{im.metadata.progress}
        <button
          type="button"
          className="btn btn-sm btn-transparent"
          aria-label="Refresh"
          onClick={() => {
            fetchImport(im.import_id);
          }}
        >
          <FontAwesomeIcon icon={faRefresh} />
        </button>
      </p>
      <p>Feel free to close this page while we import your listens.</p>
      <form
        onSubmit={(e) => cancelImport(e, im.import_id)}
        className="mt-3 mb-3"
      >
        <button type="submit" name="cancel_import" className="btn btn-warning">
          <FontAwesomeIcon icon={faCancel} />
          &nbsp;Cancel import
        </button>
      </form>
      {extraInfo}
    </div>
  );
}

export default function ImportListens() {
  const data = useLoaderData() as ImportListensLoaderData;
  const { user_has_email: userHasEmail } = data;

  const { currentUser, APIService } = React.useContext(GlobalAppContext);

  const [loading, setLoading] = React.useState(false);
  const [imports, setImports] = React.useState<Array<Import>>([]);
  const [fileSelected, setFileSelected] = React.useState(false);
  const [selectedService, setSelectedService] = React.useState<
    keyof typeof Services
  >("spotify");

  const headers = useMemo((): Headers => {
    const obj = new Headers();
    obj.append("Content-Type", "application/json");
    if (currentUser?.auth_token) {
      obj.append("Authorization", `Token ${currentUser.auth_token}`);
    }
    return obj;
  }, [currentUser]);

  React.useEffect(() => {
    // Fetch the list of imports in progress in background tasks or finished
    async function getImportsInProgress() {
      try {
        const response = await fetch(
          `${APIService.APIBaseURI}/import-listens/list/`,
          {
            method: "GET",
            headers,
          }
        );
        if (!response.ok) {
          const errorText = await response.text();
          throw new Error(errorText);
        }
        // Expecting an array of imports
        const results = await response.json();
        setImports(results);
      } catch (error) {
        toast.error(
          <ToastMsg
            title="There was an error retrieving your imports in progress"
            message={`Please try again and contact us if the issue persists.
            Details: ${error}`}
          />
        );
      } finally {
        setLoading(false);
      }
    }
    setLoading(true);
    getImportsInProgress();
  }, [APIService.APIBaseURI, headers]);

  const fetchImport = React.useCallback(
    async function fetchImport(id: number) {
      setLoading(true);
      try {
        const response = await fetch(
          `${APIService.APIBaseURI}/import-listens/${id}/`,
          {
            method: "GET",
            headers,
          }
        );
        if (!response.ok) {
          const errorText = await response.text();
          throw new Error(errorText);
        }
        // Expecting an array of imports
        const nexImport = await response.json();
        setImports((prevImports) => {
          // Replace item in imports array, or if not found there
          // place the newly created one at the beginning
          const existingImportIndex = prevImports.findIndex(
            (im) => im.import_id === nexImport.import_id
          );
          if (existingImportIndex !== -1) {
            const newArray = [...prevImports];
            newArray.splice(existingImportIndex, 1, nexImport);
            return newArray;
          }
          return [nexImport, ...prevImports];
        });
      } catch (error) {
        toast.error(
          <ToastMsg
            title="There was an error getting your imports in progress."
            message={`Please try again and contact us if the issue persists.
        ${error}`}
          />
        );
      } finally {
        setLoading(false);
      }
    },
    [APIService.APIBaseURI, headers]
  );

  const hasAnImportInProgress =
    imports.findIndex(
      (imp) =>
        imp.metadata.status === ImportStatus.inProgress ||
        imp.metadata.status === ImportStatus.waiting
    ) !== -1;

  const createImport = React.useCallback(
    async (event: React.FormEvent<HTMLFormElement>) => {
      if (event) event.preventDefault();
      try {
        const form = event.currentTarget;
        const formData = new FormData(form);

        if (!currentUser?.auth_token) {
          toast.error(
            <ToastMsg
              title="There was an error in authorization"
              message="No auth token was provided!"
            />
          );
          return;
        }
        const response = await fetch(
          `${APIService.APIBaseURI}/import-listens/`,
          {
            method: "POST",
            headers: {
              Authorization: `Token ${currentUser?.auth_token}`,
            },
            body: formData,
          }
        );

        if (!response.ok) {
          const errorText = await response.text();
          throw new Error(errorText);
        }

        const newImport: Import = await response.json();
        setImports((prevImports) => [newImport, ...prevImports]);
      } catch (error) {
        toast.error(
          <ToastMsg
            title="There was an error creating an import of your data"
            message={`Please try again and contact us if the issue persists.
          ${error}`}
          />
        );
      }
    },
    [APIService.APIBaseURI, currentUser?.auth_token]
  );

  const cancelImport = React.useCallback(
    async (event: React.SyntheticEvent, importToCancelId: number) => {
      event.preventDefault();
      try {
        const response = await fetch(
          `${APIService.APIBaseURI}/import-listens/cancel/${importToCancelId}`,
          {
            method: "POST",
            headers,
          }
        );

        if (!response.ok) {
          const errorText = await response.text();
          throw new Error(errorText);
        }
        setImports((prevImports) =>
          prevImports.filter(
            (_import) => _import.import_id !== importToCancelId
          )
        );
        toast.info(
          <ToastMsg
            title="Your data import has been cancelled"
            message="You can request a new import at any time. If you are experiencing an issue please let us know."
          />
        );
      } catch (error) {
        toast.error(
          <ToastMsg
            title="There was an error cancelling your import"
            message={`Please try again and contact us if the issue persists.
           Details: ${error}`}
          />
        );
      }
    },
    [APIService.APIBaseURI, headers]
  );

  return (
    <>
      <Helmet>
        <title>Import listens for {currentUser?.name}</title>
      </Helmet>
      <h2 className="page-title">Import your listening history</h2>
      {!userHasEmail && (
        <div className="alert alert-danger">
          You have not provided an email address. Please provide an{" "}
          <a href="https://musicbrainz.org/account/edit">email address</a> and{" "}
          <em>verify it</em> to submit listens. Read this{" "}
          <a href="https://blog.metabrainz.org/?p=8915">blog post</a> to
          understand why we need your email. You can provide us with an email on
          your{" "}
          <a href="https://musicbrainz.org/account/edit">MusicBrainz account</a>{" "}
          page.
        </div>
      )}
      <p>
        This page allows you to import your{" "}
        <span className="strong" data-tip data-for="info-tooltip">
          listens
        </span>{" "}
        from third-party music services by uploading backup files.
      </p>
      <ReactTooltip id="info-tooltip" place="top">
        Fun Fact: The term <strong>scrobble</strong> is a trademarked term by
        Last.fm, and we cannot use it.
        <br />
        Instead, we use the term <strong>listen</strong> for our data.
      </ReactTooltip>
      <p className="alert alert-info">
        To connect to a music service and track{" "}
        <strong>
          <em>new</em>
        </strong>{" "}
        listens, head to the{" "}
        <Link to="/settings/music-services/details/">Connect services</Link>{" "}
        page .<br />
        For submitting listens from your music player or devices, check out the{" "}
        <Link to="/add-data/">Submitting data</Link> page.
      </p>
      <p>
        For example if you{" "}
        <Link to="/settings/music-services/details/">connect to Spotify</Link>{" "}
        we are limited to retrieving your last 50 listens.
        <br />
        You can however request your{" "}
        <a
          href="https://www.spotify.com/us/account/privacy/"
          target="_blank"
          rel="noopener noreferrer"
        >
          extended streaming history
        </a>
        , which contains your entire listening history, and upload it here. To
        avoid duplicates, be sure to set the appropriate limit date and time.
      </p>

      <h3 className="card-title">Import from Listening History Files</h3>
      <br />
      <p>
        Migrate your listens from different streaming services to Listenbrainz!
      </p>
      <p>
        We currently support export files from: <b>{humanReadableServices}</b>.
      </p>
      <div className="alert alert-warning fade show" role="alert">
<<<<<<< HEAD
        <p>
          For <b>{zipServices.join(", ")}</b>: please upload the complete{" "}
          <mark>.zip</mark> archive as received, without extracting the files
          within.
          <br />
          For <b>{nonZipServices.join(", ")}</b>: please upload single files
          directly (
          {nonZipServices.map((s) => (
            <mark>{acceptedFileTypes[s]}, </mark>
          ))}{" "}
          respectively).
        </p>
=======
        The importer currently supports Spotify, ListenBrainz, Maloja and
        Libre.fm export files. For Spotify and ListenBrainz, please upload the
        complete <mark>.zip</mark> archive as received, without extracting the
        files within.
        <br />
        For Maloja, upload the <mark>.json</mark> export file directly, and for
        Libre.fm upload the <mark>.csv</mark> file directly.
>>>>>>> d35b910c
      </div>
      <div className="card">
        <div className="card-body">
          <form onSubmit={createImport}>
            <div className="flex flex-wrap" style={{ gap: "1em" }}>
              <div style={{ minWidth: "15em" }}>
                <label className="form-label" htmlFor="service">
                  Select Service:
                </label>
                <select
                  className="form-select"
                  id="service"
                  name="service"
                  required
                  value={selectedService}
                  onChange={(e) =>
                    setSelectedService(
                      e.currentTarget.value as keyof typeof Services
                    )
                  }
                >
                  {Object.entries(Services).map(([key, value], idx) => (
                    <option value={key} key={key}>
                      {value}
                    </option>
                  ))}
                </select>
              </div>

              <div style={{ minWidth: "15em" }}>
                <label className="form-label" htmlFor="file-upload">
                  Select your {acceptedFileTypes[Services[selectedService]]}{" "}
                  file:
                </label>
                <input
                  type="file"
                  id="file-upload"
                  className="form-control"
                  name="file"
                  accept={acceptedFileTypes[Services[selectedService]]}
                  required
                  onChange={(e) => setFileSelected(!!e.target.files?.length)}
                />
              </div>

              <div style={{ minWidth: "15em" }}>
                <label className="form-label" htmlFor="start-datetime">
                  Start import from (optional):
                </label>
                <input
                  type="date"
                  id="start-datetime"
                  className="form-control"
                  max={new Date().toISOString()}
                  name="from_date"
                  title="Date and time to start import at"
                />
              </div>

              <div style={{ minWidth: "15em" }}>
                <label className="form-label" htmlFor="end-datetime">
                  End date for import (optional):
                </label>
                <input
                  type="date"
                  id="end-datetime"
                  className="form-control"
                  max={new Date().toISOString()}
                  name="to_date"
                  title="Date and time to end import at"
                />
              </div>

              <div style={{ flex: 0, alignSelf: "end", minWidth: "15em" }}>
                <button
                  type="submit"
                  className="btn btn-success"
                  disabled={hasAnImportInProgress || !fileSelected}
                >
                  Import Listens
                </button>
              </div>
            </div>
          </form>
        </div>
      </div>

      <section id="import-buttons">
        <Loader isLoading={loading} style={{ margin: "0 1em" }} />
        {imports &&
          imports.map((im) => renderImport(im, cancelImport, fetchImport))}
      </section>
    </>
  );
}<|MERGE_RESOLUTION|>--- conflicted
+++ resolved
@@ -34,22 +34,16 @@
   listenbrainz = "Listenbrainz",
   // applemusic = "Apple Music",
   librefm = "Libre.fm",
-<<<<<<< HEAD
   panoscrobbler = "PanoScrobbler",
-=======
   maloja = "Maloja",
->>>>>>> d35b910c
 }
 const acceptedFileTypes = {
   [Services.spotify]: ".zip",
   [Services.listenbrainz]: ".zip",
   // [Services.applemusic]: ".zip",
   [Services.librefm]: ".csv",
-<<<<<<< HEAD
   [Services.panoscrobbler]: ".jsonl",
-=======
   [Services.maloja]: ".json",
->>>>>>> d35b910c
 };
 const serviceNames = Object.values(Services);
 const humanReadableServices = `${initial(serviceNames).join(", ")} and ${last(
@@ -440,7 +434,6 @@
         We currently support export files from: <b>{humanReadableServices}</b>.
       </p>
       <div className="alert alert-warning fade show" role="alert">
-<<<<<<< HEAD
         <p>
           For <b>{zipServices.join(", ")}</b>: please upload the complete{" "}
           <mark>.zip</mark> archive as received, without extracting the files
@@ -453,15 +446,6 @@
           ))}{" "}
           respectively).
         </p>
-=======
-        The importer currently supports Spotify, ListenBrainz, Maloja and
-        Libre.fm export files. For Spotify and ListenBrainz, please upload the
-        complete <mark>.zip</mark> archive as received, without extracting the
-        files within.
-        <br />
-        For Maloja, upload the <mark>.json</mark> export file directly, and for
-        Libre.fm upload the <mark>.csv</mark> file directly.
->>>>>>> d35b910c
       </div>
       <div className="card">
         <div className="card-body">
