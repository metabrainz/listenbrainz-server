import * as React from "react";

import { Link, useLoaderData } from "react-router";
import { Helmet } from "react-helmet";
import ReactTooltip from "react-tooltip";
import { toast } from "react-toastify";
import { FontAwesomeIcon } from "@fortawesome/react-fontawesome";
import {
  faArrowRightLong,
  faCancel,
  faChevronCircleRight,
  faRefresh,
} from "@fortawesome/free-solid-svg-icons";
import { format, isValid } from "date-fns";
import { useMemo } from "react";
import { initial, last, partition } from "lodash";
import GlobalAppContext from "../../utils/GlobalAppContext";
import { ToastMsg } from "../../notifications/Notifications";
import Loader from "../../components/Loader";

type ImportListensLoaderData = {
  user_has_email: boolean;
};

enum ImportStatus {
  inProgress = "in_progress",
  waiting = "waiting",
  complete = "completed",
  failed = "failed",
  cancelled = "cancelled",
}
enum Services {
  spotify = "Spotify",
  listenbrainz = "Listenbrainz",
  // applemusic = "Apple Music",
  librefm = "Libre.fm",
<<<<<<< HEAD
  scrobbler = "Scrobbler Log",
=======
  panoscrobbler = "PanoScrobbler",
  maloja = "Maloja",
>>>>>>> a01c81c2
}
const acceptedFileTypes = {
  [Services.spotify]: ".zip",
  [Services.listenbrainz]: ".zip",
  // [Services.applemusic]: ".zip",
  [Services.librefm]: ".csv",
<<<<<<< HEAD
  [Services.scrobbler]: ".scrobbler.log",
=======
  [Services.panoscrobbler]: ".jsonl",
  [Services.maloja]: ".json",
>>>>>>> a01c81c2
};
type ImportMetadata = {
  filename: string;
  progress: string;
  status: ImportStatus;
  attempted_count?: number;
  success_count?: number;
};
const serviceNames = Object.values(Services);
const humanReadableServices = `${initial(serviceNames).join(", ")} and ${last(
  serviceNames
)}`;
const [zipServices, nonZipServices] = partition(serviceNames, (serv) => {
  return acceptedFileTypes[serv] === ".zip";
});

type Import = {
  import_id: number;
  created: string;
  file_path: string;
  metadata: ImportMetadata;
  service: Services;
  from_date: string;
  to_date: string;
};

type ValidationSummary = {
  variant: "success" | "warning" | "danger" | "info";
  attempted: number;
  success: number;
  description: string;
};

function getValidationSummary(metadata: ImportMetadata): ValidationSummary {
  const attempted = metadata.attempted_count ?? 0;
  const success = metadata.success_count ?? 0;

  if (attempted === 0) {
    return {
      variant: "info",
      attempted,
      success,
      description: "No listens were processed.",
    };
  }

  if (success === 0) {
    return {
      variant: "danger",
      attempted,
      success,
      description: "None of the listens were imported.",
    };
  }

  if (success < attempted) {
    return {
      variant: "warning",
      attempted,
      success,
      description: "Some listens were rejected.",
    };
  }

  return {
    variant: "success",
    attempted,
    success,
    description: "All listens imported successfully.",
  };
}

function renderImport(
  im: Import,
  cancelImport: (event: React.SyntheticEvent, importToCancelId: number) => void,
  fetchImport: (importId: number) => Promise<any>
) {
  const validationSummary = getValidationSummary(im.metadata);
  const hasValidationData =
    (im.metadata.attempted_count ?? 0) > 0 ||
    (im.metadata.success_count ?? 0) > 0;
  const extraInfo = (
    <div>
      <details>
        <summary>
          <FontAwesomeIcon
            icon={faChevronCircleRight}
            size="sm"
            className="summary-indicator"
          />
          Details
        </summary>
        <dl className="row">
          <dt className="col-4">Progress</dt>
          <dd className="col-8">{im.metadata.progress}</dd>
          <dt className="col-4">Requested on</dt>
          <dd className="col-8">{format(im.created, "PPp")}</dd>
          <dt className="col-4">Import #</dt>
          <dd className="col-8">{im.import_id}</dd>
          <dt className="col-4">File name</dt>
          <dd className="col-8">{im.metadata.filename}</dd>
          <dt className="col-4">Listens imported</dt>
          <dd className="col-8" data-testid="validation-counts-detail">
            {im.metadata.success_count ?? 0} /{" "}
            {im.metadata.attempted_count ?? 0}
          </dd>
          <dt className="col-4">Service</dt>
          <dd className="col-8">
            {Services[(im.service as unknown) as keyof typeof Services]}
          </dd>
          <dt className="col-4">Start date</dt>
          <dd className="col-8">
            {isValid(new Date(im.from_date)) &&
              new Date(im.from_date).getTime() !== 0
              ? format(new Date(im.from_date), "PPP")
              : "-"}
          </dd>
          <dt className="col-4">End date</dt>
          <dd className="col-8">
            {isValid(new Date(im.to_date)) ? format(im.to_date, "PPP") : "-"}
          </dd>
        </dl>
      </details>
    </div>
  );
  if (im.metadata.status === ImportStatus.complete) {
    const alertVariant = validationSummary.variant;
    return (
      <div
        key={im.import_id}
        className={`mt-4 alert alert-${alertVariant}`}
        role="alert"
      >
        <h4 className="alert-heading">Import completed!</h4>

        {hasValidationData && (
          <p className="mb-2" data-testid="validation-summary">
            Imported {validationSummary.success} / {validationSummary.attempted}
            &nbsp;listens. {validationSummary.description}
          </p>
        )}
        <p>
          <b>
            Note: the uploaded file(s) will be deleted automatically after the
            import
          </b>
        </p>
        {extraInfo}
      </div>
    );
  }
  if (im.metadata.status === ImportStatus.failed) {
    return (
      <div key={im.import_id} className="mt-4 alert alert-danger" role="alert">
        <h4 className="alert-heading">Import failed</h4>
        <p>
          There was an error importing your data.
          <br />
          Please try again and contact us if the issue persists.
        </p>
        {extraInfo}
      </div>
    );
  }

  return (
    <div key={im.import_id} className="mt-4 alert alert-info" role="alert">
      <h4 className="alert-heading">
        Import in progress
        <br />
      </h4>
      <p className="text-primary">
        <FontAwesomeIcon icon={faArrowRightLong} />
        &nbsp;{im.metadata.progress}
        <button
          type="button"
          className="btn btn-sm btn-transparent"
          aria-label="Refresh"
          onClick={() => {
            fetchImport(im.import_id);
          }}
        >
          <FontAwesomeIcon icon={faRefresh} />
        </button>
      </p>
      <p>Feel free to close this page while we import your listens.</p>
      {hasValidationData && (
        <p className="mb-2">
          Imported {validationSummary.success} / {validationSummary.attempted}
          &nbsp;listens so far.
        </p>
      )}
      <form
        onSubmit={(e) => cancelImport(e, im.import_id)}
        className="mt-3 mb-3"
      >
        <button type="submit" name="cancel_import" className="btn btn-warning">
          <FontAwesomeIcon icon={faCancel} />
          &nbsp;Cancel import
        </button>
      </form>
      {extraInfo}
    </div>
  );
}

export default function ImportListens() {
  const data = useLoaderData() as ImportListensLoaderData;
  const { user_has_email: userHasEmail } = data;

  const { currentUser, APIService } = React.useContext(GlobalAppContext);

  const [loading, setLoading] = React.useState(false);
  const [imports, setImports] = React.useState<Array<Import>>([]);
  const [fileSelected, setFileSelected] = React.useState(false);
  const [selectedService, setSelectedService] = React.useState<
    keyof typeof Services
  >("spotify");

  const headers = useMemo((): Headers => {
    const obj = new Headers();
    obj.append("Content-Type", "application/json");
    if (currentUser?.auth_token) {
      obj.append("Authorization", `Token ${currentUser.auth_token}`);
    }
    return obj;
  }, [currentUser]);

  React.useEffect(() => {
    // Fetch the list of imports in progress in background tasks or finished
    async function getImportsInProgress() {
      try {
        const response = await fetch(
          `${APIService.APIBaseURI}/import-listens/list/`,
          {
            method: "GET",
            headers,
          }
        );
        if (!response.ok) {
          const errorText = await response.text();
          throw new Error(errorText);
        }
        // Expecting an array of imports
        const results: Array<Import> = await response.json();
        setImports(results);
      } catch (error) {
        toast.error(
          <ToastMsg
            title="There was an error retrieving your imports in progress"
            message={`Please try again and contact us if the issue persists.
            Details: ${error}`}
          />
        );
      } finally {
        setLoading(false);
      }
    }
    setLoading(true);
    getImportsInProgress();
  }, [APIService.APIBaseURI, headers]);

  const fetchImport = React.useCallback(
    async function fetchImport(id: number) {
      setLoading(true);
      try {
        const nexImport = await APIService.getUserDataImportStatus(
          id,
          currentUser?.auth_token
        );
        setImports((prevImports) => {
          // Replace item in imports array, or if not found there
          // place the newly created one at the beginning
          const existingImportIndex = prevImports.findIndex(
            (im) => im.import_id === nexImport.import_id
          );
          if (existingImportIndex !== -1) {
            const newArray = [...prevImports];
            newArray.splice(existingImportIndex, 1, nexImport);
            return newArray;
          }
          return [nexImport, ...prevImports];
        });
      } catch (error) {
        toast.error(
          <ToastMsg
            title="There was an error getting your imports in progress."
            message={`Please try again and contact us if the issue persists.
        ${error}`}
          />
        );
      } finally {
        setLoading(false);
      }
    },
    [APIService, currentUser?.auth_token]
  );

  const hasAnImportInProgress =
    imports.findIndex(
      (imp) =>
        imp.metadata.status === ImportStatus.inProgress ||
        imp.metadata.status === ImportStatus.waiting
    ) !== -1;

  const createImport = React.useCallback(
    async (event: React.FormEvent<HTMLFormElement>) => {
      if (event) event.preventDefault();
      try {
        const form = event.currentTarget;
        const formData = new FormData(form);

        if (!currentUser?.auth_token) {
          toast.error(
            <ToastMsg
              title="There was an error in authorization"
              message="No auth token was provided!"
            />
          );
          return;
        }

        const service = formData.get("service") as string;
        if (service === "scrobbler") {
          const response = await fetch(
            `${APIService.APIBaseURI}/import-listens/import/scrobbler`,
            {
              method: "POST",
              headers: {
                Authorization: `Token ${currentUser?.auth_token}`,
              },
              body: formData,
            }
          );

          if (!response.ok) {
            const errorText = await response.text();
            throw new Error(errorText);
          }

          const result = await response.json();
          toast.success(
            <ToastMsg
              title="Import Successful"
              message={`Successfully imported ${result.count} listens.`}
            />
          );
          return;
        }

        const response = await fetch(
          `${APIService.APIBaseURI}/import-listens/`,
          {
            method: "POST",
            headers: {
              Authorization: `Token ${currentUser?.auth_token}`,
            },
            body: formData,
          }
        );

        if (!response.ok) {
          const errorText = await response.text();
          throw new Error(errorText);
        }

        const newImport: Import = await response.json();
        setImports((prevImports) => [newImport, ...prevImports]);
      } catch (error) {
        toast.error(
          <ToastMsg
            title="There was an error creating an import of your data"
            message={`Please try again and contact us if the issue persists.
          ${error}`}
          />
        );
      }
    },
    [APIService.APIBaseURI, currentUser?.auth_token]
  );

  const cancelImport = React.useCallback(
    async (event: React.SyntheticEvent, importToCancelId: number) => {
      event.preventDefault();
      try {
        const response = await fetch(
          `${APIService.APIBaseURI}/import-listens/cancel/${importToCancelId}`,
          {
            method: "POST",
            headers,
          }
        );

        if (!response.ok) {
          const errorText = await response.text();
          throw new Error(errorText);
        }
        setImports((prevImports) =>
          prevImports.filter(
            (_import) => _import.import_id !== importToCancelId
          )
        );
        toast.info(
          <ToastMsg
            title="Your data import has been cancelled"
            message="You can request a new import at any time. If you are experiencing an issue please let us know."
          />
        );
      } catch (error) {
        toast.error(
          <ToastMsg
            title="There was an error cancelling your import"
            message={`Please try again and contact us if the issue persists.
           Details: ${error}`}
          />
        );
      }
    },
    [APIService.APIBaseURI, headers]
  );

  return (
    <>
      <Helmet>
        <title>Import listens for {currentUser?.name}</title>
      </Helmet>
      <h2 className="page-title">Import your listening history</h2>
      {!userHasEmail && (
        <div className="alert alert-danger">
          You have not provided an email address. Please provide an{" "}
          <a href="https://musicbrainz.org/account/edit">email address</a> and{" "}
          <em>verify it</em> to submit listens. Read this{" "}
          <a href="https://blog.metabrainz.org/?p=8915">blog post</a> to
          understand why we need your email. You can provide us with an email on
          your{" "}
          <a href="https://musicbrainz.org/account/edit">MusicBrainz account</a>{" "}
          page.
        </div>
      )}
      <p>
        This page allows you to import your{" "}
        <span className="strong" data-tip data-for="info-tooltip">
          listens
        </span>{" "}
        from third-party music services by uploading backup files.
      </p>
      <ReactTooltip id="info-tooltip" place="top">
        Fun Fact: The term <strong>scrobble</strong> is a trademarked term by
        Last.fm, and we cannot use it.
        <br />
        Instead, we use the term <strong>listen</strong> for our data.
      </ReactTooltip>
      <p className="alert alert-info">
        To connect to a music service and track{" "}
        <strong>
          <em>new</em>
        </strong>{" "}
        listens, head to the{" "}
        <Link to="/settings/music-services/details/">Connect services</Link>{" "}
        page .<br />
        For submitting listens from your music player or devices, check out the{" "}
        <Link to="/add-data/">Submitting data</Link> page.
      </p>
      <p>
        For example if you{" "}
        <Link to="/settings/music-services/details/">connect to Spotify</Link>{" "}
        we are limited to retrieving your last 50 listens.
        <br />
        You can however request your{" "}
        <a
          href="https://www.spotify.com/us/account/privacy/"
          target="_blank"
          rel="noopener noreferrer"
        >
          extended streaming history
        </a>
        , which contains your entire listening history, and upload it here. To
        avoid duplicates, be sure to set the appropriate limit date and time.
      </p>

      <h3 className="card-title">Import from Listening History Files</h3>
      <br />
      <p>
        Migrate your listens from different streaming services to Listenbrainz!
      </p>
      <p>
        We currently support export files from: <b>{humanReadableServices}</b>.
      </p>
      <div className="alert alert-warning fade show" role="alert">
        <p>
          For <b>{zipServices.join(", ")}</b>: please upload the complete{" "}
          <mark>.zip</mark> archive as received, without extracting the files
          within.
          <br />
          For <b>{nonZipServices.join(", ")}</b>: please upload single files
          directly (
          {nonZipServices.map((s) => (
            <mark>{acceptedFileTypes[s]}, </mark>
          ))}{" "}
          respectively).
        </p>
      </div>
      <div className="card">
        <div className="card-body">
          <form onSubmit={createImport}>
            <div className="flex flex-wrap" style={{ gap: "1em" }}>
              <div style={{ minWidth: "15em" }}>
                <label className="form-label" htmlFor="service">
                  Select Service:
                </label>
                <select
                  className="form-select"
                  id="service"
                  name="service"
                  required
                  value={selectedService}
                  onChange={(e) =>
                    setSelectedService(
                      e.currentTarget.value as keyof typeof Services
                    )
                  }
                >
                  {Object.entries(Services).map(([key, value], idx) => (
                    <option value={key} key={key}>
                      {value}
                    </option>
                  ))}
                </select>
              </div>

              <div style={{ minWidth: "15em" }}>
                <label className="form-label" htmlFor="file-upload">
                  Select your {acceptedFileTypes[Services[selectedService]]}{" "}
                  file:
                </label>
                <input
                  type="file"
                  id="file-upload"
                  className="form-control"
                  name="file"
                  accept={acceptedFileTypes[Services[selectedService]]}
                  required
                  onChange={(e) => setFileSelected(!!e.target.files?.length)}
                />
              </div>

              <div style={{ minWidth: "15em" }}>
                <label className="form-label" htmlFor="start-datetime">
                  Start import from (optional):
                </label>
                <input
                  type="date"
                  id="start-datetime"
                  className="form-control"
                  max={new Date().toISOString()}
                  name="from_date"
                  title="Date and time to start import at"
                />
              </div>

              <div style={{ minWidth: "15em" }}>
                <label className="form-label" htmlFor="end-datetime">
                  End date for import (optional):
                </label>
                <input
                  type="date"
                  id="end-datetime"
                  className="form-control"
                  max={new Date().toISOString()}
                  name="to_date"
                  title="Date and time to end import at"
                />
              </div>

              <div style={{ flex: 0, alignSelf: "end", minWidth: "15em" }}>
                <button
                  type="submit"
                  className="btn btn-success"
                  disabled={hasAnImportInProgress || !fileSelected}
                >
                  Import Listens
                </button>
              </div>
            </div>
          </form>
        </div>
      </div>

      <section id="import-buttons">
        <Loader isLoading={loading} style={{ margin: "0 1em" }} />
        {imports &&
          imports.map((im) => renderImport(im, cancelImport, fetchImport))}
      </section>
    </>
  );
}<|MERGE_RESOLUTION|>--- conflicted
+++ resolved
@@ -34,24 +34,18 @@
   listenbrainz = "Listenbrainz",
   // applemusic = "Apple Music",
   librefm = "Libre.fm",
-<<<<<<< HEAD
   scrobbler = "Scrobbler Log",
-=======
   panoscrobbler = "PanoScrobbler",
   maloja = "Maloja",
->>>>>>> a01c81c2
 }
 const acceptedFileTypes = {
   [Services.spotify]: ".zip",
   [Services.listenbrainz]: ".zip",
   // [Services.applemusic]: ".zip",
   [Services.librefm]: ".csv",
-<<<<<<< HEAD
   [Services.scrobbler]: ".scrobbler.log",
-=======
   [Services.panoscrobbler]: ".jsonl",
   [Services.maloja]: ".json",
->>>>>>> a01c81c2
 };
 type ImportMetadata = {
   filename: string;
