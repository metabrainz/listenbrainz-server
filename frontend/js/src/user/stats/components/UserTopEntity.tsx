--- conflicted
+++ resolved
@@ -289,17 +289,12 @@
               }
             )}
         </div>
-<<<<<<< HEAD
-        <div className="mb-4 d-flex gap-2 flex-wrap justify-content-around">
+        <div className="mb-4 mt-auto d-flex gap-2 flex-wrap justify-content-around">
           <Link
             to={statsUrl}
             className="btn btn-outline-info"
             title={`View more ${entityTextOnCard}`}
           >
-=======
-        <div className="mb-4 mt-auto text-center">
-          <Link to={statsUrl} className="btn btn-outline-info">
->>>>>>> 7da94a15
             View more…
           </Link>
           {extraButtons}
