import { Theme } from "@nivo/core";
import {
  ResponsiveChoropleth,
  ChoroplethBoundFeature,
  ChoroplethEventHandler,
} from "@nivo/geo";
import { toast } from "react-toastify";
import { BoxLegendSvg, LegendProps } from "@nivo/legends";
import { Chip } from "@nivo/tooltip";
import { scaleThreshold } from "d3-scale";
import { schemeOranges } from "d3-scale-chromatic";
import { format } from "d3-format";
import { debounce, isFinite, isUndefined, maxBy } from "lodash";
import * as React from "react";
import { useMediaQuery } from "react-responsive";
import { FontAwesomeIcon } from "@fortawesome/react-fontawesome";
import { IconProp } from "@fortawesome/fontawesome-svg-core";
import { faHeadphones, faPlayCircle } from "@fortawesome/free-solid-svg-icons";
import { Link } from "react-router-dom";
import * as worldCountries from "../data/world_countries.json";
import { COLOR_BLACK } from "../../../utils/constants";
import GlobalAppContext from "../../../utils/GlobalAppContext";
import enrichJSPFTracks from "../../../utils/Playlist";
import { ToastMsg } from "../../../notifications/Notifications";

const {
  useState,
  useCallback,
  useMemo,
  useEffect,
  useRef,
  useLayoutEffect,
} = React;

export type ChoroplethProps = {
  data: UserArtistMapData;
  selectedMetric: "artist" | "listen";
  colorScaleRange?: string[];
};

const commonLegendProps = {
  anchor: "bottom-left",
  direction: "column",
  itemDirection: "left-to-right",
  itemOpacity: 0.85,
  itemWidth: 90,
  effects: [
    {
      on: "hover",
      style: {
        itemTextColor: COLOR_BLACK,
        itemOpacity: 1,
      },
    },
  ],
};

const legends = {
  desktop: {
    itemHeight: 18,
    symbolSize: 18,
    translateX: 50,
    translateY: -50,
    ...commonLegendProps,
  } as LegendProps,
  mobile: {
    itemHeight: 10,
    symbolSize: 10,
    translateX: 20,
    translateY: -15,
    ...commonLegendProps,
  } as LegendProps,
};

const themes: {
  desktop: Theme;
  mobile: Theme;
} = {
  desktop: {
    legends: {
      text: {
        fontSize: 12,
      },
    },
  },
  mobile: {
    legends: {
      text: {
        fontSize: 8,
      },
    },
  },
};

const tooltipWidth = 250;

export default function CustomChoropleth(props: ChoroplethProps) {
  const [tooltipPosition, setTooltipPosition] = useState([0, 0]);
  const [selectedCountry, setSelectedCountry] = useState<CountryFeature>();
  const refContainer = useRef<HTMLDivElement>(null);
  const { APIService } = React.useContext(GlobalAppContext);
  const tooltipRef = useRef<HTMLButtonElement>(null);

  // Use default container width of 1000px, but promptly calculate the real width in a useLayoutEffect
  const [containerWidth, setContainerWidth] = useState<number>(1000);
  useLayoutEffect(() => {
    // Set the container width *before* initial render
    const width = refContainer.current?.getBoundingClientRect().width;
    if (!isUndefined(width) && isFinite(width)) {
      setContainerWidth(width);
    }

    // Then observe the target element and update the width when resized (with debounce)
    const resizeHandler = (entries: ResizeObserverEntry[]) => {
      // We only observe one element
      const newWidth = entries[0]?.contentBoxSize?.[0].inlineSize;
      setContainerWidth(newWidth);
    };
    const debouncedResizeHandler = debounce(resizeHandler, 1000, {
      leading: false,
      trailing: true,
    });
    let resizeObserver: ResizeObserver | undefined;
    if (refContainer.current && window.ResizeObserver) {
      resizeObserver = new window.ResizeObserver(debouncedResizeHandler);
      resizeObserver.observe(refContainer.current);
    }

    return () => {
      resizeObserver?.disconnect?.();
      debouncedResizeHandler.cancel();
    };
  }, []);

  const isMobile = useMediaQuery({ maxWidth: 767 });

  const { data, colorScaleRange, selectedMetric } = props;

  // Calculate logarithmic domain
  const domain = (() => {
    const maxArtistCount = maxBy(data, (datum) => datum.value)?.value || 1;

    const result = [];
    for (let i = 0; i < 6; i += 1) {
      result.push(
        Math.ceil(Math.E ** ((Math.log(maxArtistCount) / 6) * (i + 1)))
      );
    }

    return result;
  })();

  const colorScale = scaleThreshold<number, string>()
    .domain(domain)
    .range(colorScaleRange ?? schemeOranges[6]);

  // Create a custom legend component because the default doesn't work with scaleThreshold
  const customLegend = () => (
    <BoxLegendSvg
      containerHeight={containerWidth / 2}
      containerWidth={containerWidth}
      data={colorScale.range().map((color: string, index: number) => {
        // eslint-disable-next-line prefer-const
        let [start, end] = colorScale.invertExtent(color);

        // Domain starts with 1
        if (start === undefined) {
          start = 1;
        }

        return {
          index,
          color,
          id: color,
          extent: [start, end],
          label: `${format(".2s")(start)} - ${format(".2s")(end!)}`,
        };
      })}
      {...(isMobile ? legends.mobile : legends.desktop)}
    />
  );

  const handlePlayCountryTracks = useCallback(
    async (countryName: string) => {
      try {
        const { payload } = await APIService.getLBRadioPlaylist(
          `country:(${countryName})`
        );
        const tracks = payload.jspf.playlist.track;
        if (!tracks?.length) return;

        const enriched = await enrichJSPFTracks(tracks, APIService);
        window.postMessage(
          { brainzplayer_event: "play-ambient-queue", payload: enriched },
          window.location.origin
        );
      } catch (error) {
        toast.error(<ToastMsg title="Error" message={error.message} />, {
          toastId: "error",
        });
      }
    },
    [APIService]
  );

  const customTooltip = useMemo(() => {
    if (!selectedCountry) {
      return null;
    }

    const countryName =
      selectedCountry.properties?.name || selectedCountry.label;
    const countryData = selectedCountry.data ?? { value: 0, artists: [] };
    const { value, artists } = countryData;

    let suffix = `${selectedMetric[0].toUpperCase()}${selectedMetric.slice(1)}`;
    if (Number(selectedCountry.formattedValue) !== 1) {
      suffix = `${suffix}s`;
    }

    return (
      <button
        ref={tooltipRef}
        type="button"
        style={{
          background: "white",
          color: "inherit",
          fontSize: "inherit",
          borderRadius: "2px",
          boxShadow: "0 1px 2px rgba(0, 0, 0, 0.25)",
          maxWidth: `${tooltipWidth}px`,
          width: "100%",
          textAlign: "left",
          padding: 0,
          border: "none",
          cursor: "default",
        }}
        aria-label={`Country details for ${countryName}`}
        onClick={(e) => e.stopPropagation()}
        onKeyDown={(e) => {
          if (e.key === "Escape") {
            setSelectedCountry(undefined);
          }
        }}
      >
        <div
          style={{
            padding: "8px 12px",
            display: "flex",
            alignItems: "center",
            justifyContent: "space-between",
            background: `linear-gradient(180deg,rgba(252, 252, 252, 1) 0%, rgba(209, 209, 209, 1) 100%)`,
          }}
        >
          <div style={{ display: "flex", alignItems: "center" }}>
            <div>
              <div style={{ fontWeight: "bold", fontSize: "16px" }}>
                {countryName}
              </div>
            </div>
          </div>
          <button
            type="button"
            className="btn btn-info btn-rounded btn-sm"
            title={`Play tracks from ${countryName}`}
            style={{
              borderRadius: "50%",
              width: "30px",
              height: "30px",
              display: "flex",
              alignItems: "center",
              justifyContent: "center",
              border: "none",
              cursor: "pointer",
              background: "#353070",
              color: "white",
            }}
            onClick={(e) => {
              e.stopPropagation();
              handlePlayCountryTracks(countryName);
            }}
          >
            <FontAwesomeIcon icon={faPlayCircle as IconProp} />
          </button>
        </div>
<<<<<<< HEAD
        <hr style={{ margin: "0.5em 0" }} />
        {artists?.slice(0, 10).map((artist: UserArtistMapArtist) => (
          <div key={artist.artist_mbid}>
            <span
              className="badge bg-light text-info"
              style={{ marginRight: "4px" }}
            >
              <FontAwesomeIcon
                style={{ marginRight: "4px" }}
                icon={faHeadphones as IconProp}
              />
              {artist.listen_count}
=======
        <div style={{ padding: "8px 12px" }}>
          <div
            style={{
              display: "flex",
              alignItems: "center",
            }}
          >
            <Chip color={selectedCountry.color!} style={{ marginRight: 7 }} />
            <span>
              {"My Listens: "}
              <strong>
                {value} {suffix}
              </strong>
>>>>>>> e1e02418
            </span>
          </div>

          {artists?.length > 0 && (
            <>
              <hr style={{ margin: "0.5em 0" }} />
              <div
                style={{
                  maxHeight: "200px",
                  overflowY: "auto",
                  overflowX: "hidden",
                }}
              >
                {artists?.map((artist: UserArtistMapArtist) => (
                  <div key={artist.artist_mbid}>
                    <span
                      className="badge color-purple"
                      style={{ marginRight: "4px" }}
                    >
                      <FontAwesomeIcon
                        style={{ marginRight: "4px" }}
                        icon={faHeadphones as IconProp}
                      />
                      {artist.listen_count}
                    </span>
                    <Link to={`/artist/${artist.artist_mbid}/`}>
                      {artist.artist_name}
                    </Link>
                    <br />
                  </div>
                ))}
              </div>
            </>
          )}
        </div>
      </button>
    );
  }, [selectedCountry, selectedMetric, handlePlayCountryTracks]);

  // Hide our custom tooltip when user clicks somewhere that isn't a country
  const handleClickOutside = useCallback(
    (event: MouseEvent) => {
      if (
        tooltipRef.current &&
        tooltipRef.current.contains(event.target as Node)
      ) {
        return; // Don't hide if clicking inside tooltip
      }
      setSelectedCountry(undefined);
    },
    [setSelectedCountry]
  );

  useEffect(() => {
    document.addEventListener("click", handleClickOutside, true);
    return () => {
      document.removeEventListener("click", handleClickOutside, true);
    };
  });

  const showTooltipFromEvent: ChoroplethEventHandler = useCallback(
    (feature: CountryFeature, event: React.MouseEvent<HTMLElement>) => {
      // Cancel other events, such as our handleClickOutside defined above
      event.preventDefault();
      // relative mouse position
      let x = event.clientX;
      let y = event.clientY;
      if (refContainer.current) {
        // Make position relative to parent container
        const bounds = refContainer.current.getBoundingClientRect();
        x -= bounds.left;
        y -= bounds.top;
        // Show tooltip on the left if there isn't enough space
        if (x > bounds.width - tooltipWidth) x -= tooltipWidth / 2;
      }
      setTooltipPosition([x, y]);
      setSelectedCountry(feature);
    },
    [setSelectedCountry, setTooltipPosition]
  );

  return (
    <div
      ref={refContainer}
      className="stats-full-width-graph user-artist-map"
      data-testid="Choropleth"
    >
      <ResponsiveChoropleth
        data={data}
        features={worldCountries.features}
        margin={{ top: 0, right: 0, bottom: 0, left: 0 }}
        colors={colorScale}
        domain={domain}
        theme={isMobile ? themes.mobile : themes.desktop}
        valueFormat=".2~s"
        // We can't set isInteractive to false (need onClick event)
        // But we don't want to show a tooltip, so this function returns an empty element
        // eslint-disable-next-line
        tooltip={() => <></>}
        onClick={showTooltipFromEvent}
        unknownColor="#efefef"
        label={(feature: CountryFeature) => feature.properties.name}
        projectionScale={containerWidth / 5.5}
        projectionType="naturalEarth1"
        projectionTranslation={[0.5, 0.53]}
        borderWidth={0.5}
        borderColor="#152538"
        // The typescript definition file for Choropleth is incomplete, so disable typescript
        // until it is fixed.
        // @ts-ignore
        layers={["features", customLegend]}
      />
      {selectedCountry && (
        <div
          style={{
            transform: `translate(${tooltipPosition[0]}px, ${tooltipPosition[1]}px)`,
            position: "absolute",
            zIndex: 10,
            top: "0px",
            left: "0px",
          }}
        >
          {customTooltip}
        </div>
      )}
    </div>
  );
}<|MERGE_RESOLUTION|>--- conflicted
+++ resolved
@@ -283,20 +283,6 @@
             <FontAwesomeIcon icon={faPlayCircle as IconProp} />
           </button>
         </div>
-<<<<<<< HEAD
-        <hr style={{ margin: "0.5em 0" }} />
-        {artists?.slice(0, 10).map((artist: UserArtistMapArtist) => (
-          <div key={artist.artist_mbid}>
-            <span
-              className="badge bg-light text-info"
-              style={{ marginRight: "4px" }}
-            >
-              <FontAwesomeIcon
-                style={{ marginRight: "4px" }}
-                icon={faHeadphones as IconProp}
-              />
-              {artist.listen_count}
-=======
         <div style={{ padding: "8px 12px" }}>
           <div
             style={{
@@ -310,7 +296,6 @@
               <strong>
                 {value} {suffix}
               </strong>
->>>>>>> e1e02418
             </span>
           </div>
 
@@ -327,7 +312,7 @@
                 {artists?.map((artist: UserArtistMapArtist) => (
                   <div key={artist.artist_mbid}>
                     <span
-                      className="badge color-purple"
+                      className="badge bg-light text-info"
                       style={{ marginRight: "4px" }}
                     >
                       <FontAwesomeIcon
