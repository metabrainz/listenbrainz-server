import * as React from "react";
import { ResponsiveBar } from "@nivo/bar";
import { Navigation, Keyboard, EffectCoverflow } from "swiper";
import { Swiper, SwiperSlide } from "swiper/react";
import { CalendarDatum, ResponsiveCalendar } from "@nivo/calendar";
import { toast } from "react-toastify";
import {
  get,
  has,
  isEmpty,
  isNil,
  isString,
  range,
  uniq,
  capitalize,
  toPairs,
} from "lodash";
import { Link, useLocation, useParams } from "react-router-dom";
import { useQuery } from "@tanstack/react-query";
import GlobalAppContext from "../../../utils/GlobalAppContext";

import { getEntityLink } from "../../stats/utils";
import ComponentToImage from "./components/ComponentToImage";

import ListenCard from "../../../common/listens/ListenCard";
import UserListModalEntry from "../../components/follow/UserListModalEntry";
import {
  JSPFTrackToListen,
  MUSICBRAINZ_JSPF_TRACK_EXTENSION,
} from "../../../playlists/utils";
import FollowButton from "../../components/follow/FollowButton";
import { COLOR_LB_ORANGE } from "../../../utils/constants";
import { ToastMsg } from "../../../notifications/Notifications";
import SEO, { YIMYearMetaTags } from "../SEO";
<<<<<<< HEAD
import { useBrainzPlayerDispatch } from "../../../common/brainzplayer/BrainzPlayerContext";
=======
import { RouteQuery } from "../../../utils/Loader";
>>>>>>> 85c4c4eb

export type YearInMusicProps = {
  user: ListenBrainzUser;
  yearInMusicData?: {
    day_of_week: string;
    top_artists: Array<{
      artist_name: string;
      artist_mbids: string[];
      listen_count: number;
    }>;
    top_releases: Array<{
      artist_name: string;
      artist_mbids: string[];
      listen_count: number;
      release_name: string;
      release_mbid: string;
      cover_art_src?: string;
    }>;
    top_releases_coverart: { [key: string]: string };
    top_recordings: Array<{
      artist_name: string;
      artist_mbids: string[];
      listen_count: number;
      release_name: string;
      release_mbid: string;
      track_name: string;
      recording_mbid: string;
    }>;
    similar_users: { [key: string]: number };
    listens_per_day: Array<{
      to_ts: number;
      from_ts: number;
      time_range: string;
      listen_count: number;
    }>;
    most_listened_year: { [key: string]: number };
    total_listen_count: number;
    most_prominent_color: string;
    new_releases_of_top_artists: Array<{
      type: string;
      title: string;
      release_mbid: string;
      first_release_date: string;
      artist_credit_mbids: string[];
      artist_credit_names: string[];
    }>;
  };
  allPlaylists: (
    | {
        jspf: JSPFObject;
        mbid: string;
        description?: string | undefined;
      }
    | undefined
  )[];
};

type YearInMusicLoaderData = {
  user: YearInMusicProps["user"];
  data: YearInMusicProps["yearInMusicData"];
};

export type YearInMusicState = {
  followingList: Array<string>;
  activeCoverflowImage: number;
};

export default class YearInMusic extends React.Component<
  YearInMusicProps,
  YearInMusicState
> {
  static contextType = GlobalAppContext;
  declare context: React.ContextType<typeof GlobalAppContext>;

  constructor(props: YearInMusicProps) {
    super(props);
    this.state = {
      followingList: [],
      activeCoverflowImage: 0,
    };
  }

  async componentDidMount() {
    await this.getFollowing();
    // Some issue with the coverflow library
    setTimeout(() => {
      this.setState({ activeCoverflowImage: 3 });
    }, 500);
  }

  async componentDidUpdate(prevProps: YearInMusicProps) {
    const { user } = this.props;
    if (user !== prevProps.user) {
      await this.getFollowing();
    }
  }

  private getPlaylistByName(
    playlistName: string,
    description?: string
  ): { jspf: JSPFObject; mbid: string; description?: string } | undefined {
    const uuidMatch = /[0-9a-f]{8}\b-[0-9a-f]{4}-[0-9a-f]{4}-[0-9a-f]{4}-\b[0-9a-f]{12}/g;
    /* We generated some playlists with this incorrect value as the track extension key, rewrite it if it exists */
    const badPlaylistTrackExtensionValue = "https://musicbrainz.org/recording/";
    const { yearInMusicData } = this.props;
    let playlist;
    try {
      const rawPlaylist = get(yearInMusicData, playlistName);
      const coverArt = get(yearInMusicData, `${playlistName}-coverart`);
      playlist = isString(rawPlaylist) ? JSON.parse(rawPlaylist) : rawPlaylist;
      // Append manual description used in this page (rather than parsing HTML, ellipsis issues, etc.)
      if (description) {
        playlist.description = description;
      }
      /* Add a track image if it exists in the `{playlistName}-coverart` key */
      playlist.jspf.playlist.track = playlist.jspf.playlist.track.map(
        (track: JSPFTrack) => {
          const newTrack = { ...track };
          const track_id = track.identifier;
          const found = track_id.match(uuidMatch);
          if (found) {
            const recording_mbid = found[0];
            newTrack.id = recording_mbid;
            const recording_coverart = coverArt?.[recording_mbid];
            if (recording_coverart) {
              newTrack.image = recording_coverart;
            }
          }
          if (
            newTrack.extension &&
            track.extension?.[badPlaylistTrackExtensionValue]
          ) {
            newTrack.extension[MUSICBRAINZ_JSPF_TRACK_EXTENSION] =
              track.extension[badPlaylistTrackExtensionValue];
          }
          const trackExtension =
            newTrack?.extension?.[MUSICBRAINZ_JSPF_TRACK_EXTENSION];
          // See https://github.com/metabrainz/listenbrainz-server/pull/1839 for context
          if (trackExtension && has(trackExtension, "artist_mbids")) {
            //  Using some forbiddden (but oh so sweet) ts-ignore as we're fixing objects that don't fit the expected type
            // @ts-ignore
            trackExtension.artist_identifiers = trackExtension.artist_mbids;
            // @ts-ignore
            delete trackExtension.artist_mbids;
          }
          return newTrack;
        }
      );
    } catch (error) {
      // eslint-disable-next-line no-console
      console.error(`"Error parsing ${playlistName}:`, error);
    }
    return playlist;
  }

  getFollowing = async () => {
    const { APIService, currentUser } = this.context;
    const { getFollowingForUser } = APIService;
    if (!currentUser?.name) {
      return;
    }
    try {
      const response = await getFollowingForUser(currentUser.name);
      const { following } = response;

      this.setState({ followingList: following });
    } catch (err) {
      toast.error(
        <ToastMsg
          title="Error while fetching the users you follow"
          message={err.toString()}
        />,
        { toastId: "fetch-following-error" }
      );
    }
  };

  updateFollowingList = (
    user: ListenBrainzUser,
    action: "follow" | "unfollow"
  ) => {
    const { followingList } = this.state;
    const newFollowingList = [...followingList];
    const index = newFollowingList.findIndex(
      (following) => following === user.name
    );
    if (action === "follow" && index === -1) {
      newFollowingList.push(user.name);
    }
    if (action === "unfollow" && index !== -1) {
      newFollowingList.splice(index, 1);
    }
    this.setState({ followingList: newFollowingList });
  };

  loggedInUserFollowsUser = (user: ListenBrainzUser): boolean => {
    const { currentUser } = this.context;
    const { followingList } = this.state;

    if (isNil(currentUser) || isEmpty(currentUser)) {
      return false;
    }

    return followingList.includes(user.name);
  };

  render() {
    const { user, yearInMusicData, allPlaylists } = this.props;
    const { APIService, currentUser } = this.context;
    const { activeCoverflowImage } = this.state;
    const listens: BaseListenFormat[] = [];

    if (!yearInMusicData || isEmpty(yearInMusicData)) {
      return (
        <div className="flex-center flex-wrap">
          <SEO year={2021} userName={user?.name ?? ""} />
          <YIMYearMetaTags year={2021} />
          <h3>
            We don&apos;t have enough listening data for {user?.name} to produce
            any statistics or playlists. (If you received an email from us
            telling you that you had a report waiting for you, we apologize for
            the goof-up. We don&apos;t -- 2022 continues to suck, sorry!)
          </h3>
          <p>
            Check out how you can submit listens by{" "}
            <Link to="/settings/music-services/details/">
              connecting a music service
            </Link>{" "}
            or{" "}
            <Link to="/settings/import/">importing your listening history</Link>
            , and come back next year!
          </p>
        </div>
      );
    }
    // Some data might not have been calculated for some users
    // This boolean lets us warn them of that
    let missingSomeData = false;

    if (
      !yearInMusicData.top_releases ||
      !yearInMusicData.top_recordings ||
      !yearInMusicData.top_artists ||
      !yearInMusicData.listens_per_day ||
      !yearInMusicData.total_listen_count ||
      !yearInMusicData.day_of_week ||
      !yearInMusicData.new_releases_of_top_artists
    ) {
      missingSomeData = true;
    }

    // Is the logged-in user looking at their own page?
    const isCurrentUser = user.name === currentUser?.name;
    const youOrUsername = isCurrentUser ? "you" : `${user.name}`;
    const yourOrUsersName = isCurrentUser ? "your" : `${user.name}'s`;

    /* Most listened years */
    let mostListenedYearDataForGraph;
    if (isEmpty(yearInMusicData.most_listened_year)) {
      missingSomeData = true;
    } else {
      const mostListenedYears = Object.keys(yearInMusicData.most_listened_year);
      // Ensure there are no holes between years
      const filledYears = range(
        Number(mostListenedYears[0]),
        Number(mostListenedYears[mostListenedYears.length - 1])
      );
      mostListenedYearDataForGraph = filledYears.map((year: number) => ({
        year,
        // Set to 0 for years without data
        songs: String(yearInMusicData.most_listened_year[String(year)] ?? 0),
      }));
    }

    /* Similar users sorted by similarity score */
    let sortedSimilarUsers;
    if (isEmpty(yearInMusicData.similar_users)) {
      missingSomeData = true;
    } else {
      sortedSimilarUsers = toPairs(yearInMusicData.similar_users).sort(
        (a, b) => b[1] - a[1]
      );
    }

    /* Listening history calendar graph */
    let listensPerDayForGraph;
    if (isEmpty(yearInMusicData.listens_per_day)) {
      missingSomeData = true;
    } else {
      listensPerDayForGraph = yearInMusicData.listens_per_day
        .map((datum) =>
          datum.listen_count > 0
            ? {
                day: new Date(datum.time_range).toLocaleDateString("en-CA"),
                value: datum.listen_count,
              }
            : // Return null if the value is 0
              null
        )
        // Filter out null entries in the array
        .filter(Boolean);
    }

    const noDataText = (
      <div className="center-p">
        We were not able to calculate this data for {youOrUsername}
      </div>
    );
    return (
      <div role="main" id="year-in-music">
        <SEO year={2021} userName={user?.name} />
        <YIMYearMetaTags year={2021} />
        <div className="flex flex-wrap" id="header">
          <div className="content-card flex-center flex-wrap">
            <img
              className="img-responsive header-image"
              src="/static/img/year-in-music-2021.svg"
              alt="Your year in music 2021"
            />
            <div>
              <h4>
                <div className="center-p">
                  Share your year with your friends
                  <p id="share-link">
                    <Link to={`/user/${user.name}/year-in-music/2021/`}>
                      https://listenbrainz.org/user/{user.name}
                      /year-in-music/2021/
                    </Link>
                  </p>
                </div>
              </h4>
            </div>
          </div>
          <div>
            <h1>
              {user.name}
              {currentUser?.name && !isCurrentUser && (
                <FollowButton
                  type="icon-only"
                  user={user}
                  loggedInUserFollowsUser={this.loggedInUserFollowsUser(user)}
                />
              )}
            </h1>
            <p>
              See profile on&nbsp;
              <img src="/static/img/favicon-16.png" alt="ListenBrainz Logo" />
              <Link to={`/user/${user.name}/`}>ListenBrainz</Link>
              &nbsp;and&nbsp;
              <img
                src="/static/img/musicbrainz-16.svg"
                alt="MusicBrainz Logo"
              />
              <a href={`https://musicbrainz.org/user/${user.name}`}>
                MusicBrainz
              </a>
            </p>
            <p>
              The ListenBrainz team would like to wish you happy holidays! You
              have been sending us your listen history in 2021 and we wanted to
              thank you for doing that! We have been working hard to create
              useful personalized features based on your data. We hope you like
              it!
            </p>
            <p>You will find in this page:</p>
            <ul>
              <li>
                {yourOrUsersName} top{" "}
                <a href="listenbrainz/webserver/static/js/src/year-in-music#top-releases">
                  albums
                </a>
                ,{" "}
                <a href="listenbrainz/webserver/static/js/src/year-in-music#top-recordings">
                  songs
                </a>{" "}
                and{" "}
                <a href="listenbrainz/webserver/static/js/src/year-in-music#top-artists">
                  artists
                </a>{" "}
                of the year
              </li>
              <li>
                some statistics about {yourOrUsersName}{" "}
                <a href="listenbrainz/webserver/static/js/src/year-in-music#calendar">
                  listening activity
                </a>
              </li>
              <li>
                a list of{" "}
                <a href="listenbrainz/webserver/static/js/src/year-in-music#similar-users">
                  users similar to {youOrUsername}
                </a>
              </li>
              <li>
                new albums that {yourOrUsersName} top artists{" "}
                <a href="listenbrainz/webserver/static/js/src/year-in-music#new-releases">
                  released in 2021
                </a>
              </li>
              <li>
                and finally four{" "}
                <a href="listenbrainz/webserver/static/js/src/year-in-music#playlists">
                  personalized playlists
                </a>
                &nbsp; of music {youOrUsername} listened to and new songs to
                discover
              </li>
            </ul>
            <p>
              Double click on any song to start playing it — we will do our best
              to find a matching song to play. If you have a Spotify pro
              account, we recommend{" "}
              <Link to="/settings/music-services/details/">
                connecting your account
              </Link>{" "}
              for a better playback experience.
            </p>
            <p>
              If you have questions or feedback don&apos;t hesitate to contact
              us on{" "}
              <a href="https://community.metabrainz.org/c/listenbrainz/18">
                our forums
              </a>
              , <a href="mailto:support@metabrainz.org">by email</a> or{" "}
              <a href="https://twitter.com/ListenBrainz">on twitter</a>
            </p>
            <p>
              We hope you like it! With love, the{" "}
              <a href="https://metabrainz.org/team">MetaBrainz team</a>
            </p>
          </div>
        </div>
        {missingSomeData && (
          <div className="alert alert-warning">
            Heads up: We were unable to compute all of the parts of Your Year in
            Music due to not enough listens or an issue in our database, but
            we&apos;re showing you everything that we were able to make. Your
            page might look a bit different than others.
          </div>
        )}
        <hr className="wide" />
        <div className="row">
          <div className="card content-card" id="top-releases">
            <div className="col-md-12 d-flex center-p">
              <h3>{capitalize(yourOrUsersName)} top albums of 2021</h3>
              {yearInMusicData.top_releases && (
                <ComponentToImage
                  data={yearInMusicData.top_releases
                    .filter((release) =>
                      has(
                        yearInMusicData.top_releases_coverart,
                        release.release_mbid
                      )
                    )
                    .slice(0, 10)
                    .map((release) => {
                      // eslint-disable-next-line no-param-reassign
                      release.cover_art_src =
                        yearInMusicData.top_releases_coverart?.[
                          release.release_mbid
                        ];
                      return release;
                    })}
                  entityType="release"
                  user={user}
                />
              )}
            </div>

            {yearInMusicData.top_releases ? (
              <div id="releases-coverflow">
                <Swiper
                  modules={[Navigation, Keyboard, EffectCoverflow]}
                  spaceBetween={15}
                  slidesPerView={2}
                  initialSlide={0}
                  centeredSlides
                  navigation
                  effect="coverflow"
                  coverflowEffect={{
                    rotate: 40,
                    depth: 100,
                    slideShadows: false,
                  }}
                  breakpoints={{
                    700: {
                      initialSlide: 3,
                      spaceBetween: 100,
                      slidesPerView: 3,
                      coverflowEffect: {
                        rotate: 20,
                        depth: 300,
                        slideShadows: false,
                      },
                    },
                  }}
                >
                  {yearInMusicData.top_releases.slice(0, 50).map((release) => {
                    const coverArtSrc =
                      yearInMusicData.top_releases_coverart?.[
                        release.release_mbid
                      ];
                    if (!coverArtSrc) {
                      return null;
                    }
                    return (
                      <SwiperSlide key={`coverflow-${release.release_name}`}>
                        <img
                          src={
                            yearInMusicData.top_releases_coverart?.[
                              release.release_mbid
                            ] ?? "/static/img/cover-art-placeholder.jpg"
                          }
                          alt={release.release_name}
                        />
                        <div title={release.release_name}>
                          {release.release_mbid ? (
                            <Link to={`/release/${release.release_mbid}/`}>
                              {release.release_name}
                            </Link>
                          ) : (
                            release.release_name
                          )}
                          <div className="small text-muted">
                            {release.artist_name}
                          </div>
                        </div>
                      </SwiperSlide>
                    );
                  })}
                </Swiper>
              </div>
            ) : (
              noDataText
            )}
          </div>
        </div>
        <div className="row flex flex-wrap">
          <div className="card content-card" id="top-recordings">
            <div className="col-md-12 d-flex center-p">
              <h3>
                {capitalize(yourOrUsersName)} 50 most played songs of 2021
              </h3>
              {yearInMusicData.top_recordings && (
                <ComponentToImage
                  data={yearInMusicData.top_recordings.slice(0, 10)}
                  entityType="recording"
                  user={user}
                />
              )}
            </div>
            {yearInMusicData.top_recordings ? (
              <div className="scrollable-area">
                {yearInMusicData.top_recordings
                  .slice(0, 50)
                  .map((recording) => {
                    const listenHere = {
                      listened_at: 0,
                      track_metadata: {
                        artist_name: recording.artist_name,
                        track_name: recording.track_name,
                        release_name: recording.release_name,
                        additional_info: {
                          recording_mbid: recording.recording_mbid,
                          release_mbid: recording.release_mbid,
                          artist_mbids: recording.artist_mbids,
                        },
                      },
                    };
                    listens.push(listenHere);
                    return (
                      <ListenCard
                        compact
                        key={`top-recordings-${recording.track_name}-${recording.recording_mbid}`}
                        listen={listenHere}
                        showTimestamp={false}
                        showUsername={false}
                      />
                    );
                  })}
              </div>
            ) : (
              noDataText
            )}
          </div>
          <div className="card content-card" id="top-artists">
            <div className="col-md-12 d-flex center-p">
              <h3>{capitalize(yourOrUsersName)} top 50 artists of 2021</h3>
              {yearInMusicData.top_artists && (
                <ComponentToImage
                  data={yearInMusicData.top_artists.slice(0, 10)}
                  entityType="artist"
                  user={user}
                />
              )}
            </div>
            {yearInMusicData.top_artists ? (
              <div className="scrollable-area">
                {yearInMusicData.top_artists.slice(0, 50).map((artist) => {
                  const details = getEntityLink(
                    "artist",
                    artist.artist_name,
                    artist.artist_mbids[0]
                  );
                  const thumbnail = (
                    <span className="badge badge-info">
                      {artist.listen_count} listens
                    </span>
                  );
                  const listenHere = {
                    listened_at: 0,
                    track_metadata: {
                      track_name: "",
                      artist_name: artist.artist_name,
                      additional_info: {
                        artist_mbids: artist.artist_mbids,
                      },
                    },
                  };
                  listens.push(listenHere);
                  return (
                    <ListenCard
                      compact
                      key={`top-artists-${artist.artist_name}-${artist.artist_mbids}`}
                      listen={listenHere}
                      customThumbnail={thumbnail}
                      listenDetails={details}
                      showTimestamp={false}
                      showUsername={false}
                    />
                  );
                })}
              </div>
            ) : (
              noDataText
            )}
          </div>
        </div>
        <div className="row">
          <div className="card content-card" id="calendar">
            <h3 className="text-center">
              {capitalize(yourOrUsersName)} listening activity in 2021
              <div className="small mt-15">
                Number of listens submitted for each day of the year
              </div>
            </h3>
            {listensPerDayForGraph ? (
              <div className="graph">
                <ResponsiveCalendar
                  from="2021-01-01"
                  to="2021-12-31"
                  data={listensPerDayForGraph as CalendarDatum[]}
                  emptyColor="#eeeeee"
                  colors={["#bbb7e1", "#6e66cc", "#eea582", COLOR_LB_ORANGE]}
                  monthBorderColor="#eeeeee"
                  dayBorderWidth={2}
                  dayBorderColor="#ffffff"
                  legends={[
                    {
                      anchor: "bottom-right",
                      direction: "row",
                      itemCount: 4,
                      itemWidth: 42,
                      itemHeight: 36,
                      itemsSpacing: 14,
                      itemDirection: "right-to-left",
                    },
                  ]}
                />
              </div>
            ) : (
              noDataText
            )}
          </div>
        </div>
        <div className="row flex flex-wrap">
          {yearInMusicData.total_listen_count && (
            <div className="card content-card">
              <h3 className="text-center">
                {capitalize(youOrUsername)} listened to{" "}
                <span className="accent">
                  {yearInMusicData.total_listen_count}
                </span>{" "}
                songs this year
              </h3>
            </div>
          )}
          {yearInMusicData.day_of_week && (
            <div className="card content-card">
              <h3 className="text-center">
                <span className="accent">{yearInMusicData.day_of_week}</span>{" "}
                was {yourOrUsersName} most active listening day on average
              </h3>
            </div>
          )}
        </div>
        <div className="row flex flex-wrap">
          <div className="card content-card" id="most-listened-year">
            <h3 className="text-center">
              What year are {yourOrUsersName} favorite songs from?
              <div className="small mt-15">
                How much were you on the lookout for new music this year? Not
                that we&apos;re judging.
              </div>
            </h3>
            {mostListenedYearDataForGraph ? (
              <div className="graph">
                <ResponsiveBar
                  margin={{ left: 50, bottom: 30 }}
                  data={mostListenedYearDataForGraph}
                  padding={0.1}
                  layout="vertical"
                  keys={["songs"]}
                  indexBy="year"
                  colors={COLOR_LB_ORANGE}
                  enableLabel={false}
                  axisBottom={{
                    // Round to nearest 5 year mark
                    tickValues: uniq(
                      mostListenedYearDataForGraph.map(
                        (datum) => Math.round((datum.year + 1) / 5) * 5
                      )
                    ),
                  }}
                  axisLeft={{
                    legend: "Number of listens",
                    legendOffset: -40,
                    legendPosition: "middle",
                  }}
                />
              </div>
            ) : (
              noDataText
            )}
          </div>
        </div>
        <div className="row flex flex-wrap">
          <div className="card content-card" id="similar-users">
            <h3 className="text-center">
              Music buddies
              <div className="small mt-15">
                Here are the users with the most similar taste to {user.name}{" "}
                this year. Maybe go check them out?
              </div>
            </h3>
            <div className="scrollable-area similar-users-list">
              {sortedSimilarUsers && sortedSimilarUsers.length
                ? sortedSimilarUsers.map((userFromList) => {
                    const [name, similarityScore] = userFromList;
                    const similarUser: SimilarUser = {
                      name,
                      similarityScore,
                    };
                    const loggedInUserFollowsUser = this.loggedInUserFollowsUser(
                      similarUser
                    );
                    return (
                      <UserListModalEntry
                        mode="similar-users"
                        key={name}
                        user={similarUser}
                        loggedInUserFollowsUser={loggedInUserFollowsUser}
                        updateFollowingList={this.updateFollowingList}
                      />
                    );
                  })
                : noDataText}
            </div>
          </div>

          <div className="card content-card" id="new-releases">
            <h3 className="text-center">
              New albums of {yourOrUsersName} top artists
              <div className="small mt-15">
                New albums released in 2021 from {yourOrUsersName} favorite
                artists
              </div>
            </h3>
            <div className="scrollable-area">
              {yearInMusicData.new_releases_of_top_artists
                ? yearInMusicData.new_releases_of_top_artists.map((release) => {
                    const artistName = release.artist_credit_names.join(", ");
                    const details = (
                      <>
                        <div title={release.title} className="ellipsis-2-lines">
                          {getEntityLink(
                            "release",
                            release.title,
                            release.release_mbid
                          )}
                        </div>
                        <span
                          className="small text-muted ellipsis"
                          title={artistName}
                        >
                          {getEntityLink(
                            "artist",
                            artistName,
                            release.artist_credit_mbids[0]
                          )}
                        </span>
                      </>
                    );
                    const listenHere = {
                      listened_at: 0,
                      listened_at_iso: release.first_release_date,
                      track_metadata: {
                        artist_name: artistName,
                        track_name: release.title,
                        release_name: release.title,
                        additional_info: {
                          release_mbid: release.release_mbid,
                          artist_mbids: release.artist_credit_mbids,
                        },
                      },
                    };
                    listens.push(listenHere);
                    return (
                      <ListenCard
                        listenDetails={details}
                        key={release.release_mbid}
                        compact
                        listen={listenHere}
                        showTimestamp={false}
                        showUsername={false}
                      />
                    );
                  })
                : noDataText}
            </div>
          </div>
        </div>
        <div className="row">
          <div className="card content-card" id="playlists">
            <h3 className="text-center">
              We made some personalized playlists for {youOrUsername}!
              <div className="small mt-15">
                You&apos;ll find below 3 playlists that encapsulate{" "}
                {yourOrUsersName} year, and 1 playlist of music exploration
                based on users similar to {youOrUsername}
              </div>
            </h3>
            <div className="row flex flex-wrap">
              {allPlaylists.length
                ? allPlaylists.map((topLevelPlaylist) => {
                    if (!topLevelPlaylist) {
                      return undefined;
                    }
                    return (
                      <div
                        className="card content-card mb-10"
                        id="top-discoveries"
                      >
                        <h3 className="text-center">
                          <Link to={`/playlist/${topLevelPlaylist.mbid}/`}>
                            {topLevelPlaylist.jspf?.playlist?.title}
                          </Link>
                          {topLevelPlaylist.description && (
                            <div className="small mt-15">
                              {topLevelPlaylist.description}
                            </div>
                          )}
                        </h3>
                        <div>
                          {topLevelPlaylist.jspf?.playlist?.track.map(
                            (playlistTrack) => {
                              const listen = JSPFTrackToListen(playlistTrack);
                              listens.push(listen);
                              let thumbnail;
                              if (playlistTrack.image) {
                                thumbnail = (
                                  <div className="listen-thumbnail">
                                    <img
                                      src={playlistTrack.image}
                                      alt={`Cover Art for ${playlistTrack.title}`}
                                    />
                                  </div>
                                );
                              }
                              return (
                                <ListenCard
                                  className="playlist-item-card"
                                  listen={listen}
                                  customThumbnail={thumbnail}
                                  compact
                                  showTimestamp={false}
                                  showUsername={false}
                                />
                              );
                            }
                          )}
                          <hr />
                          <Link
                            to={`/playlist/${topLevelPlaylist.mbid}/`}
                            className="btn btn-info btn-block"
                          >
                            See the full playlist…
                          </Link>
                        </div>
                      </div>
                    );
                  })
                : noDataText}
            </div>
          </div>
        </div>
        <hr className="wide" />
      </div>
    );
  }
}

export function YearInMusicWrapper() {
<<<<<<< HEAD
  const props = useLoaderData() as YearInMusicLoaderData;
  const { user, data: yearInMusicData } = props;
  const listens: BaseListenFormat[] = [];
  if (yearInMusicData?.top_recordings) {
    yearInMusicData.top_recordings.forEach((recording) => {
      const listen = {
        listened_at: 0,
        track_metadata: {
          artist_name: recording.artist_name,
          track_name: recording.track_name,
          release_name: recording.release_name,
          additional_info: {
            recording_mbid: recording.recording_mbid,
            release_mbid: recording.release_mbid,
            artist_mbids: recording.artist_mbids,
          },
        },
      };
      listens.push(listen);
    });
  }

  if (yearInMusicData?.top_artists) {
    yearInMusicData.top_artists.forEach((artist) => {
      const listen = {
        listened_at: 0,
        track_metadata: {
          artist_name: artist.artist_name,
          track_name: "",
          additional_info: {
            artist_mbids: artist.artist_mbids,
          },
        },
      };
      listens.push(listen);
    });
  }

  if (yearInMusicData?.new_releases_of_top_artists) {
    yearInMusicData.new_releases_of_top_artists.forEach((release) => {
      const listen = {
        listened_at: 0,
        listened_at_iso: release.first_release_date,
        track_metadata: {
          artist_name: release.artist_credit_names.join(", "),
          track_name: release.title,
          release_name: release.title,
          additional_info: {
            release_mbid: release.release_mbid,
            artist_mbids: release.artist_credit_mbids,
          },
        },
      };
      listens.push(listen);
    });
  }

  function getPlaylistByName(
    playlistName: string,
    description?: string
  ): { jspf: JSPFObject; mbid: string; description?: string } | undefined {
    const uuidMatch = /[0-9a-f]{8}\b-[0-9a-f]{4}-[0-9a-f]{4}-[0-9a-f]{4}-\b[0-9a-f]{12}/g;
    /* We generated some playlists with this incorrect value as the track extension key, rewrite it if it exists */
    const badPlaylistTrackExtensionValue = "https://musicbrainz.org/recording/";
    let playlist;
    try {
      const rawPlaylist = get(yearInMusicData, playlistName);
      const coverArt = get(yearInMusicData, `${playlistName}-coverart`);
      playlist = isString(rawPlaylist) ? JSON.parse(rawPlaylist) : rawPlaylist;
      // Append manual description used in this page (rather than parsing HTML, ellipsis issues, etc.)
      if (description) {
        playlist.description = description;
      }
      /* Add a track image if it exists in the `{playlistName}-coverart` key */
      playlist.jspf.playlist.track = playlist.jspf.playlist.track.map(
        (track: JSPFTrack) => {
          const newTrack = { ...track };
          const track_id = track.identifier;
          const found = track_id.match(uuidMatch);
          if (found) {
            const recording_mbid = found[0];
            newTrack.id = recording_mbid;
            const recording_coverart = coverArt?.[recording_mbid];
            if (recording_coverart) {
              newTrack.image = recording_coverart;
            }
          }
          if (
            newTrack.extension &&
            track.extension?.[badPlaylistTrackExtensionValue]
          ) {
            newTrack.extension[MUSICBRAINZ_JSPF_TRACK_EXTENSION] =
              track.extension[badPlaylistTrackExtensionValue];
          }
          const trackExtension =
            newTrack?.extension?.[MUSICBRAINZ_JSPF_TRACK_EXTENSION];
          // See https://github.com/metabrainz/listenbrainz-server/pull/1839 for context
          if (trackExtension && has(trackExtension, "artist_mbids")) {
            //  Using some forbiddden (but oh so sweet) ts-ignore as we're fixing objects that don't fit the expected type
            // @ts-ignore
            trackExtension.artist_identifiers = trackExtension.artist_mbids;
            // @ts-ignore
            delete trackExtension.artist_mbids;
          }
          return newTrack;
        }
      );
    } catch (error) {
      // eslint-disable-next-line no-console
      console.error(`"Error parsing ${playlistName}:`, error);
    }
    return playlist;
  }

  /* Playlists */
  const topDiscoveriesPlaylist = getPlaylistByName(
    "playlist-top-discoveries-for-year",
    `Highlights songs that ${user.name} first listened to (more than once) in 2021`
  );
  const topMissedRecordingsPlaylist = getPlaylistByName(
    "playlist-top-missed-recordings-for-year",
    `Favorite songs of ${user.name}'s most similar users that ${user.name} hasn't listened to this year`
  );
  const topNewRecordingsPlaylist = getPlaylistByName(
    "playlist-top-new-recordings-for-year",
    `Songs released in 2021 that ${user.name} listened to`
  );
  const topRecordingsPlaylist = getPlaylistByName(
    "playlist-top-recordings-for-year",
    `This playlist is made from ${user.name}'s top recordings for 2021 statistics`
  );
  let missingSomeData = false;
  if (
    !topDiscoveriesPlaylist ||
    !topMissedRecordingsPlaylist ||
    !topNewRecordingsPlaylist ||
    !topRecordingsPlaylist
  ) {
    missingSomeData = true;
  }

  const allPlaylists = [
    topDiscoveriesPlaylist,
    topMissedRecordingsPlaylist,
    topNewRecordingsPlaylist,
    topRecordingsPlaylist,
  ];

  const dispatch = useBrainzPlayerDispatch();
  React.useEffect(() => {
    dispatch({ type: "SET_CURRENT_LISTEN", data: listens });
  }, [listens]);

  return (
    <YearInMusic
      user={user}
      yearInMusicData={yearInMusicData}
      allPlaylists={allPlaylists}
=======
  const location = useLocation();
  const params = useParams();
  const { data } = useQuery<YearInMusicLoaderData>(
    RouteQuery(["year-in-music-2021", params], location.pathname)
  );
  const { user, data: yearInMusicData } = data || {};
  const fallbackUser = { name: "" };
  return (
    <YearInMusic
      user={user ?? fallbackUser}
      yearInMusicData={yearInMusicData}
>>>>>>> 85c4c4eb
    />
  );
}<|MERGE_RESOLUTION|>--- conflicted
+++ resolved
@@ -32,11 +32,8 @@
 import { COLOR_LB_ORANGE } from "../../../utils/constants";
 import { ToastMsg } from "../../../notifications/Notifications";
 import SEO, { YIMYearMetaTags } from "../SEO";
-<<<<<<< HEAD
+import { RouteQuery } from "../../../utils/Loader";
 import { useBrainzPlayerDispatch } from "../../../common/brainzplayer/BrainzPlayerContext";
-=======
-import { RouteQuery } from "../../../utils/Loader";
->>>>>>> 85c4c4eb
 
 export type YearInMusicProps = {
   user: ListenBrainzUser;
@@ -950,9 +947,13 @@
 }
 
 export function YearInMusicWrapper() {
-<<<<<<< HEAD
-  const props = useLoaderData() as YearInMusicLoaderData;
-  const { user, data: yearInMusicData } = props;
+  const location = useLocation();
+  const params = useParams();
+  const { data } = useQuery<YearInMusicLoaderData>(
+    RouteQuery(["year-in-music-2021", params], location.pathname)
+  );
+  const { user, data: yearInMusicData } = data || {};
+  const fallbackUser = { name: "" };
   const listens: BaseListenFormat[] = [];
   if (yearInMusicData?.top_recordings) {
     yearInMusicData.top_recordings.forEach((recording) => {
@@ -1106,22 +1107,9 @@
 
   return (
     <YearInMusic
-      user={user}
+      user={user ?? fallbackUser}
       yearInMusicData={yearInMusicData}
       allPlaylists={allPlaylists}
-=======
-  const location = useLocation();
-  const params = useParams();
-  const { data } = useQuery<YearInMusicLoaderData>(
-    RouteQuery(["year-in-music-2021", params], location.pathname)
-  );
-  const { user, data: yearInMusicData } = data || {};
-  const fallbackUser = { name: "" };
-  return (
-    <YearInMusic
-      user={user ?? fallbackUser}
-      yearInMusicData={yearInMusicData}
->>>>>>> 85c4c4eb
     />
   );
 }