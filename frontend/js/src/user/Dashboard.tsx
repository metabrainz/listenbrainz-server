--- conflicted
+++ resolved
@@ -689,16 +689,12 @@
     const isUserLoggedIn = !isNil(currentUser) && !isEmpty(currentUser);
     const isCurrentUsersPage = currentUser?.name === user?.name;
     return (
-<<<<<<< HEAD
-      <div id="dashboard">
-=======
-      <div role="main">
+      <div role="main" id="dashboard">
         <Helmet>
           <title>{`${
             user?.name === currentUser?.name ? "Your" : `${user?.name}'s`
           } Listens`}</title>
         </Helmet>
->>>>>>> 071a38c0
         <div className="row">
           <div className="col-md-4 col-md-push-8 side-column">
             <div className="listen-header">
