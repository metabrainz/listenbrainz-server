--- conflicted
+++ resolved
@@ -107,10 +107,9 @@
   // Ref
   const scrollContainerRef = React.useRef<HTMLDivElement>(null);
 
-<<<<<<< HEAD
   // Functions
   const fetchPlaylist = React.useCallback(
-    async (playlistId: string) => {
+    async (playlistId: string, reloadOnError = false) => {
       try {
         const response = await APIService.getPlaylist(
           playlistId,
@@ -125,35 +124,13 @@
         setSelectedPlaylist(JSPFObject.playlist);
       } catch (error) {
         toast.error(error.message);
+        if (reloadOnError) {
+          window.location.reload();
+        }
       }
     },
     [APIService, currentUser?.auth_token]
   );
-=======
-  fetchPlaylist = async (playlistId: string, reloadOnError = false) => {
-    const { APIService, currentUser } = this.context;
-    try {
-      const response = await APIService.getPlaylist(
-        playlistId,
-        currentUser?.auth_token
-      );
-      const JSPFObject: JSPFObject = await response.json();
-
-      // React-SortableJS expects an 'id' attribute (non-negociable), so add it to each object
-      JSPFObject.playlist?.track?.forEach((jspfTrack: JSPFTrack) => {
-        set(jspfTrack, "id", getRecordingMBIDFromJSPFTrack(jspfTrack));
-      });
-      this.setState({
-        selectedPlaylist: JSPFObject.playlist,
-      });
-    } catch (error) {
-      toast.error(error.message);
-      if (reloadOnError) {
-        window.location.reload();
-      }
-    }
-  };
->>>>>>> 4ac32985
 
   // The playlist prop only contains generic info, not the actual tracks
   // We need to fetch the playlist to get it in full.
@@ -175,11 +152,7 @@
       toast.error("No playlist to select");
       return;
     }
-<<<<<<< HEAD
-    await fetchPlaylist(playlistId);
-=======
-    await this.fetchPlaylist(playlistId, true);
->>>>>>> 4ac32985
+    await fetchPlaylist(playlistId, true);
   };
 
   const copyPlaylist: React.ReactEventHandler<HTMLElement> = async (event) => {
