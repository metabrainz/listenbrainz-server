<<<<<<< HEAD
import React, {
  useCallback,
  useContext,
  useState,
  useRef,
  RefObject,
} from "react";
=======
import React, { useCallback, useContext, useState, useRef } from "react";
>>>>>>> 041328ac
import DateTimePicker from "react-datetime-picker/dist/entry.nostyle";
import { FontAwesomeIcon } from "@fortawesome/react-fontawesome";
import { IconProp } from "@fortawesome/fontawesome-svg-core";
import { faCalendar } from "@fortawesome/free-regular-svg-icons";
import NiceModal, { useModal, bootstrapDialog } from "@ebay/nice-modal-react";
import { Modal } from "react-bootstrap";
import { toast } from "react-toastify";
import { Link } from "react-router";
import { add } from "date-fns";
import { get } from "lodash";
import GlobalAppContext from "../../utils/GlobalAppContext";
import { convertDateToUnixTimestamp } from "../../utils/utils";
import { ToastMsg } from "../../notifications/Notifications";
import AddSingleListen from "./AddSingleListen";
import AddAlbumListens from "./AddAlbumListens";
import Pill from "../../components/Pill";

enum SubmitListenType {
  "track",
  "album",
}
export type MBTrackWithAC = MusicBrainzTrack & WithArtistCredits;

export function getListenFromRecording(
  recording: MusicBrainzRecordingWithReleasesAndRGs,
  date?: Date,
  release?: MusicBrainzRelease & WithReleaseGroup
): Listen {
  const releaseOrCanonical = release ?? recording.releases[0];
  const listen: Listen = {
    listened_at: date ? convertDateToUnixTimestamp(date) : 0,
    track_metadata: {
      artist_name:
        recording["artist-credit"]
          ?.map((artist) => `${artist.name}${artist.joinphrase}`)
          .join("") ?? "",
      track_name: recording.title,
      release_name: releaseOrCanonical?.title,
      additional_info: {
        release_mbid: releaseOrCanonical?.id,
        release_group_mbid: releaseOrCanonical?.["release-group"]?.id,
        recording_mbid: recording.id,
        submission_client: "listenbrainz web",
        artist_mbids: recording["artist-credit"].map((ac) => ac.artist.id),
      },
    },
  };
  if (recording.length) {
    // Cannot send a `null` duration
    listen.track_metadata.additional_info!.duration_ms = recording.length;
  }
  return listen;
}

export const getListenFromTrack = (
  track: MusicBrainzTrack & WithArtistCredits,
  date: Date,
  release?: MusicBrainzRelease
): Listen => {
  const listen: Listen = {
    listened_at: convertDateToUnixTimestamp(date),
    track_metadata: {
      track_name: track.title,
      artist_name:
        track["artist-credit"]
          ?.map((artist) => `${artist.name}${artist.joinphrase}`)
          .join("") ?? "",
      additional_info: {
        recording_mbid: track.recording.id,
        submission_client: "listenbrainz web",
        track_mbid: track.id,
        tracknumber: track.number,
        artist_mbids: track["artist-credit"].map((ac) => ac.artist.id),
      },
    },
  };
  if (track.length) {
    // Cannot send a `null` duration
    listen.track_metadata.additional_info!.duration_ms = track.length;
  } else if (track.recording.length) {
    // Cannot send a `null` duration
    listen.track_metadata.additional_info!.duration_ms = track.recording.length;
  }
  if (release) {
    listen.track_metadata.additional_info!.release_mbid = release.id;
    listen.track_metadata.release_name = release.title;
  }
  return listen;
};
// Use a default of 1 minute for the track length if not available in metadata
export const DEFAULT_TRACK_LENGTH_SECONDS = 60;

export default NiceModal.create(() => {
  const modal = useModal();
  const { APIService, currentUser } = useContext(GlobalAppContext);
  const { auth_token } = currentUser;
  const [listenOption, setListenOption] = useState<SubmitListenType>(
    SubmitListenType.track
  );
  const [selectedListens, setSelectedListens] = useState<Listen[]>([]);
  const [customTimestamp, setCustomTimestamp] = useState(false);
  const [selectedDate, setSelectedDate] = useState(new Date());
  const [invertOrder, setInvertOrder] = useState(false);
  const [keepModalOpen, setKeepModalOpen] = useState(false);
  // Used for the automatic switching and search trigger if pasting URL for another entity type
  const [textToSearch, setTextToSearch] = useState<string>();
  const addSingleListenRef = useRef<{ reset: () => void }>(null);
  const addAlbumListensRef = useRef<{ reset: () => void }>(null);

  const handleError = useCallback(
    (error: string | Error, title?: string): void => {
      if (!error) {
        return;
      }
      toast.error(
        <ToastMsg
          title={title || "Error"}
          message={typeof error === "object" ? error.message : error.toString()}
        />,
        { toastId: "add-listen-error" }
      );
    },
    []
  );

  const submitListens = useCallback(
    async (e?: React.FormEvent<HTMLFormElement>) => {
      if (e) e.preventDefault();
      if (auth_token) {
        let payload: Listen[] = [];
        const listenType: ListenType =
          selectedListens?.length <= 1 ? "single" : "import";
        // Use the user-selected date, default to "now"
        const date = customTimestamp ? selectedDate : new Date();
        if (selectedListens?.length) {
          let orderedSelectedListens = [...selectedListens];
          if (invertOrder) {
            orderedSelectedListens = orderedSelectedListens.reverse();
          }
          let cumulativeDateTime = date;

          payload = orderedSelectedListens.map((listen) => {
            // Now we need to set the listening time for each listen
            const modifiedListen = { ...listen };
            const durationMS = get(
              modifiedListen,
              "track_metadata.additional_info.duration_ms"
            );
            const timeToAdd =
              (durationMS && durationMS / 1000) ??
              modifiedListen.track_metadata.additional_info?.duration ??
              DEFAULT_TRACK_LENGTH_SECONDS;
            // We either use the previous value of cumulativeDateTime,
            // or if inverting listening order directly use the new value newTime
            const newTime = add(cumulativeDateTime, {
              seconds: invertOrder ? -timeToAdd : timeToAdd,
            });
            if (invertOrder) {
              modifiedListen.listened_at = convertDateToUnixTimestamp(newTime);
            } else {
              modifiedListen.listened_at = convertDateToUnixTimestamp(
                cumulativeDateTime
              );
            }
            // Then we assign the new time value for the next iteration
            cumulativeDateTime = newTime;
            return modifiedListen;
          });
        }
        if (!payload?.length) {
          return;
        }
        const listenOrListens = payload.length > 1 ? "listens" : "listen";
        try {
          const response = await APIService.submitListens(
            auth_token,
            listenType,
            payload
          );
          await APIService.checkStatus(response);

          toast.success(
            <ToastMsg
              title="Success"
              message={`You added ${payload.length} ${listenOrListens}`}
            />,
            { toastId: "added-listens-success" }
          );

          if (!keepModalOpen) {
            modal.hide();
          } else {
            // Reset the form state but keep the modal open
            setSelectedListens([]);
            setTextToSearch("");
            if (listenOption === SubmitListenType.track) {
              addSingleListenRef.current?.reset();
            } else if (listenOption === SubmitListenType.album) {
              addAlbumListensRef.current?.reset();
            }
          }
        } catch (error) {
          handleError(
            error,
            `Error while submitting ${payload.length} ${listenOrListens}`
          );
        }
      } else {
        toast.error(
          <ToastMsg
            title="You need to be logged in to submit listens"
            message={<Link to="/login/">Log in here</Link>}
          />,
          { toastId: "auth-error" }
        );
      }
    },
    [
      auth_token,
      selectedListens,
      customTimestamp,
      selectedDate,
      invertOrder,
      APIService,
      modal,
      handleError,
      keepModalOpen,
      listenOption,
      addSingleListenRef,
      addAlbumListensRef,
    ]
  );

  const switchMode = React.useCallback(
    (pastedURL: string) => {
      if (listenOption === SubmitListenType.track) {
        setListenOption(SubmitListenType.album);
      } else if (listenOption === SubmitListenType.album) {
        setListenOption(SubmitListenType.track);
      }
      setTimeout(() => {
        // Trigger search in the inner (grandchild) search input component by modifying the textToSearch prop in child component
        // Give it some time to allow re-render and trigger search in the correct child component
        setTextToSearch(pastedURL);
      }, 200);
      setTimeout(() => {
        // Reset text trigger
        setTextToSearch("");
      }, 500);
    },
    [listenOption]
  );

  const userLocale = navigator.languages?.length
    ? navigator.languages[0]
    : navigator.language;

  return (
    <Modal
      {...bootstrapDialog(modal)}
      title="Add Listens"
      id="AddListenModal"
      aria-labelledby="AddListenModalLabel"
    >
      <Modal.Header closeButton>
        <Modal.Title id="AddListenModalLabel">Add Listens</Modal.Title>
      </Modal.Header>
      <form onSubmit={submitListens}>
        <Modal.Body>
          <div className="add-listen-header">
            <Pill
              active={listenOption === SubmitListenType.track}
              onClick={() => {
                setListenOption(SubmitListenType.track);
              }}
              type="secondary"
            >
              Add track
            </Pill>
            <Pill
              active={listenOption === SubmitListenType.album}
              onClick={() => {
                setListenOption(SubmitListenType.album);
              }}
              type="secondary"
            >
              Add album
            </Pill>
          </div>
          {listenOption === SubmitListenType.track && (
            <AddSingleListen
              onPayloadChange={setSelectedListens}
              switchMode={switchMode}
              initialText={textToSearch}
            />
          )}
          {listenOption === SubmitListenType.album && (
            <AddAlbumListens
              onPayloadChange={setSelectedListens}
              switchMode={switchMode}
              initialText={textToSearch}
            />
          )}
          <hr />
          <div className="timestamp">
            <h5>Timestamp</h5>
            <div className="timestamp-entities">
              <Pill
                active={customTimestamp === false}
                onClick={() => {
                  setCustomTimestamp(false);
                  setSelectedDate(new Date());
                }}
                type="secondary"
              >
                Now
              </Pill>
              <Pill
                active={customTimestamp === true}
                onClick={() => {
                  setCustomTimestamp(true);
                  setSelectedDate(new Date());
                }}
                type="secondary"
              >
                Custom
              </Pill>
              <div className="timestamp-date-picker">
                <div>
                  <label className="form-label" htmlFor="starts-at">
                    <input
                      name="invert-timestamp"
                      type="radio"
                      checked={invertOrder === false}
                      id="starts-at"
                      aria-label="Set the time of the beginning of the album"
                      onChange={() => {
                        setInvertOrder(false);
                      }}
                    />
                    &nbsp;Starts at:
                  </label>
                  <label className="form-label" htmlFor="ends-at">
                    <input
                      name="invert-timestamp"
                      type="radio"
                      checked={invertOrder === true}
                      id="ends-at"
                      aria-label="Set the time of the end of the album"
                      onChange={() => {
                        setInvertOrder(true);
                      }}
                    />
                    &nbsp;Finishes at:
                  </label>
                </div>
                <DateTimePicker
                  value={selectedDate}
                  onChange={(newDateTimePickerValue: Date) => {
                    setSelectedDate(newDateTimePickerValue);
                  }}
                  calendarIcon={
                    <FontAwesomeIcon icon={faCalendar as IconProp} />
                  }
                  maxDate={new Date()}
                  clearIcon={null}
                  format={userLocale ? undefined : "yyyy-MM-dd hh:mm:ss"}
                  locale={userLocale}
                  maxDetail="second"
                  disabled={!customTimestamp}
                />
              </div>
            </div>
          </div>
        </Modal.Body>
        <Modal.Footer className="d-flex align-items-center gap-3">
          <div style={{ flex: 1 }}>
            <label style={{ userSelect: "none", cursor: "pointer" }}>
              <input
                type="checkbox"
                checked={keepModalOpen}
                onChange={(e) => setKeepModalOpen(e.target.checked)}
                style={{ marginRight: "0.5em" }}
              />
              Add another
            </label>
          </div>
          <button
            type="button"
            className="btn btn-secondary"
            onClick={modal.hide}
          >
            Close
          </button>
          <button
            type="submit"
            className="btn btn-success"
            disabled={!selectedListens?.length}
          >
            Submit {selectedListens.length ?? 0} listen
            {selectedListens.length > 1 ? "s" : ""}
          </button>
        </Modal.Footer>
      </form>
    </Modal>
  );
});<|MERGE_RESOLUTION|>--- conflicted
+++ resolved
@@ -1,4 +1,3 @@
-<<<<<<< HEAD
 import React, {
   useCallback,
   useContext,
@@ -6,9 +5,6 @@
   useRef,
   RefObject,
 } from "react";
-=======
-import React, { useCallback, useContext, useState, useRef } from "react";
->>>>>>> 041328ac
 import DateTimePicker from "react-datetime-picker/dist/entry.nostyle";
 import { FontAwesomeIcon } from "@fortawesome/react-fontawesome";
 import { IconProp } from "@fortawesome/fontawesome-svg-core";
