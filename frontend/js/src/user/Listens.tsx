--- conflicted
+++ resolved
@@ -4,50 +4,28 @@
 import * as _ from "lodash";
 import * as React from "react";
 import { createRoot } from "react-dom/client";
-<<<<<<< HEAD
 
 import NiceModal from "@ebay/nice-modal-react";
 import { IconProp } from "@fortawesome/fontawesome-svg-core";
 import { faCalendar } from "@fortawesome/free-regular-svg-icons";
 import { faCompactDisc, faTrashAlt } from "@fortawesome/free-solid-svg-icons";
-=======
-import { toast } from "react-toastify";
-import NiceModal from "@ebay/nice-modal-react";
-import { IconProp } from "@fortawesome/fontawesome-svg-core";
-import { faCalendar } from "@fortawesome/free-regular-svg-icons";
-import {
-  faCompactDisc,
-  faPlusCircle,
-  faTrashAlt,
-} from "@fortawesome/free-solid-svg-icons";
->>>>>>> 1fc7083e
 import { FontAwesomeIcon } from "@fortawesome/react-fontawesome";
 import { Integrations } from "@sentry/tracing";
 import { get, isEqual } from "lodash";
 import DateTimePicker from "react-datetime-picker/dist/entry.nostyle";
+import { toast } from "react-toastify";
 import { Socket, io } from "socket.io-client";
-<<<<<<< HEAD
-import {
-  WithAlertNotificationsInjectedProps,
-  withAlertNotifications,
-} from "../notifications/AlertNotificationsHOC";
+import withAlertNotifications from "../notifications/AlertNotificationsHOC";
 import GlobalAppContext from "../utils/GlobalAppContext";
-=======
-import GlobalAppContext from "../utils/GlobalAppContext";
-import withAlertNotifications from "../notifications/AlertNotificationsHOC";
->>>>>>> 1fc7083e
 
 import AddListenModal from "../add-listen/AddListenModal";
 import BrainzPlayer from "../brainzplayer/BrainzPlayer";
 import Loader from "../components/Loader";
-<<<<<<< HEAD
-=======
-import FollowButton from "../follow/FollowButton";
->>>>>>> 1fc7083e
 import UserSocialNetwork from "../follow/UserSocialNetwork";
 import ListenCard from "../listens/ListenCard";
 import ListenControl from "../listens/ListenControl";
 import ListenCountCard from "../listens/ListenCountCard";
+import { ToastMsg } from "../notifications/Notifications";
 import PinnedRecordingCard from "../pins/PinnedRecordingCard";
 import APIServiceClass from "../utils/APIService";
 import ErrorBoundary from "../utils/ErrorBoundary";
@@ -59,10 +37,6 @@
   getRecordingMSID,
   getTrackName,
 } from "../utils/utils";
-<<<<<<< HEAD
-=======
-import { ToastMsg } from "../notifications/Notifications";
->>>>>>> 1fc7083e
 
 export type ListensProps = {
   latestListenTs: number;
@@ -854,84 +828,6 @@
     return (
       <div role="main">
         <div className="row">
-<<<<<<< HEAD
-=======
-          <div className="col-md-8 listen-header">
-            {listens.length === 0 ? (
-              <div id="spacer" />
-            ) : (
-              <h3>Recent listens</h3>
-            )}
-            {isCurrentUsersPage && (
-              <div className="dropdow add-listen-btn">
-                <button
-                  className="btn btn-info dropdown-toggle"
-                  type="button"
-                  id="addListensDropdown"
-                  data-toggle="dropdown"
-                  aria-haspopup="true"
-                >
-                  <FontAwesomeIcon icon={faPlusCircle} title="Add listens" />
-                  &nbsp;Add listens&nbsp;
-                  <span className="caret" />
-                </button>
-                <ul
-                  className="dropdown-menu dropdown-menu-right"
-                  aria-labelledby="addListensDropdown"
-                >
-                  <li>
-                    <button
-                      type="button"
-                      onClick={() => {
-                        NiceModal.show(AddListenModal);
-                      }}
-                      data-toggle="modal"
-                      data-target="#AddListenModal"
-                    >
-                      Manual addition
-                    </button>
-                  </li>
-                  <li>
-                    <a href="/profile/music-services/details/">
-                      Connect music services
-                    </a>
-                  </li>
-                  <li>
-                    <a href="/profile/import/">Import your listens</a>
-                  </li>
-                  <li>
-                    <a href="/add-data/">Submit from music players</a>
-                  </li>
-                </ul>
-              </div>
-            )}
-          </div>
-          <div className="col-md-4" style={{ marginTop: "1em" }}>
-            {!isCurrentUsersPage && (
-              <FollowButton
-                type="icon-only"
-                user={user}
-                loggedInUserFollowsUser={this.loggedInUserFollowsUser(user)}
-                updateFollowingList={this.updateFollowingList}
-              />
-            )}
-            <a
-              href={`https://musicbrainz.org/user/${user.name}`}
-              className="btn lb-follow-button" // for same style as follow button next to it
-              target="_blank"
-              rel="noreferrer"
-            >
-              <img
-                src="/static/img/musicbrainz-16.svg"
-                alt="MusicBrainz Logo"
-              />{" "}
-              MusicBrainz
-            </a>
-          </div>
-        </div>
-
-        <div className="row">
->>>>>>> 1fc7083e
           <div className="col-md-4 col-md-push-8">
             {playingNowListen && this.getListenCard(playingNowListen)}
             {userPinnedRecording && (
