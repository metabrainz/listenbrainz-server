import React from "react";
import { Link, NavLink, useNavigate } from "react-router";
import { FontAwesomeIcon } from "@fortawesome/react-fontawesome";
import { faMagnifyingGlass } from "@fortawesome/free-solid-svg-icons";
import GlobalAppContext from "../utils/GlobalAppContext";
import Username from "../common/Username";

function Navbar() {
  const { currentUser } = React.useContext(GlobalAppContext);
  const navigate = useNavigate();

  const [searchTerm, setSearchTerm] = React.useState("");

  const toggleSidebarButton = React.useRef<HTMLButtonElement>(null);

  const toggleSidebar = () => {
    if (
      toggleSidebarButton.current &&
      getComputedStyle(toggleSidebarButton.current).display !== "none"
    ) {
      toggleSidebarButton.current.click();
    }
  };

  const handleSubmit = (e: React.FormEvent<HTMLFormElement>) => {
    e.preventDefault();
    const searchInput = searchTerm;
    if (!searchInput) {
      return;
    }
    setSearchTerm("");
    toggleSidebar();
    navigate(`/search/?search_term=${encodeURIComponent(searchInput)}`);
  };

  return (
    <nav role="navigation">
      <div className="navbar navbar-light navbar-header">
        <button
          type="button"
          className="navbar-toggler"
          data-bs-toggle="collapse"
          data-bs-target="#side-nav,#side-nav-overlay"
          ref={toggleSidebarButton}
        >
          <span className="navbar-toggler-icon" />
        </button>
        <Link
          className="navbar-logo"
          to={
            currentUser?.name
              ? `/user/${encodeURIComponent(currentUser.name)}/`
              : "/?redirect=false"
          }
          onClick={toggleSidebar}
        >
          <img
            src="/static/img/navbar_logo.svg"
            alt="ListenBrainz"
            height="31"
          />
        </Link>
      </div>

      <div id="side-nav" className="collapse">
<<<<<<< HEAD
        <Link
          className="navbar-logo"
          to={
            currentUser?.name
              ? `/user/${encodeURIComponent(currentUser.name)}/`
              : "/?redirect=false"
          }
          onClick={toggleSidebar}
        >
          <img
            src="/static/img/listenbrainz_logo_icon.svg"
            alt="ListenBrainz"
          />
        </Link>
        <div className="main-nav">
          {currentUser?.name ? (
            <>
              <NavLink to="/feed/" onClick={toggleSidebar}>
                Feed
              </NavLink>
              <NavLink
                to={`/user/${encodeURIComponent(currentUser.name)}/`}
                onClick={toggleSidebar}
              >
                Dashboard
              </NavLink>
            </>
          ) : (
            <>
              <NavLink to="/recent/" onClick={toggleSidebar}>
                Feed
              </NavLink>
              <NavLink to="/statistics/" onClick={toggleSidebar}>
                Dashboard
              </NavLink>
            </>
          )}
          <NavLink to="/explore/" onClick={toggleSidebar}>
            Explore
          </NavLink>
        </div>

        <div className="navbar-bottom">
          {currentUser?.name ? (
            <>
              <Username
                username={currentUser.name}
                hideLink
                elementType="div"
                className="username"
              />
              <a href="/login/logout/">Logout</a>
              <NavLink to="/settings/" onClick={toggleSidebar}>
                Settings
              </NavLink>
            </>
          ) : (
            <Link to="/login/" onClick={toggleSidebar}>
              Sign in
            </Link>
          )}
          <NavLink to="/about/" onClick={toggleSidebar}>
            About
          </NavLink>
          <NavLink to="/donors/" onClick={toggleSidebar}>
            Donations
          </NavLink>
          <a
            href="https://community.metabrainz.org/c/listenbrainz"
            target="_blank"
            rel="noopener noreferrer"
=======
        <form className="search-bar" role="search" onSubmit={handleSubmit}>
          <input
            type="text"
            name="search_term"
            className="form-control form-control-sm"
            placeholder="Search"
            value={searchTerm}
            onChange={(e) => setSearchTerm(e.target.value)}
            required
          />
          <button type="submit">
            <FontAwesomeIcon icon={faMagnifyingGlass} />
          </button>
        </form>
        <div className="sidebar-nav">
          <Link
            className="navbar-logo"
            to={
              currentUser?.name
                ? `/user/${currentUser.name}/`
                : "/?redirect=false"
            }
            onClick={toggleSidebar}
>>>>>>> 16d2a3f0
          >
            <img
              src="/static/img/listenbrainz_logo_icon.svg"
              alt="ListenBrainz"
            />
          </Link>
          <div className="main-nav">
            {currentUser?.name ? (
              <>
                <NavLink to="/feed/" onClick={toggleSidebar}>
                  Feed
                </NavLink>
                <NavLink
                  to={`/user/${currentUser.name}/`}
                  onClick={toggleSidebar}
                >
                  Dashboard
                </NavLink>
              </>
            ) : (
              <>
                <NavLink to="/recent/" onClick={toggleSidebar}>
                  Feed
                </NavLink>
                <NavLink to="/statistics/" onClick={toggleSidebar}>
                  Dashboard
                </NavLink>
              </>
            )}
            <NavLink to="/explore/" onClick={toggleSidebar}>
              Explore
            </NavLink>
          </div>

          <div className="navbar-bottom">
            {currentUser?.name ? (
              <>
                <Username
                  username={currentUser.name}
                  hideLink
                  elementType="div"
                  className="username"
                />
                <a href="/login/logout/">Logout</a>
                <NavLink to="/settings/" onClick={toggleSidebar}>
                  Settings
                </NavLink>
              </>
            ) : (
              <Link to="/login/" onClick={toggleSidebar}>
                Sign in
              </Link>
            )}
            <NavLink to="/about/" onClick={toggleSidebar}>
              About
            </NavLink>
            <NavLink to="/donors/" onClick={toggleSidebar}>
              Donations
            </NavLink>
            <a
              href="https://community.metabrainz.org/c/listenbrainz"
              target="_blank"
              rel="noopener noreferrer"
            >
              Community
            </a>
          </div>
          <div className="mobile-nav-fix" />
        </div>
      </div>
      <div
        id="side-nav-overlay"
        className="collapse"
        data-bs-toggle="collapse"
        data-bs-target="#side-nav,#side-nav-overlay"
      />
    </nav>
  );
}

export default Navbar;<|MERGE_RESOLUTION|>--- conflicted
+++ resolved
@@ -49,7 +49,7 @@
           className="navbar-logo"
           to={
             currentUser?.name
-              ? `/user/${encodeURIComponent(currentUser.name)}/`
+              ? `/user/${currentUser.name}/`
               : "/?redirect=false"
           }
           onClick={toggleSidebar}
@@ -63,79 +63,6 @@
       </div>
 
       <div id="side-nav" className="collapse">
-<<<<<<< HEAD
-        <Link
-          className="navbar-logo"
-          to={
-            currentUser?.name
-              ? `/user/${encodeURIComponent(currentUser.name)}/`
-              : "/?redirect=false"
-          }
-          onClick={toggleSidebar}
-        >
-          <img
-            src="/static/img/listenbrainz_logo_icon.svg"
-            alt="ListenBrainz"
-          />
-        </Link>
-        <div className="main-nav">
-          {currentUser?.name ? (
-            <>
-              <NavLink to="/feed/" onClick={toggleSidebar}>
-                Feed
-              </NavLink>
-              <NavLink
-                to={`/user/${encodeURIComponent(currentUser.name)}/`}
-                onClick={toggleSidebar}
-              >
-                Dashboard
-              </NavLink>
-            </>
-          ) : (
-            <>
-              <NavLink to="/recent/" onClick={toggleSidebar}>
-                Feed
-              </NavLink>
-              <NavLink to="/statistics/" onClick={toggleSidebar}>
-                Dashboard
-              </NavLink>
-            </>
-          )}
-          <NavLink to="/explore/" onClick={toggleSidebar}>
-            Explore
-          </NavLink>
-        </div>
-
-        <div className="navbar-bottom">
-          {currentUser?.name ? (
-            <>
-              <Username
-                username={currentUser.name}
-                hideLink
-                elementType="div"
-                className="username"
-              />
-              <a href="/login/logout/">Logout</a>
-              <NavLink to="/settings/" onClick={toggleSidebar}>
-                Settings
-              </NavLink>
-            </>
-          ) : (
-            <Link to="/login/" onClick={toggleSidebar}>
-              Sign in
-            </Link>
-          )}
-          <NavLink to="/about/" onClick={toggleSidebar}>
-            About
-          </NavLink>
-          <NavLink to="/donors/" onClick={toggleSidebar}>
-            Donations
-          </NavLink>
-          <a
-            href="https://community.metabrainz.org/c/listenbrainz"
-            target="_blank"
-            rel="noopener noreferrer"
-=======
         <form className="search-bar" role="search" onSubmit={handleSubmit}>
           <input
             type="text"
@@ -159,7 +86,6 @@
                 : "/?redirect=false"
             }
             onClick={toggleSidebar}
->>>>>>> 16d2a3f0
           >
             <img
               src="/static/img/listenbrainz_logo_icon.svg"
