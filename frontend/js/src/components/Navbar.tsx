--- conflicted
+++ resolved
@@ -83,11 +83,7 @@
             className="navbar-logo"
             to={
               currentUser?.name
-<<<<<<< HEAD
-                ? `/user/${currentUser.name}/`
-=======
                 ? `/user/${encodedUsername}/`
->>>>>>> d261aace
                 : "/?redirect=false"
             }
             onClick={toggleSidebar}
@@ -104,11 +100,7 @@
                   Feed
                 </NavLink>
                 <NavLink
-<<<<<<< HEAD
-                  to={`/user/${currentUser.name}/`}
-=======
                   to={`/user/${encodedUsername}/`}
->>>>>>> d261aace
                   onClick={toggleSidebar}
                 >
                   Dashboard
