import * as React from "react";
import { Outlet } from "react-router";
import type { RouteObject } from "react-router";
import RouteLoader, { RouteQueryLoader } from "../utils/Loader";

const getIndexRoutes = (): RouteObject[] => {
  const routes = [
    {
      path: "/",
      element: <Outlet />,
      children: [
        {
          index: true,
          lazy: {
            Component: async () => {
              return (await import("../home/Homepage")).HomePageWrapper;
            },
            loader: async () => {
              return RouteQueryLoader("home");
            },
          },
        },
        {
          path: "login/",
          lazy: {
            Component: async () => {
              return (await import("../login/Login")).default;
            },
          },
        },
        {
          path: "agree-to-terms/",
          lazy: {
            Component: async () => {
              return (await import("../gdpr/GDPR")).default;
            },
          },
        },
        {
          path: "import-data/",
          lazy: {
            Component: async () => {
              return (await import("../import-data/ImportData")).default;
            },
          },
        },
        {
<<<<<<< HEAD
=======
          path: "messybrainz/",
          lazy: {
            Component: async () => {
              return (await import("../messybrainz/MessyBrainz")).default;
            },
          },
        },
        {
>>>>>>> 0cfc406c
          path: "lastfm-proxy/",
          lazy: {
            Component: async () => {
              return (await import("../lastfm-proxy/LastfmProxy")).default;
            },
          },
        },
        {
          path: "listens-offline/",
          lazy: {
            Component: async () => {
              return (await import("../listens-offline/ListensOffline"))
                .default;
            },
          },
        },
        {
          path: "musicbrainz-offline/",
          lazy: {
            Component: async () => {
              return (await import("../musicbrainz-offline/MusicBrainzOffline"))
                .default;
            },
          },
        },
        {
          path: "search/",
          lazy: {
            Component: async () => {
              return (await import("../search/Search")).default;
            },
          },
        },
        {
          path: "playlist/",
          lazy: {
            Component: async () => {
              return (await import("../layout/LayoutWithBackButton")).default;
            },
          },
          children: [
            {
              path: ":playlistID/",
              lazy: {
                Component: async () => {
                  return (await import("../playlists/Playlist")).default;
                },
                loader: async () => {
                  return RouteLoader;
                },
              },
            },
          ],
        },
        {
          path: "/statistics/",
          lazy: {
            Component: async () => {
              return (await import("../user/layout")).default;
            },
          },
          children: [
            {
              index: true,
              lazy: {
                Component: async () => {
                  return (await import("../user/stats/UserReports")).default;
                },
              },
            },
            {
              path: "top-artists/",
              lazy: {
                Component: async () => {
                  return (await import("../user/charts/UserEntityChart"))
                    .default;
                },
                loader: async () => {
                  return (await import("../user/charts/UserEntityChart"))
                    .StatisticsChartLoader;
                },
              },
            },
            {
              path: "top-albums/",
              lazy: {
                Component: async () => {
                  return (await import("../user/charts/UserEntityChart"))
                    .default;
                },
                loader: async () => {
                  return (await import("../user/charts/UserEntityChart"))
                    .StatisticsChartLoader;
                },
              },
            },
            {
              path: "top-tracks/",
              lazy: {
                Component: async () => {
                  return (await import("../user/charts/UserEntityChart"))
                    .default;
                },
                loader: async () => {
                  return (await import("../user/charts/UserEntityChart"))
                    .StatisticsChartLoader;
                },
              },
            },
          ],
        },
        {
          path: "recent/",
          lazy: {
            Component: async () => {
              return (await import("../user-feed/UserFeedLayout")).default;
            },
          },
          children: [
            {
              index: true,
              lazy: {
                Component: async () => {
                  return (await import("../recent/RecentListens"))
                    .RecentListensWrapper;
                },
                loader: async () => {
                  return RouteLoader;
                },
              },
            },
          ],
        },
        {
          path: "api/auth/",
          lazy: {
            Component: async () => {
              return (await import("../api/auth/AuthPage")).default;
            },
          },
        },
        {
          path: "donors/",
          lazy: {
            Component: async () => {
              return (await import("../donors/Donors")).default;
            },
          },
        },
      ],
    },
  ];
  return routes;
};

export default getIndexRoutes;<|MERGE_RESOLUTION|>--- conflicted
+++ resolved
@@ -45,8 +45,6 @@
           },
         },
         {
-<<<<<<< HEAD
-=======
           path: "messybrainz/",
           lazy: {
             Component: async () => {
@@ -55,7 +53,6 @@
           },
         },
         {
->>>>>>> 0cfc406c
           path: "lastfm-proxy/",
           lazy: {
             Component: async () => {
