--- conflicted
+++ resolved
@@ -229,12 +229,11 @@
       className="dropdown-menu dropdown-menu-right"
       aria-labelledby="playlistOptionsDropdown"
     >
-<<<<<<< HEAD
       <a
-        onClick={copyPlaylist}
-        role="button"
-        href="#"
-        className="dropdown-item"
+        className={`dropdown-item ${!isLoggedIn ? "disabled" : ""}`}
+        onClick={isLoggedIn ? copyPlaylist : noop}
+        role="button"
+        href="#"
       >
         <FontAwesomeIcon icon={faCopy as IconProp} />{" "}
         {playlistID ? "Duplicate" : "Save to my playlists"}
@@ -281,112 +280,30 @@
         </>
       )}
       <div role="separator" className="dropdown-divider" />
-      {showSpotifyExportButton && (
-=======
-      <li className={!isLoggedIn ? "disabled" : ""}>
-        <a onClick={isLoggedIn ? copyPlaylist : noop} role="button" href="#">
-          <FontAwesomeIcon icon={faCopy as IconProp} />{" "}
-          {playlistID ? "Duplicate" : "Save to my playlists"}
-        </a>
-      </li>
-      {isPlaylistOwner(playlist, currentUser) && (
-        <>
-          <li role="separator" className="divider" />
-          <li>
-            <a
-              data-toggle="modal"
-              data-target="#CreateOrEditPlaylistModal"
-              role="button"
-              href="#"
-              onClick={() => {
-                NiceModal.show(CreateOrEditPlaylistModal, {
-                  playlist,
-                  coverArtGridOptions,
-                  currentCoverArt,
-                })
-                  // @ts-ignore
-                  .then((editedPlaylist: JSPFPlaylist) => {
-                    if (onPlaylistSaved) {
-                      onPlaylistSaved(editedPlaylist);
-                    }
-                  });
-              }}
-            >
-              <FontAwesomeIcon icon={faPen as IconProp} /> Edit
-            </a>
-          </li>
-          <li>
-            <a
-              data-toggle="modal"
-              data-target="#ConfirmPlaylistDeletionModal"
-              role="button"
-              href="#"
-              onClick={() => {
-                NiceModal.show(DeletePlaylistConfirmationModal, { playlist })
-                  // @ts-ignore
-                  .then((deletedPlaylist: JSPFPlaylist) => {
-                    if (onPlaylistDeleted) {
-                      onPlaylistDeleted(deletedPlaylist);
-                    }
-                  });
-              }}
-            >
-              <FontAwesomeIcon icon={faTrashAlt as IconProp} /> Delete
-            </a>
-          </li>
-        </>
-      )}
-      <li role="separator" className="divider" />
-      <li className={enableSpotifyExport ? "" : "disabled"}>
-        <a
-          id="exportPlaylistToSpotify"
-          role="button"
-          href="#"
-          onClick={() =>
-            enableSpotifyExport && handlePlaylistExport(exportToSpotify)
-          }
-        >
-          <FontAwesomeIcon icon={faSpotify as IconProp} /> Export to Spotify
-        </a>
-      </li>
-      <li className={enableAppleMusicExport ? "" : "disabled"}>
-        <a
-          id="exportPlaylistToAppleMusic"
-          role="button"
-          href="#"
-          onClick={() =>
-            enableAppleMusicExport && handlePlaylistExport(exportToAppleMusic)
-          }
-        >
-          <FontAwesomeIcon icon={faItunesNote as IconProp} /> Export to Apple
-          Music
-        </a>
-      </li>
-      <li role="separator" className="divider" />
-      <li>
->>>>>>> e1e02418
-        <a
-          id="exportPlaylistToSpotify"
-          role="button"
-          href="#"
-          onClick={() => handlePlaylistExport(exportToSpotify)}
-          className="dropdown-item"
-        >
-          <FontAwesomeIcon icon={faSpotify as IconProp} /> Export to Spotify
-        </a>
-      )}
-      {showAppleMusicExportButton && (
-        <a
-          id="exportPlaylistToAppleMusic"
-          role="button"
-          href="#"
-          onClick={() => handlePlaylistExport(exportToAppleMusic)}
-          className="dropdown-item"
-        >
-          <FontAwesomeIcon icon={faItunesNote as IconProp} /> Export to Apple
-          Music
-        </a>
-      )}
+      <a
+        className={`dropdown-item ${enableSpotifyExport ? "" : "disabled"}`}
+        id="exportPlaylistToSpotify"
+        role="button"
+        href="#"
+        onClick={() =>
+          enableSpotifyExport && handlePlaylistExport(exportToSpotify)
+        }
+      >
+        <FontAwesomeIcon icon={faSpotify as IconProp} /> Export to Spotify
+      </a>
+
+      <a
+        className={`dropdown-item ${enableAppleMusicExport ? "" : "disabled"}`}
+        id="exportPlaylistToAppleMusic"
+        role="button"
+        href="#"
+        onClick={() =>
+          enableAppleMusicExport && handlePlaylistExport(exportToAppleMusic)
+        }
+      >
+        <FontAwesomeIcon icon={faItunesNote as IconProp} /> Export to Apple
+        Music
+      </a>
       <div role="separator" className="dropdown-divider" />
       <a
         id="exportPlaylistToJSPF"
