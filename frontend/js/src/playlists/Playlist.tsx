/* eslint-disable jsx-a11y/anchor-is-valid,camelcase */

import { saveAs } from "file-saver";
import { findIndex } from "lodash";
import * as React from "react";
import { createRoot } from "react-dom/client";

import { faCog, faPlusCircle } from "@fortawesome/free-solid-svg-icons";

import { sanitizeUrl } from "@braintree/sanitize-url";
import NiceModal from "@ebay/nice-modal-react";
import { IconProp } from "@fortawesome/fontawesome-svg-core";
import { FontAwesomeIcon } from "@fortawesome/react-fontawesome";
import * as Sentry from "@sentry/react";
import { Integrations } from "@sentry/tracing";
import { sanitize } from "dompurify";
import { ReactSortable } from "react-sortablejs";
import { toast } from "react-toastify";
import { io, Socket } from "socket.io-client";
import BrainzPlayer from "../brainzplayer/BrainzPlayer";
import Card from "../components/Card";
import Loader from "../components/Loader";
import withAlertNotifications from "../notifications/AlertNotificationsHOC";
import { ToastMsg } from "../notifications/Notifications";
import APIServiceClass from "../utils/APIService";
import ErrorBoundary from "../utils/ErrorBoundary";
import GlobalAppContext from "../utils/GlobalAppContext";
import SearchTrackOrMBID from "../utils/SearchTrackOrMBID";
import { getPageProps } from "../utils/utils";
import PlaylistItemCard from "./PlaylistItemCard";
import PlaylistMenu from "./PlaylistMenu";
import {
  getPlaylistExtension,
  getPlaylistId,
  getRecordingMBIDFromJSPFTrack,
  isPlaylistOwner,
  JSPFTrackToListen,
  PLAYLIST_TRACK_URI_PREFIX,
  PLAYLIST_URI_PREFIX,
} from "./utils";

export type PlaylistPageProps = {
  playlist: JSPFObject;
};

export interface PlaylistPageState {
  playlist: JSPFPlaylist;
  loading: boolean;
}

type OptionType = { label: string; value: ACRMSearchResult };

export default class PlaylistPage extends React.Component<
  PlaylistPageProps,
  PlaylistPageState
> {
  static contextType = GlobalAppContext;

  static makeJSPFTrack(trackMetadata: TrackMetadata): JSPFTrack {
    return {
      identifier: `${PLAYLIST_TRACK_URI_PREFIX}${
        trackMetadata.recording_mbid ??
        trackMetadata.additional_info?.recording_mbid
      }`,
      title: trackMetadata.track_name,
      creator: trackMetadata.artist_name,
    };
  }

  declare context: React.ContextType<typeof GlobalAppContext>;
  private APIService!: APIServiceClass;

  private socket!: Socket;

  constructor(props: PlaylistPageProps) {
    super(props);

    // React-SortableJS expects an 'id' attribute and we can't change it, so add it to each object
    // eslint-disable-next-line no-unused-expressions
    props.playlist?.playlist?.track?.forEach(
      (jspfTrack: JSPFTrack, index: number) => {
        // eslint-disable-next-line no-param-reassign
        jspfTrack.id = getRecordingMBIDFromJSPFTrack(jspfTrack);
      }
    );
    this.state = {
      playlist: props.playlist?.playlist || {},
      loading: false,
    };
  }

  async componentDidMount(): Promise<void> {
    const { APIService } = this.context;
    this.APIService = APIService;
    this.connectWebsockets();
  }

  componentWillUnmount(): void {
    if (this.socket?.connected) {
      this.socket.disconnect();
    }
  }

  connectWebsockets = (): void => {
    // Do we want to show live updates for everyone, or just owner & collaborators?
    this.createWebsocketsConnection();
    this.addWebsocketsHandlers();
  };

  createWebsocketsConnection = (): void => {
    this.socket = io(`${window.location.origin}`, { path: "/socket.io/" });
  };

  addWebsocketsHandlers = (): void => {
    this.socket.on("connect", () => {
      const { playlist } = this.state;
      this.socket.emit("joined", {
        playlist_id: getPlaylistId(playlist),
      });
    });
    this.socket.on("playlist_changed", (data: JSPFPlaylist) => {
      this.handlePlaylistChange(data);
    });
  };

  emitPlaylistChanged = (): void => {
    const { playlist } = this.state;
    this.socket.emit("change_playlist", playlist);
  };

  handlePlaylistChange = (data: JSPFPlaylist): void => {
    const newPlaylist = data;
    // rerun fetching metadata for all tracks?
    // or find new tracks and fetch metadata for them, add them to local Map

    // React-SortableJS expects an 'id' attribute and we can't change it, so add it to each object
    // eslint-disable-next-line no-unused-expressions
    newPlaylist?.track?.forEach((jspfTrack: JSPFTrack, index: number) => {
      // eslint-disable-next-line no-param-reassign
      jspfTrack.id = getRecordingMBIDFromJSPFTrack(jspfTrack);
    });
    this.setState({ playlist: newPlaylist });
  };

  addTrack = async (selectedTrackMetadata: TrackMetadata): Promise<void> => {
    if (!selectedTrackMetadata) {
      return;
    }
    const { playlist } = this.state;
    const { currentUser } = this.context;
    if (!currentUser?.auth_token) {
      this.alertMustBeLoggedIn();
      return;
    }
    if (!this.hasRightToEdit()) {
      this.alertNotAuthorized();
      return;
    }
    try {
      const jspfTrack = PlaylistPage.makeJSPFTrack(selectedTrackMetadata);
      await this.APIService.addPlaylistItems(
        currentUser.auth_token,
        getPlaylistId(playlist),
        [jspfTrack]
      );
      toast.success(
        <ToastMsg
          title="Added Track"
          message={`${selectedTrackMetadata.track_name} by ${selectedTrackMetadata.artist_name}`}
        />,
        { toastId: "added-track" }
      );
      jspfTrack.id = selectedTrackMetadata.recording_mbid;
      this.setState(
        {
          playlist: { ...playlist, track: [...playlist.track, jspfTrack] },
        },
        this.emitPlaylistChanged
      );
    } catch (error) {
      this.handleError(error);
    }
  };

  onDeletePlaylist = async (): Promise<void> => {
    const { currentUser } = this.context;
    // Wait 1.5 second before navigating to user playlists page
    await new Promise((resolve) => {
      setTimeout(resolve, 1500);
    });
    window.location.href = `${window.location.origin}/user/${currentUser?.name}/playlists`;
  };

  onPlaylistSave = (playlist: JSPFPlaylist) => {
    this.setState({ playlist }, this.emitPlaylistChanged);
  };

  hasRightToEdit = (): boolean => {
    const { currentUser } = this.context;
    const { playlist } = this.state;
    const collaborators = getPlaylistExtension(playlist)?.collaborators ?? [];
    if (isPlaylistOwner(playlist, currentUser)) {
      return true;
    }
    return (
      collaborators.findIndex(
        (collaborator) => collaborator === currentUser?.name
      ) >= 0
    );
  };

  deletePlaylistItem = async (trackToDelete: JSPFTrack) => {
    const { currentUser } = this.context;
    const { playlist } = this.state;
    const { track: tracks } = playlist;
    if (!currentUser?.auth_token) {
      this.alertMustBeLoggedIn();
      return;
    }
    if (!this.hasRightToEdit()) {
      this.alertNotAuthorized();
      return;
    }
    const recordingMBID = getRecordingMBIDFromJSPFTrack(trackToDelete);
    const trackIndex = findIndex(tracks, trackToDelete);
    try {
      const status = await this.APIService.deletePlaylistItems(
        currentUser.auth_token,
        getPlaylistId(playlist),
        recordingMBID,
        trackIndex
      );
      if (status === 200) {
        tracks.splice(trackIndex, 1);
        this.setState(
          {
            playlist: {
              ...playlist,
              track: [...tracks],
            },
          },
          this.emitPlaylistChanged
        );
      }
    } catch (error) {
      this.handleError(error);
    }
  };

  movePlaylistItem = async (evt: any) => {
    const { currentUser } = this.context;
    const { playlist } = this.state;
    if (!currentUser?.auth_token) {
      this.alertMustBeLoggedIn();
      return;
    }
    if (!this.hasRightToEdit()) {
      this.alertNotAuthorized();
      return;
    }
    try {
      await this.APIService.movePlaylistItem(
        currentUser.auth_token,
        getPlaylistId(playlist),
        evt.item.getAttribute("data-recording-mbid"),
        evt.oldIndex,
        evt.newIndex,
        1
      );
      this.emitPlaylistChanged();
    } catch (error) {
      this.handleError(error);
      // Revert the move in state.playlist order
      const newTracks = [...playlist.track];
      // The ol' switcheroo !
      const toMoveBack = newTracks[evt.newIndex];
      newTracks[evt.newIndex] = newTracks[evt.oldIndex];
      newTracks[evt.oldIndex] = toMoveBack;

      this.setState({ playlist: { ...playlist, track: newTracks } });
    }
  };

  alertMustBeLoggedIn = () => {
    toast.error(
      <ToastMsg
        title="Error"
        message="You must be logged in for this operation"
      />,
      { toastId: "auth-error" }
    );
  };

  alertNotAuthorized = () => {
    toast.error(
      <ToastMsg
        title="Not allowed"
        message="You are not authorized to modify this playlist"
      />,
      { toastId: "auth-error" }
    );
  };

  handleError = (error: any) => {
    toast.error(<ToastMsg title="Error" message={error.message} />, {
      toastId: "error",
    });
  };

  exportAsXSPF = async (
    playlistId: string,
    playlistTitle: string,
    auth_token: string
  ) => {
    const result = await this.APIService.exportPlaylistToXSPF(
      auth_token,
      playlistId
    );
    saveAs(result, `${playlistTitle}.xspf`);
  };

  render() {
    const { playlist, loading } = this.state;
    const { APIService } = this.context;

    const { track: tracks } = playlist;
    const hasRightToEdit = this.hasRightToEdit();

    const customFields = getPlaylistExtension(playlist);

    return (
      <div role="main">
        <Loader
          isLoading={loading}
          loaderText="Exporting playlist…"
          className="full-page-loader"
        />
        <div className="row">
          <div id="playlist" className="col-md-8 col-md-offset-2">
            <div className="playlist-details row">
              <h1 className="title">
                <div>
                  {playlist.title}
                  <span className="dropdown pull-right">
                    <button
                      className="btn btn-info dropdown-toggle"
                      type="button"
                      id="playlistOptionsDropdown"
                      data-toggle="dropdown"
                      aria-haspopup="true"
                      aria-expanded="true"
                    >
                      <FontAwesomeIcon
                        icon={faCog as IconProp}
                        title="Options"
                      />
                      &nbsp;Options
                    </button>
                    <PlaylistMenu
                      playlist={playlist}
<<<<<<< HEAD
                      onPlaylistSave={this.onPlaylistSave}
                      onPlaylistDelete={this.onDeletePlaylist}
=======
                      onPlaylistSaved={this.onPlaylistSave}
                      onPlaylistDeleted={this.onDeletePlaylist}
                      disallowEmptyPlaylistExport
>>>>>>> e75115f0
                    />
                  </span>
                </div>
                <small>
                  {customFields?.public ? "Public " : "Private "}
                  playlist by{" "}
                  <a href={sanitizeUrl(`/user/${playlist.creator}/playlists`)}>
                    {playlist.creator}
                  </a>
                </small>
              </h1>
              <div className="info">
                <div>{playlist.track?.length} tracks</div>
                <div>Created: {new Date(playlist.date).toLocaleString()}</div>
                {customFields?.collaborators &&
                  Boolean(customFields.collaborators.length) && (
                    <div>
                      With the help of:&ensp;
                      {customFields.collaborators.map((collaborator, index) => (
                        <React.Fragment key={collaborator}>
                          <a href={sanitizeUrl(`/user/${collaborator}`)}>
                            {collaborator}
                          </a>
                          {index <
                          (customFields?.collaborators?.length ?? 0) - 1
                            ? ", "
                            : ""}
                        </React.Fragment>
                      ))}
                    </div>
                  )}
                {customFields?.last_modified_at && (
                  <div>
                    Last modified:{" "}
                    {new Date(customFields.last_modified_at).toLocaleString()}
                  </div>
                )}
                {customFields?.copied_from && (
                  <div>
                    Copied from:
                    <a href={sanitizeUrl(customFields.copied_from)}>
                      {customFields.copied_from.substr(
                        PLAYLIST_URI_PREFIX.length
                      )}
                    </a>
                  </div>
                )}
              </div>
              {playlist.annotation && (
                <div
                  // Sanitize the HTML string before passing it to dangerouslySetInnerHTML
                  // eslint-disable-next-line react/no-danger
                  dangerouslySetInnerHTML={{
                    __html: sanitize(playlist.annotation),
                  }}
                />
              )}
              <hr />
            </div>
            {hasRightToEdit && tracks.length > 10 && (
              <div className="text-center">
                <a
                  className="btn btn-primary"
                  type="button"
                  href="#add-track"
                  style={{ marginBottom: "1em" }}
                >
                  <FontAwesomeIcon icon={faPlusCircle as IconProp} />
                  &nbsp;&nbsp;Add a track
                </a>
              </div>
            )}
            <div id="listens row">
              {tracks.length > 0 ? (
                <ReactSortable
                  handle=".drag-handle"
                  list={tracks as (JSPFTrack & { id: string })[]}
                  onEnd={this.movePlaylistItem}
                  setList={(newState) =>
                    this.setState({
                      playlist: { ...playlist, track: newState },
                    })
                  }
                >
                  {tracks.map((track: JSPFTrack, index) => {
                    return (
                      <PlaylistItemCard
                        key={`${track.id}-${index.toString()}`}
                        canEdit={hasRightToEdit}
                        track={track}
                        removeTrackFromPlaylist={this.deletePlaylistItem}
                      />
                    );
                  })}
                </ReactSortable>
              ) : (
                <div className="lead text-center">
                  <p>Nothing in this playlist yet</p>
                </div>
              )}
              {hasRightToEdit && (
                <Card className="listen-card row" id="add-track">
                  <span>
                    <FontAwesomeIcon icon={faPlusCircle as IconProp} />
                    &nbsp;&nbsp;Add a track
                  </span>
                  <SearchTrackOrMBID onSelectRecording={this.addTrack} />
                </Card>
              )}
            </div>
          </div>
          <BrainzPlayer
            listens={tracks.map(JSPFTrackToListen)}
            listenBrainzAPIBaseURI={APIService.APIBaseURI}
            refreshSpotifyToken={APIService.refreshSpotifyToken}
            refreshYoutubeToken={APIService.refreshYoutubeToken}
            refreshSoundcloudToken={APIService.refreshSoundcloudToken}
          />
        </div>
      </div>
    );
  }
}

document.addEventListener("DOMContentLoaded", () => {
  const {
    domContainer,
    reactProps,
    globalAppContext,
    sentryProps,
  } = getPageProps();
  const { sentry_dsn, sentry_traces_sample_rate } = sentryProps;

  if (sentry_dsn) {
    Sentry.init({
      dsn: sentry_dsn,
      integrations: [new Integrations.BrowserTracing()],
      tracesSampleRate: sentry_traces_sample_rate,
    });
  }
  const { playlist } = reactProps;

  const PlaylistPageWithAlertNotifications = withAlertNotifications(
    PlaylistPage
  );

  const renderRoot = createRoot(domContainer!);
  renderRoot.render(
    <ErrorBoundary>
      <GlobalAppContext.Provider value={globalAppContext}>
        <NiceModal.Provider>
          <PlaylistPageWithAlertNotifications playlist={playlist} />
        </NiceModal.Provider>
      </GlobalAppContext.Provider>
    </ErrorBoundary>
  );
});<|MERGE_RESOLUTION|>--- conflicted
+++ resolved
@@ -358,14 +358,9 @@
                     </button>
                     <PlaylistMenu
                       playlist={playlist}
-<<<<<<< HEAD
-                      onPlaylistSave={this.onPlaylistSave}
-                      onPlaylistDelete={this.onDeletePlaylist}
-=======
                       onPlaylistSaved={this.onPlaylistSave}
                       onPlaylistDeleted={this.onDeletePlaylist}
                       disallowEmptyPlaylistExport
->>>>>>> e75115f0
                     />
                   </span>
                 </div>
