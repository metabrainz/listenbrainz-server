--- conflicted
+++ resolved
@@ -18,16 +18,8 @@
     score: ListenFeedBack | RecommendationFeedBack,
     recordingMbid?: string
   ) => void;
-<<<<<<< HEAD
-  newAlert: (
-    alertType: AlertType,
-    title: string,
-    message: string | JSX.Element
-  ) => void;
   showTimestamp?: boolean;
   showUsername?: boolean;
-=======
->>>>>>> 8023788c
 };
 
 export default class PlaylistItemCard extends React.Component<
@@ -80,16 +72,8 @@
         className="playlist-item-card"
         listen={listen}
         currentFeedback={currentFeedback}
-<<<<<<< HEAD
         showTimestamp={showTimestamp ?? Boolean(listen.listened_at_iso)}
         showUsername={showUsername ?? Boolean(listen.user_name)}
-        newAlert={newAlert}
-=======
-        showTimestamp={Boolean(listen.listened_at_iso)}
-        showUsername={Boolean(listen.user_name)}
-        // showTrackLength
-
->>>>>>> 8023788c
         beforeThumbnailContent={dragHandle}
         data-recording-mbid={track.id}
         additionalMenuItems={additionalMenuItems}
