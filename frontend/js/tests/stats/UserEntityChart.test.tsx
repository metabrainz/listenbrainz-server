import * as React from "react";
import { mount, ReactWrapper } from "enzyme";

import { act } from "react-dom/test-utils";
import UserEntityChart, {
  UserEntityChartProps,
  UserEntityChartState,
} from "../../src/stats/UserEntityChart";
import APIError from "../../src/utils/APIError";
import APIService from "../../src/utils/APIService";
import * as userArtistsResponse from "../__mocks__/userArtists.json";
import * as userArtistsProcessDataOutput from "../__mocks__/userArtistsProcessData.json";
import * as userReleasesResponse from "../__mocks__/userReleases.json";
import * as userReleasesProcessDataOutput from "../__mocks__/userReleasesProcessData.json";
import * as userRecordingsResponse from "../__mocks__/userRecordings.json";
import * as userRecordingsProcessDataOutput from "../__mocks__/userRecordingsProcessData.json";
import { waitForComponentToPaint } from "../test-utils";

// Font Awesome generates a random hash ID for each icon everytime.
// Mocking Math.random() fixes this
// https://github.com/FortAwesome/react-fontawesome/issues/194#issuecomment-627235075
jest.spyOn(global.Math, "random").mockImplementation(() => 0);

const userProps = {
  user: {
    id: 0,
    name: "dummyUser",
  },
  apiUrl: "apiUrl",
  newAlert: jest.fn(),
};

const sitewideProps = {
  apiUrl: "apiUrl",
  newAlert: jest.fn(),
};

const GlobalContextMock = {
  APIService: new APIService("base-uri"),
  spotifyAuth: {
    access_token: "heyo",
    permission: [
      "user-read-currently-playing",
      "user-read-recently-played",
    ] as Array<SpotifyPermission>,
  },
  youtubeAuth: {
    api_key: "fake-api-key",
  },
  currentUser: { name: "" },
};

describe.each([
  ["User Stats", userProps],
  ["Sitewide Stats", sitewideProps],
])("%s", (name, props) => {
  describe("UserEntityChart Page", () => {
    it("renders correctly for artists", async () => {
      // We don't need to call componentDidMount during "mount" because we are
      // passing the data manually, so mock the implementation once.
      jest
        .spyOn(UserEntityChart.prototype, "componentDidMount")
        .mockImplementationOnce((): any => {});

      const wrapper = mount<UserEntityChart>(<UserEntityChart {...props} />);
      await act(() => {
        wrapper.setState({
          data: userArtistsProcessDataOutput as UserEntityData,
          startDate: new Date(0),
          endDate: new Date(10),
          maxListens: 70,
        });
      });
      await waitForComponentToPaint(wrapper);

      expect(wrapper).toMatchSnapshot();
      wrapper.unmount();
    });

    it("renders correctly for releases", async () => {
      // We don't need to call componentDidMount during "mount" because we are
      // passing the data manually, so mock the implementation once.
      jest
        .spyOn(UserEntityChart.prototype, "componentDidMount")
        .mockImplementationOnce((): any => {});

      const wrapper = mount<UserEntityChart>(<UserEntityChart {...props} />);

      await act(() => {
        wrapper.setState({
          data: userReleasesProcessDataOutput as UserEntityData,
          startDate: new Date(0),
          endDate: new Date(10),
          maxListens: 26,
        });
      });
      await waitForComponentToPaint(wrapper);

      expect(wrapper).toMatchSnapshot();
      wrapper.unmount();
    });

    it("renders correctly for recording", async () => {
      // We don't need to call componentDidMount during "mount" because we are
      // passing the data manually, so mock the implementation once.
      jest
        .spyOn(UserEntityChart.prototype, "componentDidMount")
        .mockImplementationOnce((): any => {});

      const wrapper = mount<UserEntityChart>(<UserEntityChart {...props} />);

      await act(() => {
        wrapper.setState({
          data: userRecordingsProcessDataOutput as UserEntityData,
          startDate: new Date(0),
          endDate: new Date(10),
          maxListens: 26,
        });
      });
      await waitForComponentToPaint(wrapper);

      expect(wrapper).toMatchSnapshot();
      wrapper.unmount();
    });

    it("renders correctly if stats are not calculated", async () => {
      jest
        .spyOn(UserEntityChart.prototype, "componentDidMount")
        .mockImplementationOnce((): any => {});

      const wrapper = mount<UserEntityChart>(<UserEntityChart {...props} />);
      await act(() => {
        wrapper.setState({
          hasError: true,
          errorMessage: "Statistics for the user have not been calculated",
          entity: "artist",
          range: "all_time",
          currPage: 1,
        });
      });
      await waitForComponentToPaint(wrapper);

      expect(wrapper).toMatchSnapshot();
      wrapper.unmount();
    });
  });

  describe("componentDidMount", () => {
    it('adds event listener for "popstate" event', () => {
      const wrapper = mount<UserEntityChart>(<UserEntityChart {...props} />, {
        context: GlobalContextMock,
      });
      const instance = wrapper.instance();

      const spy = jest.spyOn(window, "addEventListener");
      spy.mockImplementationOnce(() => {});
      instance.syncStateWithURL = jest.fn();
      act(() => {
        instance.componentDidMount();
      });

      expect(spy).toHaveBeenCalledWith("popstate", instance.syncStateWithURL);
      wrapper.unmount();
    });

<<<<<<< HEAD
=======
    it('adds event listener for "resize" event', () => {
      const wrapper = mount<UserEntityChart>(<UserEntityChart {...props} />, {
        context: GlobalContextMock,
      });
      const instance = wrapper.instance();

      const spy = jest.spyOn(window, "addEventListener");
      spy.mockImplementationOnce(() => {});
      instance.syncStateWithURL = jest.fn();
      instance.handleResize = jest.fn();
      act(() => {
        instance.componentDidMount();
      });

      expect(spy).toHaveBeenCalledWith("resize", instance.handleResize);
      wrapper.unmount();
    });

>>>>>>> 9bc15868
    it("calls getURLParams once", () => {
      const wrapper = mount<UserEntityChart>(<UserEntityChart {...props} />, {
        context: GlobalContextMock,
      });
      const instance = wrapper.instance();

      instance.getURLParams = jest.fn().mockImplementationOnce(() => {
        return { page: 1, range: "all_time", entity: "artist" };
      });
      instance.syncStateWithURL = jest.fn();
      act(() => {
        instance.componentDidMount();
      });

      expect(instance.getURLParams).toHaveBeenCalledTimes(1);
      wrapper.unmount();
    });

    it("calls replaceState with correct parameters", () => {
      const wrapper = mount<UserEntityChart>(<UserEntityChart {...props} />, {
        context: GlobalContextMock,
      });
      const instance = wrapper.instance();

      const spy = jest.spyOn(window.history, "replaceState");
      spy.mockImplementationOnce(() => {});
      instance.syncStateWithURL = jest.fn();
      act(() => {
        instance.componentDidMount();
      });

      expect(spy).toHaveBeenCalledWith(
        null,
        "",
        "?page=1&range=all_time&entity=artist"
      );
      wrapper.unmount();
    });

    it("calls syncStateWithURL", () => {
      const wrapper = mount<UserEntityChart>(<UserEntityChart {...props} />, {
        context: GlobalContextMock,
      });
      const instance = wrapper.instance();

      instance.syncStateWithURL = jest.fn();
      act(() => {
        instance.componentDidMount();
      });

      expect(instance.syncStateWithURL).toHaveBeenCalledTimes(1);
      wrapper.unmount();
    });
  });

  describe("componentWillUnmount", () => {
    it('removes "popstate" event listener', () => {
      const wrapper = mount<UserEntityChart>(<UserEntityChart {...props} />, {
        context: GlobalContextMock,
      });
      const instance = wrapper.instance();

      const spy = jest.spyOn(window, "removeEventListener");
      spy.mockImplementationOnce(() => {});
      instance.syncStateWithURL = jest.fn();
      act(() => {
        instance.componentWillUnmount();
      });

      expect(spy).toHaveBeenCalledWith("popstate", instance.syncStateWithURL);
      wrapper.unmount();
    });
<<<<<<< HEAD
=======

    it('removes "resize" event listener', () => {
      const wrapper = mount<UserEntityChart>(<UserEntityChart {...props} />, {
        context: GlobalContextMock,
      });
      const instance = wrapper.instance();

      const spy = jest.spyOn(window, "removeEventListener");
      spy.mockImplementationOnce(() => {});
      instance.handleResize = jest.fn();
      act(() => {
        instance.componentWillUnmount();
      });

      expect(spy).toHaveBeenCalledWith("resize", instance.handleResize);
      wrapper.unmount();
    });
>>>>>>> 9bc15868
  });

  describe("changePage", () => {
    it("calls setURLParams with correct parameters", () => {
      const wrapper = mount<UserEntityChart>(<UserEntityChart {...props} />, {
        context: GlobalContextMock,
      });
      const instance = wrapper.instance();

      instance.setURLParams = jest.fn();
      instance.syncStateWithURL = jest.fn();

      act(() => {
        instance.changePage(2);
      });

      expect(instance.setURLParams).toHaveBeenCalledWith(2, "", "");
      wrapper.unmount();
    });

    it("calls syncStateWithURL once", () => {
      const wrapper = mount<UserEntityChart>(<UserEntityChart {...props} />, {
        context: GlobalContextMock,
      });
      const instance = wrapper.instance();

      instance.setURLParams = jest.fn();
      instance.syncStateWithURL = jest.fn();

      act(() => {
        instance.changeRange("week");
      });

      expect(instance.syncStateWithURL).toHaveBeenCalledTimes(1);
      wrapper.unmount();
    });
  });

  describe("changeRange", () => {
    it("calls setURLParams with correct parameters", () => {
      const wrapper = mount<UserEntityChart>(<UserEntityChart {...props} />, {
        context: GlobalContextMock,
      });
      const instance = wrapper.instance();

      instance.setURLParams = jest.fn();
      instance.syncStateWithURL = jest.fn();

      act(() => {
        instance.changeRange("week");
      });

      expect(instance.setURLParams).toHaveBeenCalledWith(1, "week", "");
      wrapper.unmount();
    });

    it("calls syncStateWithURL once", () => {
      const wrapper = mount<UserEntityChart>(<UserEntityChart {...props} />, {
        context: GlobalContextMock,
      });
      const instance = wrapper.instance();

      instance.setURLParams = jest.fn();
      instance.syncStateWithURL = jest.fn();

      act(() => {
        instance.changeRange("week");
      });

      expect(instance.syncStateWithURL).toHaveBeenCalledTimes(1);
      wrapper.unmount();
    });
  });

  describe("changeEntity", () => {
    it("calls setURLParams with correct parameters", () => {
      const wrapper = mount<UserEntityChart>(<UserEntityChart {...props} />, {
        context: GlobalContextMock,
      });
      const instance = wrapper.instance();

      const setURLParamsSpy = jest.spyOn(instance, "setURLParams");

      act(() => {
        instance.changeEntity("release");
      });

      expect(setURLParamsSpy).toHaveBeenCalledWith(1, "", "release");
      wrapper.unmount();
    });

    it("calls syncStateWithURL once", () => {
      const wrapper = mount<UserEntityChart>(<UserEntityChart {...props} />, {
        context: GlobalContextMock,
      });
      const instance = wrapper.instance();

      const syncStateWithURLSpy = jest.spyOn(instance, "syncStateWithURL");

      act(() => {
        instance.changeEntity("release");
      });

      expect(syncStateWithURLSpy).toHaveBeenCalledTimes(1);
      wrapper.unmount();
    });
  });

  describe("getInitData", () => {
    it("gets data correctly for artist", async () => {
      const wrapper = mount<UserEntityChart>(<UserEntityChart {...props} />, {
        context: GlobalContextMock,
      });
      const instance = wrapper.instance();

      const spy = jest.spyOn(instance.context.APIService, "getUserEntity");
      spy.mockImplementation((): any => {
        return Promise.resolve(userArtistsResponse);
      });

      await act(async () => {
        const {
          maxListens,
          totalPages,
          entityCount,
          startDate,
          endDate,
        } = await instance.getInitData("all_time", "artist");

        expect(maxListens).toEqual(70);
        expect(totalPages).toEqual(4);
        expect(entityCount).toEqual(94);
        expect(startDate).toEqual(
          new Date(userArtistsResponse.payload.from_ts * 1000)
        );
        expect(endDate).toEqual(
          new Date(userArtistsResponse.payload.to_ts * 1000)
        );
      });
      wrapper.unmount();
    });

    it("gets data correctly for release", async () => {
      const wrapper = mount<UserEntityChart>(<UserEntityChart {...props} />, {
        context: GlobalContextMock,
      });
      const instance = wrapper.instance();

      const spy = jest.spyOn(instance.context.APIService, "getUserEntity");
      spy.mockImplementation((): any => {
        return Promise.resolve(userReleasesResponse);
      });
      await act(async () => {
        const {
          maxListens,
          totalPages,
          entityCount,
          startDate,
          endDate,
        } = await instance.getInitData("all_time", "release");

        expect(maxListens).toEqual(57);
        expect(totalPages).toEqual(7);
        expect(entityCount).toEqual(164);
        expect(startDate).toEqual(
          new Date(userReleasesResponse.payload.from_ts * 1000)
        );
        expect(endDate).toEqual(
          new Date(userReleasesResponse.payload.to_ts * 1000)
        );
      });
      wrapper.unmount();
    });

    it("gets data correctly for recording", async () => {
      const wrapper = mount<UserEntityChart>(<UserEntityChart {...props} />, {
        context: GlobalContextMock,
      });
      const instance = wrapper.instance();

      const spy = jest.spyOn(instance.context.APIService, "getUserEntity");
      spy.mockImplementation((): any => {
        return Promise.resolve(userRecordingsResponse);
      });
      await act(async () => {
        const {
          maxListens,
          totalPages,
          entityCount,
          startDate,
          endDate,
        } = await instance.getInitData("all_time", "recording");

        expect(maxListens).toEqual(57);
        expect(totalPages).toEqual(10);
        expect(entityCount).toEqual(227);
        expect(startDate).toEqual(
          new Date(userRecordingsResponse.payload.from_ts * 1000)
        );
        expect(endDate).toEqual(
          new Date(userRecordingsResponse.payload.to_ts * 1000)
        );
      });
      wrapper.unmount();
    });
  });

  describe("getData", () => {
    it("calls getUserEntity with correct parameters", async () => {
      const wrapper = mount<UserEntityChart>(<UserEntityChart {...props} />, {
        context: GlobalContextMock,
      });
      const instance = wrapper.instance();

      const spy = jest.spyOn(instance.context.APIService, "getUserEntity");
      spy.mockImplementation((): any => {
        return Promise.resolve(userArtistsResponse);
      });
      await act(async () => {
        await instance.getData(2, "all_time", "release");
      });

      expect(spy).toHaveBeenCalledWith(
        // @ts-ignore
        props?.user?.name,
        "release",
        "all_time",
        25,
        25
      );
      wrapper.unmount();
    });
  });

  describe("processData", () => {
    it("processes data correctly for top artists", async () => {
      const wrapper = mount<UserEntityChart>(<UserEntityChart {...props} />, {
        context: GlobalContextMock,
      });
      const instance = wrapper.instance();
      act(() => {
        wrapper.setState({ entity: "artist" });
      });
      await act(async () => {
        const data = instance.processData(
          userArtistsResponse as UserArtistsResponse,
          1
        );
        expect(data).toEqual(userArtistsProcessDataOutput);
      });
      wrapper.unmount();
    });

    it("processes data correctly for top releases", () => {
      const wrapper = mount<UserEntityChart>(<UserEntityChart {...props} />, {
        context: GlobalContextMock,
      });
      const instance = wrapper.instance();
      act(() => {
        wrapper.setState({ entity: "release" });
      });
      act(() => {
        const data = instance.processData(
          userReleasesResponse as UserReleasesResponse,
          1
        );
        expect(data).toEqual(userReleasesProcessDataOutput);
      });
      wrapper.unmount();
    });

    it("processes data correctly for top recordings", () => {
      const wrapper = mount<UserEntityChart>(<UserEntityChart {...props} />, {
        context: GlobalContextMock,
      });
      const instance = wrapper.instance();
      act(() => {
        wrapper.setState({ entity: "recording" });
      });

      act(() => {
        const data = instance.processData(
          userRecordingsResponse as UserRecordingsResponse,
          1
        );
        expect(data).toEqual(userRecordingsProcessDataOutput);
      });
      wrapper.unmount();
    });
    it("returns an empty array if no payload", () => {
      const wrapper = mount<UserEntityChart>(<UserEntityChart {...props} />, {
        context: GlobalContextMock,
      });
      const instance = wrapper.instance();

      // When stats haven't been calculated, processData is called with an empty object
      act(() => {
        const result = instance.processData({} as UserRecordingsResponse, 1);

        expect(result).toEqual([]);
      });
      wrapper.unmount();
    });
  });

  describe("syncStateWithURL", () => {
    it("sets state correctly", async () => {
      jest
        .spyOn(UserEntityChart.prototype, "componentDidMount")
        .mockImplementationOnce((): any => {});
      const wrapper = mount<UserEntityChart>(<UserEntityChart {...props} />, {
        context: GlobalContextMock,
      });
      const instance = wrapper.instance();
      await waitForComponentToPaint(wrapper);

      instance.getURLParams = jest.fn().mockReturnValue({
        page: 1,
        range: "all_time",
        entity: "artist",
      });
      jest.spyOn(instance, "getInitData").mockResolvedValue({
        startDate: new Date(0),
        endDate: new Date(10),
        totalPages: 2,
        maxListens: 100,
        entityCount: 50,
      });
      jest
        .spyOn(instance.context.APIService, "getUserEntity")
        .mockResolvedValue(userArtistsResponse as UserArtistsResponse);
      jest
        .spyOn(instance, "processData")
        .mockImplementation(
          () => userArtistsProcessDataOutput as UserEntityData
        );

      await act(async () => {
        await instance.syncStateWithURL();
      });

      expect(instance.state).toMatchObject({
        data: userArtistsProcessDataOutput,
        currPage: 1,
        range: "all_time",
        entity: "artist",
        startDate: new Date(0),
        endDate: new Date(10),
        totalPages: 2,
        maxListens: 100,
        entityCount: 50,
        hasError: false,
      });
      wrapper.unmount();
    });

    it("sets state correctly if stats haven't been calculated", async () => {
      jest
        .spyOn(UserEntityChart.prototype, "componentDidMount")
        .mockImplementationOnce((): any => {});
      const wrapper = mount<UserEntityChart>(<UserEntityChart {...props} />, {
        context: GlobalContextMock,
      });
      const instance = wrapper.instance();
      instance.getInitData = jest.fn().mockImplementationOnce(() => {
        const error = new APIError("Not calculated");
        error.response = {
          status: 204,
        } as Response;
        return Promise.reject(error);
      });

      await act(async () => {
        await instance.syncStateWithURL();
      });
      expect(instance.state).toMatchObject({
        currPage: 1,
        range: "all_time",
        entity: "artist",
        loading: false,
        entityCount: 0,
        hasError: true,
        errorMessage: "Statistics for the user have not been calculated",
      });
      wrapper.unmount();
    });

    it("sets state correctly if range is incorrect", async () => {
      jest
        .spyOn(UserEntityChart.prototype, "componentDidMount")
        .mockImplementationOnce((): any => {});
      const wrapper = mount<UserEntityChart>(<UserEntityChart {...props} />, {
        context: GlobalContextMock,
      });
      const instance = wrapper.instance();

      instance.getURLParams = jest.fn().mockImplementationOnce(() => {
        return { range: "invalid_range", entity: "artist", page: 1 };
      });

      await act(async () => {
        await instance.syncStateWithURL();
      });
      expect(instance.state).toMatchObject({
        currPage: 1,
        range: "invalid_range",
        entity: "artist",
        loading: false,
        hasError: true,
        errorMessage: "Invalid range: invalid_range",
      });
      wrapper.unmount();
    });

    it("sets state correctly if entity is incorrect", async () => {
      jest
        .spyOn(UserEntityChart.prototype, "componentDidMount")
        .mockImplementationOnce((): any => {});
      const wrapper = mount<UserEntityChart>(<UserEntityChart {...props} />, {
        context: GlobalContextMock,
      });
      const instance = wrapper.instance();

      instance.getURLParams = jest.fn().mockImplementationOnce(() => {
        return { range: "all_time", entity: "invalid_entity", page: 1 };
      });

      await act(async () => {
        await instance.syncStateWithURL();
      });
      expect(instance.state).toMatchObject({
        currPage: 1,
        range: "all_time",
        entity: "invalid_entity",
        loading: false,
        hasError: true,
        errorMessage: "Invalid entity: invalid_entity",
      });
      wrapper.unmount();
    });

    it("sets state correctly if page is incorrect", async () => {
      jest
        .spyOn(UserEntityChart.prototype, "componentDidMount")
        .mockImplementationOnce((): any => {});
      const wrapper = mount<UserEntityChart>(<UserEntityChart {...props} />, {
        context: GlobalContextMock,
      });
      const instance = wrapper.instance();

      instance.getURLParams = jest.fn().mockImplementationOnce(() => {
        return { range: "all_time", entity: "artist", page: 1.5 };
      });

      await act(async () => {
        await instance.syncStateWithURL();
      });
      expect(instance.state).toMatchObject({
        currPage: 1.5,
        range: "all_time",
        entity: "artist",
        loading: false,
        hasError: true,
        errorMessage: "Invalid page: 1.5",
      });
      wrapper.unmount();
    });
    it("throws error if fetch fails", async () => {
      const wrapper = mount<UserEntityChart>(<UserEntityChart {...props} />, {
        context: GlobalContextMock,
      });
      const instance = wrapper.instance();
      const mockError = Error("failed");
      instance.getInitData = jest
        .fn()
        .mockImplementationOnce(() => Promise.reject(mockError));
      const spy = jest.spyOn(console, "error");
      await act(async () => {
        await instance.syncStateWithURL();
      });
      expect(spy).toHaveBeenCalledWith(mockError);
      wrapper.unmount();
    });
  });

  describe("getURLParams", () => {
    it("gets default parameters if none are provided in the URL", () => {
      const wrapper = mount<UserEntityChart>(<UserEntityChart {...props} />, {
        context: GlobalContextMock,
      });
      const instance = wrapper.instance();

      const { page, range, entity } = instance.getURLParams();

      expect(page).toEqual(1);
      expect(range).toEqual("all_time");
      expect(entity).toEqual("artist");
      wrapper.unmount();
    });

    it("gets parameters if provided in the URL", () => {
      const wrapper = mount<UserEntityChart>(<UserEntityChart {...props} />, {
        context: GlobalContextMock,
      });
      const instance = wrapper.instance();

      window.location = {
        href: "https://foobar.org?page=2&range=week&entity=release",
      } as Window["location"];
      const { page, range, entity } = instance.getURLParams();

      expect(page).toEqual(2);
      expect(range).toEqual("week");
      expect(entity).toEqual("release");
      wrapper.unmount();
    });
  });

  describe("setURLParams", () => {
    it("sets URL parameters", () => {
      const wrapper = mount<UserEntityChart>(<UserEntityChart {...props} />, {
        context: GlobalContextMock,
      });
      const instance = wrapper.instance();

      const spy = jest.spyOn(window.history, "pushState");
      spy.mockImplementationOnce(() => {});

      instance.setURLParams(2, "all_time", "release");
      expect(spy).toHaveBeenCalledWith(
        null,
        "",
        "?page=2&range=all_time&entity=release"
      );
      wrapper.unmount();
    });
  });
});<|MERGE_RESOLUTION|>--- conflicted
+++ resolved
@@ -163,8 +163,6 @@
       wrapper.unmount();
     });
 
-<<<<<<< HEAD
-=======
     it('adds event listener for "resize" event', () => {
       const wrapper = mount<UserEntityChart>(<UserEntityChart {...props} />, {
         context: GlobalContextMock,
@@ -183,7 +181,6 @@
       wrapper.unmount();
     });
 
->>>>>>> 9bc15868
     it("calls getURLParams once", () => {
       const wrapper = mount<UserEntityChart>(<UserEntityChart {...props} />, {
         context: GlobalContextMock,
@@ -256,8 +253,6 @@
       expect(spy).toHaveBeenCalledWith("popstate", instance.syncStateWithURL);
       wrapper.unmount();
     });
-<<<<<<< HEAD
-=======
 
     it('removes "resize" event listener', () => {
       const wrapper = mount<UserEntityChart>(<UserEntityChart {...props} />, {
@@ -275,7 +270,6 @@
       expect(spy).toHaveBeenCalledWith("resize", instance.handleResize);
       wrapper.unmount();
     });
->>>>>>> 9bc15868
   });
 
   describe("changePage", () => {
