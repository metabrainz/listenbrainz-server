--- conflicted
+++ resolved
@@ -3,15 +3,10 @@
 
 import { act } from "react-dom/test-utils";
 import { ResponsiveBar } from "@nivo/bar";
-<<<<<<< HEAD
-import UserEntityChart, {
-  UserEntityChartProps,
-=======
 import { MemoryRouter, Route, Routes } from "react-router-dom";
 import UserEntityChart, {
   UserEntityChartProps,
   UserEntityChartLoader,
->>>>>>> 148c5c1f
 } from "../../../src/user/charts/UserEntityChart";
 import APIError from "../../../src/utils/APIError";
 import APIService from "../../../src/utils/APIService";
@@ -55,851 +50,6 @@
   currentUser: { name: "" },
 };
 
-<<<<<<< HEAD
-// describe.each([
-//   ["User Stats", userProps],
-//   ["Sitewide Stats", sitewideProps],
-// ])("%s", (name, props:UserEntityChartProps) => {
-//   describe("UserEntityChart Page", () => {
-//     it("renders correctly for artists", async () => {
-//       // We don't need to call componentDidMount during "mount" because we are
-//       // passing the data manually, so mock the implementation once.
-//       jest
-//         .spyOn(UserEntityChart.prototype, "componentDidMount")
-//         .mockImplementationOnce((): any => {});
-
-//       const wrapper = mount<UserEntityChart>(<UserEntityChart {...props} />);
-//       await act(() => {
-//         wrapper.setState({
-//           entity: "artist",
-//           terminology: "artist",
-//           data: userArtistsProcessDataOutput as UserEntityData,
-//           startDate: new Date(0),
-//           endDate: new Date(10),
-//           maxListens: 70,
-//         });
-//       });
-//       await waitForComponentToPaint(wrapper);
-
-//       expect(wrapper.find(ResponsiveBar)).toHaveLength(1);
-//       expect(wrapper.find("h3").getDOMNode()).toHaveTextContent("Top artists");
-//       wrapper.unmount();
-//     });
-
-//     it("renders correctly for releases", async () => {
-//       // We don't need to call componentDidMount during "mount" because we are
-//       // passing the data manually, so mock the implementation once.
-//       jest
-//         .spyOn(UserEntityChart.prototype, "componentDidMount")
-//         .mockImplementationOnce((): any => {});
-
-//       const wrapper = mount<UserEntityChart>(<UserEntityChart {...props} />);
-
-//       await act(() => {
-//         wrapper.setState({
-//           entity: "release",
-//           terminology: "album",
-//           data: userReleasesProcessDataOutput as UserEntityData,
-//           startDate: new Date(0),
-//           endDate: new Date(10),
-//           maxListens: 26,
-//         });
-//       });
-//       await waitForComponentToPaint(wrapper);
-
-//       expect(wrapper.find(ResponsiveBar)).toHaveLength(1);
-//       expect(wrapper.find("h3").getDOMNode()).toHaveTextContent("Top albums");
-//       wrapper.unmount();
-//     });
-
-//     it("renders correctly for release groups", async () => {
-//       // We don't need to call componentDidMount during "mount" because we are
-//       // passing the data manually, so mock the implementation once.
-//       jest
-//         .spyOn(UserEntityChart.prototype, "componentDidMount")
-//         .mockImplementationOnce((): any => {});
-
-//       const wrapper = mount<UserEntityChart>(<UserEntityChart {...props} />);
-
-//       await act(() => {
-//         wrapper.setState({
-//           entity: "release-group",
-//           terminology: "album",
-//           data: userReleaseGroupsProcessDataOutput as UserEntityData,
-//           startDate: new Date(0),
-//           endDate: new Date(10),
-//           maxListens: 26,
-//         });
-//       });
-//       await waitForComponentToPaint(wrapper);
-
-//       expect(wrapper.find(ResponsiveBar)).toHaveLength(1);
-//       expect(wrapper.find("h3").getDOMNode()).toHaveTextContent("Top albums");
-//       wrapper.unmount();
-//     });
-
-//     it("renders correctly for recording", async () => {
-//       // We don't need to call componentDidMount during "mount" because we are
-//       // passing the data manually, so mock the implementation once.
-//       jest
-//         .spyOn(UserEntityChart.prototype, "componentDidMount")
-//         .mockImplementationOnce((): any => {});
-
-//       const wrapper = mount<UserEntityChart>(<UserEntityChart {...props} />);
-
-//       await act(() => {
-//         wrapper.setState({
-//           entity: "recording",
-//           terminology: "track",
-//           data: userRecordingsProcessDataOutput as UserEntityData,
-//           startDate: new Date(0),
-//           endDate: new Date(10),
-//           maxListens: 26,
-//         });
-//       });
-//       await waitForComponentToPaint(wrapper);
-
-//       expect(wrapper.find(ResponsiveBar)).toHaveLength(1);
-//       expect(wrapper.find("h3").getDOMNode()).toHaveTextContent("Top tracks");
-//       wrapper.unmount();
-//     });
-
-//     it("renders correctly if stats are not calculated", async () => {
-//       jest
-//         .spyOn(UserEntityChart.prototype, "componentDidMount")
-//         .mockImplementationOnce((): any => {});
-
-//       const wrapper = mount<UserEntityChart>(<UserEntityChart {...props} />);
-//       await act(() => {
-//         wrapper.setState({
-//           hasError: true,
-//           errorMessage: "There are no statistics available for this user for this period",
-//           entity: "artist",
-//           range: "all_time",
-//           currPage: 1,
-//         });
-//       });
-//       await waitForComponentToPaint(wrapper);
-
-//       expect(wrapper.find(ResponsiveBar)).toHaveLength(0);
-//       wrapper.unmount();
-//     });
-//   });
-
-//   describe("componentDidMount", () => {
-//     it('adds event listener for "popstate" event', () => {
-//       const wrapper = mount<UserEntityChart>(<UserEntityChart {...props} />, {
-//         context: GlobalContextMock,
-//       });
-//       const instance = wrapper.instance();
-
-//       const spy = jest.spyOn(window, "addEventListener");
-//       spy.mockImplementationOnce(() => {});
-//       instance.syncStateWithURL = jest.fn();
-//       act(() => {
-//         instance.componentDidMount();
-//       });
-
-//       expect(spy).toHaveBeenCalledWith("popstate", instance.syncStateWithURL);
-//       wrapper.unmount();
-//     });
-
-//     it('adds event listener for "resize" event', () => {
-//       const wrapper = mount<UserEntityChart>(<UserEntityChart {...props} />, {
-//         context: GlobalContextMock,
-//       });
-//       const instance = wrapper.instance();
-
-//       const spy = jest.spyOn(window, "addEventListener");
-//       spy.mockImplementationOnce(() => {});
-//       instance.syncStateWithURL = jest.fn();
-//       instance.handleResize = jest.fn();
-//       act(() => {
-//         instance.componentDidMount();
-//       });
-
-//       expect(spy).toHaveBeenCalledWith("resize", instance.handleResize);
-//       wrapper.unmount();
-//     });
-
-//     it("calls getURLParams once", () => {
-//       const wrapper = mount<UserEntityChart>(<UserEntityChart {...props} />, {
-//         context: GlobalContextMock,
-//       });
-//       const instance = wrapper.instance();
-
-//       instance.getURLParams = jest.fn().mockImplementationOnce(() => {
-//         return { page: 1, range: "all_time", entity: "artist" };
-//       });
-//       instance.syncStateWithURL = jest.fn();
-//       act(() => {
-//         instance.componentDidMount();
-//       });
-
-//       expect(instance.getURLParams).toHaveBeenCalledTimes(1);
-//       wrapper.unmount();
-//     });
-
-//     it("calls replaceState with correct parameters", () => {
-//       const wrapper = mount<UserEntityChart>(<UserEntityChart {...props} />, {
-//         context: GlobalContextMock,
-//       });
-//       const instance = wrapper.instance();
-
-//       const spy = jest.spyOn(window.history, "replaceState");
-//       spy.mockImplementationOnce(() => {});
-//       instance.syncStateWithURL = jest.fn();
-//       act(() => {
-//         instance.componentDidMount();
-//       });
-
-//       expect(spy).toHaveBeenCalledWith(
-//         null,
-//         "",
-//         "?page=1&range=all_time&entity=artist"
-//       );
-//       wrapper.unmount();
-//     });
-
-//     it("calls syncStateWithURL", () => {
-//       const wrapper = mount<UserEntityChart>(<UserEntityChart {...props} />, {
-//         context: GlobalContextMock,
-//       });
-//       const instance = wrapper.instance();
-
-//       instance.syncStateWithURL = jest.fn();
-//       act(() => {
-//         instance.componentDidMount();
-//       });
-
-//       expect(instance.syncStateWithURL).toHaveBeenCalledTimes(1);
-//       wrapper.unmount();
-//     });
-//   });
-
-//   describe("componentWillUnmount", () => {
-//     it('removes "popstate" event listener', () => {
-//       const wrapper = mount<UserEntityChart>(<UserEntityChart {...props} />, {
-//         context: GlobalContextMock,
-//       });
-//       const instance = wrapper.instance();
-
-//       const spy = jest.spyOn(window, "removeEventListener");
-//       spy.mockImplementationOnce(() => {});
-//       instance.syncStateWithURL = jest.fn();
-//       act(() => {
-//         instance.componentWillUnmount();
-//       });
-
-//       expect(spy).toHaveBeenCalledWith("popstate", instance.syncStateWithURL);
-//       wrapper.unmount();
-//     });
-
-//     it('removes "resize" event listener', () => {
-//       const wrapper = mount<UserEntityChart>(<UserEntityChart {...props} />, {
-//         context: GlobalContextMock,
-//       });
-//       const instance = wrapper.instance();
-
-//       const spy = jest.spyOn(window, "removeEventListener");
-//       spy.mockImplementationOnce(() => {});
-//       instance.handleResize = jest.fn();
-//       act(() => {
-//         instance.componentWillUnmount();
-//       });
-
-//       expect(spy).toHaveBeenCalledWith("resize", instance.handleResize);
-//       wrapper.unmount();
-//     });
-//   });
-
-//   describe("changePage", () => {
-//     it("calls setURLParams with correct parameters", () => {
-//       const wrapper = mount<UserEntityChart>(<UserEntityChart {...props} />, {
-//         context: GlobalContextMock,
-//       });
-//       const instance = wrapper.instance();
-
-//       instance.setURLParams = jest.fn();
-//       instance.syncStateWithURL = jest.fn();
-
-//       act(() => {
-//         instance.changePage(2);
-//       });
-
-//       expect(instance.setURLParams).toHaveBeenCalledWith(2, "", "");
-//       wrapper.unmount();
-//     });
-
-//     it("calls syncStateWithURL once", () => {
-//       const wrapper = mount<UserEntityChart>(<UserEntityChart {...props} />, {
-//         context: GlobalContextMock,
-//       });
-//       const instance = wrapper.instance();
-
-//       instance.setURLParams = jest.fn();
-//       instance.syncStateWithURL = jest.fn();
-
-//       act(() => {
-//         instance.changeRange("week");
-//       });
-
-//       expect(instance.syncStateWithURL).toHaveBeenCalledTimes(1);
-//       wrapper.unmount();
-//     });
-//   });
-
-//   describe("changeRange", () => {
-//     it("calls setURLParams with correct parameters", () => {
-//       const wrapper = mount<UserEntityChart>(<UserEntityChart {...props} />, {
-//         context: GlobalContextMock,
-//       });
-//       const instance = wrapper.instance();
-
-//       instance.setURLParams = jest.fn();
-//       instance.syncStateWithURL = jest.fn();
-
-//       act(() => {
-//         instance.changeRange("week");
-//       });
-
-//       expect(instance.setURLParams).toHaveBeenCalledWith(1, "week", "");
-//       wrapper.unmount();
-//     });
-
-//     it("calls syncStateWithURL once", () => {
-//       const wrapper = mount<UserEntityChart>(<UserEntityChart {...props} />, {
-//         context: GlobalContextMock,
-//       });
-//       const instance = wrapper.instance();
-
-//       instance.setURLParams = jest.fn();
-//       instance.syncStateWithURL = jest.fn();
-
-//       act(() => {
-//         instance.changeRange("week");
-//       });
-
-//       expect(instance.syncStateWithURL).toHaveBeenCalledTimes(1);
-//       wrapper.unmount();
-//     });
-//   });
-
-//   describe("changeEntity", () => {
-//     it("calls setURLParams with correct parameters", () => {
-//       const wrapper = mount<UserEntityChart>(<UserEntityChart {...props} />, {
-//         context: GlobalContextMock,
-//       });
-//       const instance = wrapper.instance();
-
-//       const setURLParamsSpy = jest.spyOn(instance, "setURLParams");
-
-//       act(() => {
-//         instance.changeEntity("release");
-//       });
-
-//       expect(setURLParamsSpy).toHaveBeenCalledWith(1, "", "release");
-//       wrapper.unmount();
-//     });
-
-//     it("calls syncStateWithURL once", () => {
-//       const wrapper = mount<UserEntityChart>(<UserEntityChart {...props} />, {
-//         context: GlobalContextMock,
-//       });
-//       const instance = wrapper.instance();
-
-//       const syncStateWithURLSpy = jest.spyOn(instance, "syncStateWithURL");
-
-//       act(() => {
-//         instance.changeEntity("release");
-//       });
-
-//       expect(syncStateWithURLSpy).toHaveBeenCalledTimes(1);
-//       wrapper.unmount();
-//     });
-//   });
-
-//   describe("getInitData", () => {
-//     it("gets data correctly for artist", async () => {
-//       const wrapper = mount<UserEntityChart>(<UserEntityChart {...props} />, {
-//         context: GlobalContextMock,
-//       });
-//       const instance = wrapper.instance();
-
-//       const spy = jest.spyOn(instance.context.APIService, "getUserEntity");
-//       spy.mockImplementation((): any => {
-//         return Promise.resolve(userArtistsResponse);
-//       });
-
-//       await act(async () => {
-//         const {
-//           maxListens,
-//           totalPages,
-//           entityCount,
-//           startDate,
-//           endDate,
-//         } = await instance.getInitData("all_time", "artist");
-
-//         expect(maxListens).toEqual(70);
-//         expect(totalPages).toEqual(4);
-//         expect(entityCount).toEqual(94);
-//         expect(startDate).toEqual(
-//           new Date(userArtistsResponse.payload.from_ts * 1000)
-//         );
-//         expect(endDate).toEqual(
-//           new Date(userArtistsResponse.payload.to_ts * 1000)
-//         );
-//       });
-//       wrapper.unmount();
-//     });
-
-//     it("gets data correctly for release", async () => {
-//       const wrapper = mount<UserEntityChart>(<UserEntityChart {...props} />, {
-//         context: GlobalContextMock,
-//       });
-//       const instance = wrapper.instance();
-
-//       const spy = jest.spyOn(instance.context.APIService, "getUserEntity");
-//       spy.mockImplementation((): any => {
-//         return Promise.resolve(userReleasesResponse);
-//       });
-//       await act(async () => {
-//         const {
-//           maxListens,
-//           totalPages,
-//           entityCount,
-//           startDate,
-//           endDate,
-//         } = await instance.getInitData("all_time", "release");
-
-//         expect(maxListens).toEqual(57);
-//         expect(totalPages).toEqual(7);
-//         expect(entityCount).toEqual(164);
-//         expect(startDate).toEqual(
-//           new Date(userReleasesResponse.payload.from_ts * 1000)
-//         );
-//         expect(endDate).toEqual(
-//           new Date(userReleasesResponse.payload.to_ts * 1000)
-//         );
-//       });
-//       wrapper.unmount();
-//     });
-
-//     it("gets data correctly for release group", async () => {
-//       const wrapper = mount<UserEntityChart>(<UserEntityChart {...props} />, {
-//         context: GlobalContextMock,
-//       });
-//       const instance = wrapper.instance();
-
-//       const spy = jest.spyOn(instance.context.APIService, "getUserEntity");
-//       spy.mockImplementation((): any => {
-//         return Promise.resolve(userReleaseGroupsResponse);
-//       });
-//       await act(async () => {
-//         const {
-//           maxListens,
-//           totalPages,
-//           entityCount,
-//           startDate,
-//           endDate,
-//         } = await instance.getInitData("all_time", "release-group");
-
-//         expect(maxListens).toEqual(15);
-//         expect(totalPages).toEqual(3);
-//         expect(entityCount).toEqual(51);
-//         expect(startDate).toEqual(
-//           new Date(userReleaseGroupsResponse.payload.from_ts * 1000)
-//         );
-//         expect(endDate).toEqual(
-//           new Date(userReleaseGroupsResponse.payload.to_ts * 1000)
-//         );
-//       });
-//       wrapper.unmount();
-//     });
-
-//     it("gets data correctly for recording", async () => {
-//       const wrapper = mount<UserEntityChart>(<UserEntityChart {...props} />, {
-//         context: GlobalContextMock,
-//       });
-//       const instance = wrapper.instance();
-
-//       const spy = jest.spyOn(instance.context.APIService, "getUserEntity");
-//       spy.mockImplementation((): any => {
-//         return Promise.resolve(userRecordingsResponse);
-//       });
-//       await act(async () => {
-//         const {
-//           maxListens,
-//           totalPages,
-//           entityCount,
-//           startDate,
-//           endDate,
-//         } = await instance.getInitData("all_time", "recording");
-
-//         expect(maxListens).toEqual(57);
-//         expect(totalPages).toEqual(10);
-//         expect(entityCount).toEqual(227);
-//         expect(startDate).toEqual(
-//           new Date(userRecordingsResponse.payload.from_ts * 1000)
-//         );
-//         expect(endDate).toEqual(
-//           new Date(userRecordingsResponse.payload.to_ts * 1000)
-//         );
-//       });
-//       wrapper.unmount();
-//     });
-//   });
-
-//   describe("getData", () => {
-//     it("calls getUserEntity with correct parameters", async () => {
-//       const wrapper = mount<UserEntityChart>(<UserEntityChart {...props} />, {
-//         context: GlobalContextMock,
-//       });
-//       const instance = wrapper.instance();
-
-//       const spy = jest.spyOn(instance.context.APIService, "getUserEntity");
-//       spy.mockImplementation((): any => {
-//         return Promise.resolve(userArtistsResponse);
-//       });
-//       await act(async () => {
-//         await instance.getData(2, "all_time", "release");
-//       });
-
-//       expect(spy).toHaveBeenCalledWith(
-//         // @ts-ignore
-//         props?.user?.name,
-//         "release",
-//         "all_time",
-//         25,
-//         25
-//       );
-//       wrapper.unmount();
-//     });
-//   });
-
-//   describe("processData", () => {
-//     it("processes data correctly for top artists", async () => {
-//       const wrapper = mount<UserEntityChart>(<UserEntityChart {...props} />, {
-//         context: GlobalContextMock,
-//       });
-//       const instance = wrapper.instance();
-//       act(() => {
-//         wrapper.setState({ entity: "artist" });
-//       });
-//       await act(async () => {
-//         const data = instance.processData(
-//           userArtistsResponse as UserArtistsResponse,
-//           1
-//         );
-//         expect(data).toEqual(userArtistsProcessDataOutput);
-//       });
-//       wrapper.unmount();
-//     });
-
-//     it("processes data correctly for top releases", () => {
-//       const wrapper = mount<UserEntityChart>(<UserEntityChart {...props} />, {
-//         context: GlobalContextMock,
-//       });
-//       const instance = wrapper.instance();
-//       act(() => {
-//         wrapper.setState({ entity: "release" });
-//       });
-//       act(() => {
-//         const data = instance.processData(
-//           userReleasesResponse as UserReleasesResponse,
-//           1
-//         );
-//         expect(data).toEqual(userReleasesProcessDataOutput);
-//       });
-//       wrapper.unmount();
-//     });
-
-//     it("processes data correctly for top release groups", () => {
-//       const wrapper = mount<UserEntityChart>(<UserEntityChart {...props} />, {
-//         context: GlobalContextMock,
-//       });
-//       const instance = wrapper.instance();
-//       act(() => {
-//         wrapper.setState({ entity: "release-group" });
-//       });
-//       act(() => {
-//         const data = instance.processData(
-//           userReleaseGroupsResponse as UserReleaseGroupsResponse,
-//           1
-//         );
-//         expect(data).toEqual(userReleaseGroupsProcessDataOutput);
-//       });
-//       wrapper.unmount();
-//     });
-
-//     it("processes data correctly for top recordings", () => {
-//       const wrapper = mount<UserEntityChart>(<UserEntityChart {...props} />, {
-//         context: GlobalContextMock,
-//       });
-//       const instance = wrapper.instance();
-//       act(() => {
-//         wrapper.setState({ entity: "recording" });
-//       });
-
-//       act(() => {
-//         const data = instance.processData(
-//           userRecordingsResponse as UserRecordingsResponse,
-//           1
-//         );
-//         expect(data).toEqual(userRecordingsProcessDataOutput);
-//       });
-//       wrapper.unmount();
-//     });
-//     it("returns an empty array if no payload", () => {
-//       const wrapper = mount<UserEntityChart>(<UserEntityChart {...props} />, {
-//         context: GlobalContextMock,
-//       });
-//       const instance = wrapper.instance();
-
-//       // When stats haven't been calculated, processData is called with an empty object
-//       act(() => {
-//         const result = instance.processData({} as UserRecordingsResponse, 1);
-
-//         expect(result).toEqual([]);
-//       });
-//       wrapper.unmount();
-//     });
-//   });
-
-//   describe("syncStateWithURL", () => {
-//     it("sets state correctly", async () => {
-//       jest
-//         .spyOn(UserEntityChart.prototype, "componentDidMount")
-//         .mockImplementationOnce((): any => {});
-//       const wrapper = mount<UserEntityChart>(<UserEntityChart {...props} />, {
-//         context: GlobalContextMock,
-//       });
-//       const instance = wrapper.instance();
-//       await waitForComponentToPaint(wrapper);
-
-//       instance.getURLParams = jest.fn().mockReturnValue({
-//         page: 1,
-//         range: "all_time",
-//         entity: "artist",
-//       });
-//       jest.spyOn(instance, "getInitData").mockResolvedValue({
-//         startDate: new Date(0),
-//         endDate: new Date(10),
-//         totalPages: 2,
-//         maxListens: 100,
-//         entityCount: 50,
-//       });
-//       jest
-//         .spyOn(instance.context.APIService, "getUserEntity")
-//         .mockResolvedValue(userArtistsResponse as UserArtistsResponse);
-//       jest
-//         .spyOn(instance, "processData")
-//         .mockImplementation(
-//           () => userArtistsProcessDataOutput as UserEntityData
-//         );
-
-//       await act(async () => {
-//         await instance.syncStateWithURL();
-//       });
-
-//       expect(instance.state).toMatchObject({
-//         data: userArtistsProcessDataOutput,
-//         currPage: 1,
-//         range: "all_time",
-//         entity: "artist",
-//         startDate: new Date(0),
-//         endDate: new Date(10),
-//         totalPages: 2,
-//         maxListens: 100,
-//         entityCount: 50,
-//         hasError: false,
-//       });
-//       wrapper.unmount();
-//     });
-
-//     it("sets state correctly if stats haven't been calculated", async () => {
-//       jest
-//         .spyOn(UserEntityChart.prototype, "componentDidMount")
-//         .mockImplementationOnce((): any => {});
-//       const wrapper = mount<UserEntityChart>(<UserEntityChart {...props} />, {
-//         context: GlobalContextMock,
-//       });
-//       const instance = wrapper.instance();
-//       instance.getInitData = jest.fn().mockImplementationOnce(() => {
-//         const error = new APIError("Not calculated");
-//         error.response = {
-//           status: 204,
-//         } as Response;
-//         return Promise.reject(error);
-//       });
-
-//       await act(async () => {
-//         await instance.syncStateWithURL();
-//       });
-//       expect(instance.state).toMatchObject({
-//         currPage: 1,
-//         range: "all_time",
-//         entity: "artist",
-//         loading: false,
-//         entityCount: 0,
-//         hasError: true,
-//         errorMessage: "There are no statistics available for this user for this period",
-//       });
-//       wrapper.unmount();
-//     });
-
-//     it("sets state correctly if range is incorrect", async () => {
-//       jest
-//         .spyOn(UserEntityChart.prototype, "componentDidMount")
-//         .mockImplementationOnce((): any => {});
-//       const wrapper = mount<UserEntityChart>(<UserEntityChart {...props} />, {
-//         context: GlobalContextMock,
-//       });
-//       const instance = wrapper.instance();
-
-//       instance.getURLParams = jest.fn().mockImplementationOnce(() => {
-//         return { range: "invalid_range", entity: "artist", page: 1 };
-//       });
-
-//       await act(async () => {
-//         await instance.syncStateWithURL();
-//       });
-//       expect(instance.state).toMatchObject({
-//         currPage: 1,
-//         range: "invalid_range",
-//         entity: "artist",
-//         loading: false,
-//         hasError: true,
-//         errorMessage: "Invalid range: invalid_range",
-//       });
-//       wrapper.unmount();
-//     });
-
-//     it("sets state correctly if entity is incorrect", async () => {
-//       jest
-//         .spyOn(UserEntityChart.prototype, "componentDidMount")
-//         .mockImplementationOnce((): any => {});
-//       const wrapper = mount<UserEntityChart>(<UserEntityChart {...props} />, {
-//         context: GlobalContextMock,
-//       });
-//       const instance = wrapper.instance();
-
-//       instance.getURLParams = jest.fn().mockImplementationOnce(() => {
-//         return { range: "all_time", entity: "invalid_entity", page: 1 };
-//       });
-
-//       await act(async () => {
-//         await instance.syncStateWithURL();
-//       });
-//       expect(instance.state).toMatchObject({
-//         currPage: 1,
-//         range: "all_time",
-//         entity: "invalid_entity",
-//         loading: false,
-//         hasError: true,
-//         errorMessage: "Invalid entity: invalid_entity",
-//       });
-//       wrapper.unmount();
-//     });
-
-//     it("sets state correctly if page is incorrect", async () => {
-//       jest
-//         .spyOn(UserEntityChart.prototype, "componentDidMount")
-//         .mockImplementationOnce((): any => {});
-//       const wrapper = mount<UserEntityChart>(<UserEntityChart {...props} />, {
-//         context: GlobalContextMock,
-//       });
-//       const instance = wrapper.instance();
-
-//       instance.getURLParams = jest.fn().mockImplementationOnce(() => {
-//         return { range: "all_time", entity: "artist", page: 1.5 };
-//       });
-
-//       await act(async () => {
-//         await instance.syncStateWithURL();
-//       });
-//       expect(instance.state).toMatchObject({
-//         currPage: 1.5,
-//         range: "all_time",
-//         entity: "artist",
-//         loading: false,
-//         hasError: true,
-//         errorMessage: "Invalid page: 1.5",
-//       });
-//       wrapper.unmount();
-//     });
-//     it("throws error if fetch fails", async () => {
-//       const wrapper = mount<UserEntityChart>(<UserEntityChart {...props} />, {
-//         context: GlobalContextMock,
-//       });
-//       const instance = wrapper.instance();
-//       const mockError = Error("failed");
-//       instance.getInitData = jest
-//         .fn()
-//         .mockImplementationOnce(() => Promise.reject(mockError));
-//       const spy = jest.spyOn(console, "error");
-//       await act(async () => {
-//         await instance.syncStateWithURL();
-//       });
-//       expect(spy).toHaveBeenCalledWith(mockError);
-//       wrapper.unmount();
-//     });
-//   });
-
-//   describe("getURLParams", () => {
-//     it("gets default parameters if none are provided in the URL", () => {
-//       const wrapper = mount<UserEntityChart>(<UserEntityChart {...props} />, {
-//         context: GlobalContextMock,
-//       });
-//       const instance = wrapper.instance();
-
-//       const { page, range, entity } = instance.getURLParams();
-
-//       expect(page).toEqual(1);
-//       expect(range).toEqual("all_time");
-//       expect(entity).toEqual("artist");
-//       wrapper.unmount();
-//     });
-
-//     it("gets parameters if provided in the URL", () => {
-//       const wrapper = mount<UserEntityChart>(<UserEntityChart {...props} />, {
-//         context: GlobalContextMock,
-//       });
-//       const instance = wrapper.instance();
-
-//       window.location = {
-//         href: "https://foobar.org?page=2&range=week&entity=release",
-//       } as Window["location"];
-//       const { page, range, entity } = instance.getURLParams();
-
-//       expect(page).toEqual(2);
-//       expect(range).toEqual("week");
-//       expect(entity).toEqual("release");
-//       wrapper.unmount();
-//     });
-//   });
-
-//   describe("setURLParams", () => {
-//     it("sets URL parameters", () => {
-//       const wrapper = mount<UserEntityChart>(<UserEntityChart {...props} />, {
-//         context: GlobalContextMock,
-//       });
-//       const instance = wrapper.instance();
-
-//       const spy = jest.spyOn(window.history, "pushState");
-//       spy.mockImplementationOnce(() => {});
-
-//       instance.setURLParams(2, "all_time", "release");
-//       expect(spy).toHaveBeenCalledWith(
-//         null,
-//         "",
-//         "?page=2&range=all_time&entity=release"
-//       );
-//       wrapper.unmount();
-//     });
-//   });
-// });
-=======
 xdescribe.each([
   ["User Stats need to be rewritten", userProps],
   ["Sitewide Stats need to be rewritten", sitewideProps],
@@ -1756,5 +906,4 @@
   //     wrapper.unmount();
   //   });
   // });
-});
->>>>>>> 148c5c1f
+});