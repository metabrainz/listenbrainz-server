const path = require("path");
const ManifestPlugin = require("webpack-manifest-plugin");
const { CleanWebpackPlugin } = require("clean-webpack-plugin");
const ForkTsCheckerWebpackPlugin = require("fork-ts-checker-webpack-plugin");

module.exports = function (env) {
  const isProd = env === "production";
  const plugins = [
    new CleanWebpackPlugin(),
    new ManifestPlugin(),
    new ForkTsCheckerWebpackPlugin({
      typescript: {
        diagnosticOptions: {
          semantic: true,
          syntactic: true,
        },
        mode: "write-references",
      },
      eslint: {
        // Starting the path with "**/" because of current dev/prod path discrepancy
        // In dev we bind-mount the source code to "/code/static" and in prod to "/static"
        // The "**/" allows us to ignore the folder structure and find source files in whatever CWD we're in.
        files: "**/js/src/**/*.{ts,tsx,js,jsx}",
        options: { fix: !isProd },
      },
    }),
  ];
  return {
    mode: isProd ? "production" : "development",
    entry: {
      main: "/static/js/src/RecentListens.tsx",
      import: "/static/js/src/LastFMImporter.tsx",
      userEntityChart: "/static/js/src/stats/UserEntityChart.tsx",
      userReports: "/static/js/src/stats/UserReports.tsx",
      userPageHeading: "/static/js/src/UserPageHeading.tsx",
      userFeed: "/static/js/src/user-feed/UserFeed.tsx",
      playlist: "/static/js/src/playlists/Playlist.tsx",
      playlists: "/static/js/src/playlists/Playlists.tsx",
      recommendations: "/static/js/src/recommendations/Recommendations.tsx",
    },
    output: {
      filename: isProd ? "[name].[contenthash].js" : "[name].js",
      path: "/static/js/dist",
    },
    devtool: isProd ? "source-map" : "eval-source-map",
    module: {
      rules: [
        {
          test: /\.(js|ts)x?$/,
<<<<<<< HEAD
          // some dependencies break old browsers and need to be transpiled, we include them with the following regex
          exclude: /node_modules\/(?!(d3-array|d3-scale|internmap|react-date-picker|react-calendar)\/).*/,
          use: {
            loader: "babel-loader",
            options: {
              presets: [
                [
                  "@babel/preset-env",
                  {
                    useBuiltIns: "usage",
                    corejs: { version: "3.9", proposals: true },
                    targets: {
                      node: "10",
                      browsers: ["> 0.2% and not dead", "firefox >= 44"],
                    },
                  },
                ],
                "@babel/preset-typescript",
                "@babel/preset-react",
              ],
              plugins: [
                "@babel/plugin-proposal-class-properties",
                "@babel/plugin-transform-runtime",
              ],
            },
          },
=======
          // some nivo/D3 dependencies need to be transpiled, we include them with the following regex
          exclude: /node_modules\/(?!(d3-array|d3-scale|internmap)\/).*/,
          // Don't specify the babel configuration here
          // Configuration can be found in ./babel.config.js
          use: "babel-loader",
>>>>>>> 61199a84
        },
      ],
    },
    resolve: {
      modules: ["/code/node_modules", "/static/node_modules"],
      extensions: [".ts", ".tsx", ".js", ".jsx", ".json"],
    },
    plugins,
    watch: !isProd,
  };
};<|MERGE_RESOLUTION|>--- conflicted
+++ resolved
@@ -47,40 +47,11 @@
       rules: [
         {
           test: /\.(js|ts)x?$/,
-<<<<<<< HEAD
-          // some dependencies break old browsers and need to be transpiled, we include them with the following regex
+          // some nivo/D3 dependencies need to be transpiled, we include them with the following regex
           exclude: /node_modules\/(?!(d3-array|d3-scale|internmap|react-date-picker|react-calendar)\/).*/,
-          use: {
-            loader: "babel-loader",
-            options: {
-              presets: [
-                [
-                  "@babel/preset-env",
-                  {
-                    useBuiltIns: "usage",
-                    corejs: { version: "3.9", proposals: true },
-                    targets: {
-                      node: "10",
-                      browsers: ["> 0.2% and not dead", "firefox >= 44"],
-                    },
-                  },
-                ],
-                "@babel/preset-typescript",
-                "@babel/preset-react",
-              ],
-              plugins: [
-                "@babel/plugin-proposal-class-properties",
-                "@babel/plugin-transform-runtime",
-              ],
-            },
-          },
-=======
-          // some nivo/D3 dependencies need to be transpiled, we include them with the following regex
-          exclude: /node_modules\/(?!(d3-array|d3-scale|internmap)\/).*/,
           // Don't specify the babel configuration here
           // Configuration can be found in ./babel.config.js
           use: "babel-loader",
->>>>>>> 61199a84
         },
       ],
     },
