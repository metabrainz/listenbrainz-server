const path = require("path");
const { WebpackManifestPlugin } = require("webpack-manifest-plugin");
const ForkTsCheckerWebpackPlugin = require("fork-ts-checker-webpack-plugin");
const LessPluginCleanCSS = require("less-plugin-clean-css");
const StylelintPlugin = require("stylelint-webpack-plugin");

const baseDir = "/static";
const jsDir = path.join(baseDir, "js");
const distDir = path.join(baseDir, "dist");
const cssDir = path.join(baseDir, "css");

const es5LibrariesToTranspile = [
  "d3-array",
  "d3-scale",
  "internmap",
  "react-date-picker",
  "react-calendar",
  "socket.io-client",
  "socket.io-parser",
  "engine.io-client",
];
const babelExcludeLibrariesRegexp = new RegExp(
  `node_modules/(?!(${es5LibrariesToTranspile.join("|")})/).*`,
  ""
);
module.exports = function (env, argv) {
  const isProd = argv.mode === "production";
  const plugins = [
    new WebpackManifestPlugin(),
    new ForkTsCheckerWebpackPlugin({
      typescript: {
        diagnosticOptions: {
          semantic: true,
          syntactic: true,
        },
        mode: "write-references",
        memoryLimit: 4096,
      },
      eslint: {
        // Starting the path with "**/" because of current dev/prod path discrepancy
        // In dev we bind-mount the source code to "/code/static" and in prod to "/static"
        // The "**/" allows us to ignore the folder structure and find source files in whatever CWD we're in.
        files: "**/js/src/**/*.{ts,tsx,js,jsx}",
        options: { fix: !isProd },
      },
    }),
    new StylelintPlugin({
      configFile: ".stylelintrc.js",
      files: "**/static/css/**/*.less",
      fix: !isProd,
      threads: true,
    }),
  ];
  return {
    entry: {
      // Importing main.less file here so that it gets compiled.
      // Otherwise with a standalone entrypoint Webpack would generate a superfluous js file.
      // All the Less/CSS will be exported separately to a main.css file and not appear in the recentListens module
      recentListens: [
        path.resolve(jsDir, "src/recent/RecentListens.tsx"),
        path.resolve(cssDir, "main.less"),
      ],
      listens: [path.resolve(jsDir, "src/user/Listens.tsx")],
      import: path.resolve(jsDir, "src/lastfm/LastFMImporter.tsx"),
      userEntityChart: path.resolve(jsDir, "src/stats/UserEntityChart.tsx"),
      userReports: path.resolve(jsDir, "src/stats/UserReports.tsx"),
      userPageHeading: path.resolve(jsDir, "src/user/UserPageHeading.tsx"),
      userFeedback: path.resolve(jsDir, "src/user/UserFeedback.tsx"),
      userPins: path.resolve(jsDir, "src/pins/UserPins.tsx"),
      userFeed: path.resolve(jsDir, "src/user-feed/UserFeed.tsx"),
      playlist: path.resolve(jsDir, "src/playlists/Playlist.tsx"),
      playlists: path.resolve(jsDir, "src/playlists/Playlists.tsx"),
      huesound: path.resolve(jsDir, "src/huesound/ColorPlay.tsx"),
      yearInMusic: path.resolve(jsDir, "src/year-in-music/YearInMusic.tsx"),
      homepage: path.resolve(jsDir, "src/home/Homepage.tsx"),
      recommendations: path.resolve(
        jsDir,
        "src/recommendations/Recommendations.tsx"
      ),
      missingMBData: path.resolve(
        jsDir,
        "src/missing-mb-data/MissingMBData.tsx"
      ),
      playerPage: path.resolve(jsDir, "src/player-pages/PlayerPage.tsx"),
      metadataViewer: path.resolve(
        jsDir,
        "src/metadata-viewer/MetadataViewerPageWrapper.tsx"
      ),
<<<<<<< HEAD
      freshReleases: path.resolve(
        jsDir,
        "src/fresh-releases/FreshReleases.tsx"
=======
      selectTimezone: path.resolve(
        jsDir,
        "src/user-settings/SelectTimezone.tsx"
>>>>>>> 8f422dff
      ),
    },
    output: {
      filename: isProd ? "[name].[contenthash].js" : "[name].js",
      path: distDir,
      publicPath: `${distDir}/`,
      clean: true, // Clean the output directory before emit.
    },
    devtool: isProd ? "source-map" : "eval-source-map",
    module: {
      rules: [
        {
          test: /\.(js|ts)x?$/,
          // some third-party libraries need to be transpiled to ES5, we include them with the following regex
          exclude: babelExcludeLibrariesRegexp,
          // Don't specify the babel configuration here
          // Configuration can be found in ./babel.config.js
          use: "babel-loader",
        },
        {
          test: /\.less$/i,
          type: "asset/resource",
          loader: "less-loader",
          generator: {
            filename: isProd ? "[name].[contenthash].css" : "[name].css",
          },
          options: {
            lessOptions: {
              math: "always",
              plugins: [new LessPluginCleanCSS({ advanced: true })],
            },
          },
        },
      ],
    },
    resolve: {
      modules: ["/code/node_modules", path.resolve(baseDir, "node_modules")],
      extensions: [".ts", ".tsx", ".js", ".jsx", ".json"],
    },
    plugins,
  };
};<|MERGE_RESOLUTION|>--- conflicted
+++ resolved
@@ -86,15 +86,13 @@
         jsDir,
         "src/metadata-viewer/MetadataViewerPageWrapper.tsx"
       ),
-<<<<<<< HEAD
       freshReleases: path.resolve(
         jsDir,
         "src/fresh-releases/FreshReleases.tsx"
-=======
+      ),
       selectTimezone: path.resolve(
         jsDir,
         "src/user-settings/SelectTimezone.tsx"
->>>>>>> 8f422dff
       ),
     },
     output: {
