--- conflicted
+++ resolved
@@ -111,21 +111,10 @@
         jsDir,
         "src/explore/fresh-releases/FreshReleases.tsx"
       ),
-<<<<<<< HEAD
-=======
       musicNeighborhood: path.resolve(
         jsDir,
         "src/explore/music-neighborhood/MusicNeighborhood.tsx"
       ),
-      selectTimezone: path.resolve(
-        jsDir,
-        "src/user-settings/SelectTimezone.tsx"
-      ),
-      selectTroiPreferences: path.resolve(
-        jsDir,
-        "src/user-settings/SelectTroiPreferences.tsx"
-      ),
->>>>>>> 93011191
       artCreator: path.resolve(jsDir, "src/explore/art-creator/ArtCreator.tsx"),
       artistPage: path.resolve(jsDir, "src/artist/ArtistPage.tsx"),
       albumPage: path.resolve(jsDir, "src/album/AlbumPage.tsx"),
