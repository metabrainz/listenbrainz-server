const path = require("path");
const { WebpackManifestPlugin } = require("webpack-manifest-plugin");
const ForkTsCheckerWebpackPlugin = require("fork-ts-checker-webpack-plugin");
const LessPluginCleanCSS = require("less-plugin-clean-css");

const baseDir = "/static";
const jsDir = path.join(baseDir, "js");
const distDir = path.join(baseDir, "dist");
const cssDir = path.join(baseDir, "css");

const es5LibrariesToTranspile = [
  "d3-array",
  "d3-scale",
  "internmap",
  "react-date-picker",
  "react-calendar",
  "socket.io-client",
  "socket.io-parser",
  "engine.io-client",
];
const babelExcludeLibrariesRegexp = new RegExp(
  `node_modules/(?!(${es5LibrariesToTranspile.join("|")})/).*`,
  ""
);
module.exports = function (env, argv) {
  const isProd = argv.mode === "production";
  const plugins = [
    new WebpackManifestPlugin(),
    new ForkTsCheckerWebpackPlugin({
      typescript: {
        diagnosticOptions: {
          semantic: true,
          syntactic: true,
        },
        mode: "write-references",
        memoryLimit: 4096,
      },
      eslint: {
        // Starting the path with "**/" because of current dev/prod path discrepancy
        // In dev we bind-mount the source code to "/code/static" and in prod to "/static"
        // The "**/" allows us to ignore the folder structure and find source files in whatever CWD we're in.
        files: "**/js/src/**/*.{ts,tsx,js,jsx}",
        options: { fix: !isProd },
      },
    }),
  ];
  return {
    entry: {
      // Importing main.less file here so that it gets compiled.
      // Otherwise with a standalone entrypoint Webpack would generate a superfluous js file.
      // All the Less/CSS will be exported separately to a main.css file and not appear in the recentListens module
      recentListens: [
        path.resolve(jsDir, "src/RecentListens.tsx"),
        path.resolve(cssDir, "main.less"),
      ],
      import: path.resolve(jsDir, "src/lastfm/LastFMImporter.tsx"),
      userEntityChart: path.resolve(jsDir, "src/stats/UserEntityChart.tsx"),
      userReports: path.resolve(jsDir, "src/stats/UserReports.tsx"),
      userPageHeading: path.resolve(jsDir, "src/UserPageHeading.tsx"),
      userFeedback: path.resolve(jsDir, "src/UserFeedback.tsx"),
      userPins: path.resolve(jsDir, "src/pins/UserPins.tsx"),
      userFeed: path.resolve(jsDir, "src/user-feed/UserFeed.tsx"),
      playlist: path.resolve(jsDir, "src/playlists/Playlist.tsx"),
      playlists: path.resolve(jsDir, "src/playlists/Playlists.tsx"),
      huesound: path.resolve(jsDir, "src/huesound/ColorPlay.tsx"),
      yearInMusic: path.resolve(jsDir, "src/year-in-music/YearInMusic.tsx"),
      homepage: path.resolve(jsDir, "src/home/Homepage.tsx"),
      recommendations: path.resolve(
        jsDir,
        "src/recommendations/Recommendations.tsx"
      ),
<<<<<<< HEAD
      missingMBData: path.resolve(jsDir, "src/MissingMBData.tsx"),
      playerPage: path.resolve(jsDir, "src/player-pages/PlayerPage.tsx"),
=======
      missingMBData: path.resolve(jsDir, "src/missing-mb-data/MissingMBData.tsx"),
>>>>>>> dfa179d1
    },
    output: {
      filename: isProd ? "[name].[contenthash].js" : "[name].js",
      path: distDir,
      publicPath: `${distDir}/`,
      clean: true, // Clean the output directory before emit.
    },
    devtool: isProd ? "source-map" : "eval-source-map",
    module: {
      rules: [
        {
          test: /\.(js|ts)x?$/,
          // some third-party libraries need to be transpiled to ES5, we include them with the following regex
          exclude: babelExcludeLibrariesRegexp,
          // Don't specify the babel configuration here
          // Configuration can be found in ./babel.config.js
          use: "babel-loader",
        },
        {
          test: /\.less$/i,
          type: "asset/resource",
          loader: "less-loader",
          generator: {
            filename: isProd ? "[name].[contenthash].css" : "[name].css",
          },
          options: {
            lessOptions: {
              math: "always",
              plugins: [new LessPluginCleanCSS({ advanced: true })],
            },
          },
        },
      ],
    },
    resolve: {
      modules: ["/code/node_modules", path.resolve(baseDir, "node_modules")],
      extensions: [".ts", ".tsx", ".js", ".jsx", ".json"],
    },
    plugins,
  };
};<|MERGE_RESOLUTION|>--- conflicted
+++ resolved
@@ -69,12 +69,8 @@
         jsDir,
         "src/recommendations/Recommendations.tsx"
       ),
-<<<<<<< HEAD
       missingMBData: path.resolve(jsDir, "src/MissingMBData.tsx"),
       playerPage: path.resolve(jsDir, "src/player-pages/PlayerPage.tsx"),
-=======
-      missingMBData: path.resolve(jsDir, "src/missing-mb-data/MissingMBData.tsx"),
->>>>>>> dfa179d1
     },
     output: {
       filename: isProd ? "[name].[contenthash].js" : "[name].js",
