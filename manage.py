from datetime import datetime

import listenbrainz.db.dump_manager as dump_manager
import listenbrainz.spark.request_manage as spark_request_manage
from listenbrainz.listenstore.timescale_utils import recalculate_all_user_data as ts_recalculate_all_user_data, \
                                                     refresh_listen_count_aggregate as ts_refresh_listen_count_aggregate
from listenbrainz import db
from listenbrainz.db import timescale as ts
from listenbrainz import webserver
from werkzeug.serving import run_simple
import os
import click
import sqlalchemy
from time import sleep

from listenbrainz.utils import safely_import_config

safely_import_config()


@click.group()
def cli():
    pass

ADMIN_SQL_DIR = os.path.join(os.path.dirname(
    os.path.realpath(__file__)), 'admin', 'sql')
MSB_ADMIN_SQL_DIR = os.path.join(os.path.dirname(
    os.path.realpath(__file__)), 'admin', 'messybrainz', 'sql')
TIMESCALE_SQL_DIR = os.path.join(os.path.dirname(
    os.path.realpath(__file__)), 'admin', 'timescale')


@cli.command(name="run_api_compat_server")
@click.option("--host", "-h", default="0.0.0.0", show_default=True)
@click.option("--port", "-p", default=8080, show_default=True)
@click.option("--debug", "-d", is_flag=True,
              help="Turns debugging mode on or off. If specified, overrides "
                   "'DEBUG' value in the config file.")
def run_api_compat_server(host, port, debug=False):
    application = webserver.create_api_compat_app()
    run_simple(
        hostname=host,
        port=port,
        application=application,
        use_debugger=debug,
        use_reloader=debug,
        processes=5
    )


@cli.command(name="run_websockets")
@click.option("--host", "-h", default="0.0.0.0", show_default=True)
@click.option("--port", "-p", default=8082, show_default=True)
@click.option("--debug", "-d", is_flag=True,
              help="Turns debugging mode on or off. If specified, overrides "
                   "'DEBUG' value in the config file.")
def run_websockets(host, port, debug=True):
    from listenbrainz.websockets.websockets import run_websockets
    run_websockets(host=host, port=port, debug=debug)


@cli.command(name="init_db")
@click.option("--force", "-f", is_flag=True, help="Drop existing database and user.")
@click.option("--create-db", is_flag=True, help="Create the database and user.")
def init_db(force, create_db):
    """Initializes database.
    This process involves several steps:
    1. Table structure is created.
    2. Primary keys and foreign keys are created.
    3. Indexes are created.
    """
    from listenbrainz import config
    db.init_db_connection(config.POSTGRES_ADMIN_URI)
    if force:
        res = db.run_sql_script_without_transaction(
            os.path.join(ADMIN_SQL_DIR, 'drop_db.sql'))
        if not res:
            raise Exception(
                'Failed to drop existing database and user! Exit code: %i' % res)

    if create_db or force:
        print('PG: Creating user and a database...')
        res = db.run_sql_script_without_transaction(
            os.path.join(ADMIN_SQL_DIR, 'create_db.sql'))
        if not res:
            raise Exception(
                'Failed to create new database and user! Exit code: %i' % res)

        db.init_db_connection(config.POSTGRES_ADMIN_LB_URI)
        print('PG: Creating database extensions...')
        res = db.run_sql_script_without_transaction(
            os.path.join(ADMIN_SQL_DIR, 'create_extensions.sql'))
    # Don't raise an exception if the extension already exists

    application = webserver.create_app()
    with application.app_context():
        print('PG: Creating schema...')
        db.run_sql_script(os.path.join(ADMIN_SQL_DIR, 'create_schema.sql'))

        print('PG: Creating Types...')
        db.run_sql_script(os.path.join(ADMIN_SQL_DIR, 'create_types.sql'))

        print('PG: Creating tables...')
        db.run_sql_script(os.path.join(ADMIN_SQL_DIR, 'create_tables.sql'))

        print('PG: Creating primary and foreign keys...')
        db.run_sql_script(os.path.join(
            ADMIN_SQL_DIR, 'create_primary_keys.sql'))
        db.run_sql_script(os.path.join(
            ADMIN_SQL_DIR, 'create_foreign_keys.sql'))

        print('PG: Creating indexes...')
        db.run_sql_script(os.path.join(ADMIN_SQL_DIR, 'create_indexes.sql'))

        print("Done!")


@cli.command(name="init_msb_db")
@click.option("--force", "-f", is_flag=True, help="Drop existing database and user.")
@click.option("--create-db", is_flag=True, help="Skip creating database and user. Tables/indexes only.")
def init_msb_db(force, create_db):
    """Initializes database.
    This process involves several steps:
    1. Table structure is created.
    2. Primary keys and foreign keys are created.
    3. Indexes are created.
    """
    from listenbrainz import config
    db.init_db_connection(config.POSTGRES_ADMIN_URI)
    if force:
        res = db.run_sql_script_without_transaction(
            os.path.join(MSB_ADMIN_SQL_DIR, 'drop_db.sql'))
        if not res:
            raise Exception(
                'Failed to drop existing database and user! Exit code: %s' % res)

    if create_db or force:
        print('PG: Creating user and a database...')
        res = db.run_sql_script_without_transaction(
            os.path.join(MSB_ADMIN_SQL_DIR, 'create_db.sql'))
        if not res:
            raise Exception(
                'Failed to create new database and user! Exit code: %s' % res)

    print('PG: Creating database extensions...')
    res = db.run_sql_script_without_transaction(
        os.path.join(MSB_ADMIN_SQL_DIR, 'create_extensions.sql'))
    # Don't raise an exception if the extension already exists

    db.engine.dispose()

#    print('PG: Creating schema...')
#    exit_code = run_psql_script('create_schema.sql')
#    if exit_code != 0:
#        raise Exception('Failed to create database schema! Exit code: %i' % exit_code)

    db.init_db_connection(config.MESSYBRAINZ_SQLALCHEMY_DATABASE_URI)
    print('PG: Creating tables...')
    db.run_sql_script(os.path.join(MSB_ADMIN_SQL_DIR, 'create_tables.sql'))

    print('PG: Creating primary and foreign keys...')
    db.run_sql_script(os.path.join(
        MSB_ADMIN_SQL_DIR, 'create_primary_keys.sql'))
    db.run_sql_script(os.path.join(
        MSB_ADMIN_SQL_DIR, 'create_foreign_keys.sql'))

    print('PG: Creating functions...')
    db.run_sql_script(os.path.join(MSB_ADMIN_SQL_DIR, 'create_functions.sql'))

    print('PG: Creating indexes...')
    db.run_sql_script(os.path.join(MSB_ADMIN_SQL_DIR, 'create_indexes.sql'))

    print("Done!")


@cli.command(name="init_ts_db")
@click.option("--force", "-f", is_flag=True, help="Drop existing database and user.")
@click.option("--create-db", is_flag=True, help="Create the database and user.")
def init_ts_db(force, create_db):
    """Initializes database.
    This process involves several steps:
    1. Table structure is created.
    2. Indexes are created.
    3. Views are created
    """
    from listenbrainz import config
    ts.init_db_connection(config.TIMESCALE_ADMIN_URI)
    if force:
        res = ts.run_sql_script_without_transaction(
            os.path.join(TIMESCALE_SQL_DIR, 'drop_db.sql'))
        if not res:
            raise Exception(
                'Failed to drop existing database and user! Exit code: %i' % res)

    if create_db or force:
        print('TS: Creating user and a database...')
        retries = 0
        while True:
            try:
                res = ts.run_sql_script_without_transaction(
                    os.path.join(TIMESCALE_SQL_DIR, 'create_db.sql'))
                break
            except sqlalchemy.exc.OperationalError:
                print("Trapped template1 access error, FFS! Sleeping, trying again.")
                retries += 1
                if retries == 5:
                    raise
                sleep(1)
                continue

        if not res:
            raise Exception(
                'Failed to create new database and user! Exit code: %i' % res)

        ts.init_db_connection(config.TIMESCALE_ADMIN_LB_URI)
        print('TS: Creating database extensions...')
        res = ts.run_sql_script_without_transaction(
            os.path.join(TIMESCALE_SQL_DIR, 'create_extensions.sql'))
    # Don't raise an exception if the extension already exists

    ts.init_db_connection(config.SQLALCHEMY_TIMESCALE_URI)
    application = webserver.create_app()
    with application.app_context():
        print('TS: Creating Schemas...')
        ts.run_sql_script(os.path.join(
            TIMESCALE_SQL_DIR, 'create_schemas.sql'))

        print('TS: Creating tables...')
        ts.run_sql_script(os.path.join(TIMESCALE_SQL_DIR, 'create_tables.sql'))

        print('TS: Creating Functions...')
        ts.run_sql_script(os.path.join(
            TIMESCALE_SQL_DIR, 'create_functions.sql'))

        print('TS: Creating views...')
        ts.run_sql_script_without_transaction(os.path.join(TIMESCALE_SQL_DIR, 'create_views.sql'))

        print('TS: Creating indexes...')
        ts.run_sql_script(os.path.join(TIMESCALE_SQL_DIR, 'create_indexes.sql'))
        ts.create_view_indexes()

        print('TS: Creating Primary and Foreign Keys...')
        ts.run_sql_script(os.path.join(
            TIMESCALE_SQL_DIR, 'create_primary_keys.sql'))
        ts.run_sql_script(os.path.join(
            TIMESCALE_SQL_DIR, 'create_foreign_keys.sql'))

        print("Done!")


<<<<<<< HEAD
@cli.command(name="update_user_emails")
def update_user_emails():
    from listenbrainz.webserver.login import copy_files_from_mb_to_lb
    application = webserver.create_app()
    with application.app_context():
        copy_files_from_mb_to_lb.copy_emails()


@cli.command(name="calculate_user_similarity")
def calculate_user_similarity():
    """
        Calculate the user similarity data.
    """
    application = webserver.create_app()
    with application.app_context():
        user_similarity.calculate_similar_users()
=======
@cli.command(name="set_rate_limits")
@click.argument("per_token_limit", type=click.IntRange(1, None))
@click.argument("per_ip_limit", type=click.IntRange(1, None))
@click.argument("window_size", type=click.IntRange(1, None))
def set_rate_limits(per_token_limit, per_ip_limit, window_size):
    from brainzutils.ratelimit import set_rate_limits
    set_rate_limits(per_token_limit, per_ip_limit, window_size)

>>>>>>> a523dc47

@cli.command(name="recalculate_all_user_data")
def recalculate_all_user_data():
    """
        Recalculate all user timestamps and listen counts. ONLY USE THIS WHEN YOU KNOW
        WHAT YOU ARE DOING!
    """
    ts_recalculate_all_user_data()


@cli.command(name="refresh_continuous_aggregates")
def refresh_continuous_aggregates():
    """
        Update the continuous aggregates in timescale.
    """
    ts_refresh_listen_count_aggregate()

# Add other commands here
cli.add_command(spark_request_manage.cli, name="spark")
cli.add_command(dump_manager.cli, name="dump")


if __name__ == '__main__':
    cli()<|MERGE_RESOLUTION|>--- conflicted
+++ resolved
@@ -14,7 +14,6 @@
 from time import sleep
 
 from listenbrainz.utils import safely_import_config
-
 safely_import_config()
 
 
@@ -248,7 +247,6 @@
         print("Done!")
 
 
-<<<<<<< HEAD
 @cli.command(name="update_user_emails")
 def update_user_emails():
     from listenbrainz.webserver.login import copy_files_from_mb_to_lb
@@ -257,15 +255,6 @@
         copy_files_from_mb_to_lb.copy_emails()
 
 
-@cli.command(name="calculate_user_similarity")
-def calculate_user_similarity():
-    """
-        Calculate the user similarity data.
-    """
-    application = webserver.create_app()
-    with application.app_context():
-        user_similarity.calculate_similar_users()
-=======
 @cli.command(name="set_rate_limits")
 @click.argument("per_token_limit", type=click.IntRange(1, None))
 @click.argument("per_ip_limit", type=click.IntRange(1, None))
@@ -274,7 +263,6 @@
     from brainzutils.ratelimit import set_rate_limits
     set_rate_limits(per_token_limit, per_ip_limit, window_size)
 
->>>>>>> a523dc47
 
 @cli.command(name="recalculate_all_user_data")
 def recalculate_all_user_data():
@@ -291,6 +279,7 @@
         Update the continuous aggregates in timescale.
     """
     ts_refresh_listen_count_aggregate()
+
 
 # Add other commands here
 cli.add_command(spark_request_manage.cli, name="spark")
