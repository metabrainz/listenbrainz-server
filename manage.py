--- conflicted
+++ resolved
@@ -225,11 +225,7 @@
             TIMESCALE_SQL_DIR, 'create_schemas.sql'))
 
         print('TS: Creating Types...')
-<<<<<<< HEAD
-        db.run_sql_script(os.path.join(TIMESCALE_SQL_DIR, 'create_types.sql'))
-=======
         ts.run_sql_script(os.path.join(TIMESCALE_SQL_DIR, 'create_types.sql'))
->>>>>>> 584ae7fb
 
         print('TS: Creating tables...')
         ts.run_sql_script(os.path.join(TIMESCALE_SQL_DIR, 'create_tables.sql'))
