from listenbrainz import db
from listenbrainz.db import timescale as ts
from listenbrainz import webserver
from listenbrainz import stats
from werkzeug.serving import run_simple
import subprocess
import os
import click
import subprocess
from urllib.parse import urlsplit

from listenbrainz.utils import safely_import_config
safely_import_config()


@click.group()
def cli():
    pass

ADMIN_SQL_DIR = os.path.join(os.path.dirname(os.path.realpath(__file__)), 'admin', 'sql')
<<<<<<< HEAD
MSB_ADMIN_SQL_DIR = os.path.join(os.path.dirname(os.path.realpath(__file__)), 'admin', 'messybrainz', 'sql')
ADMIN_INFLUX_DIR = os.path.join(os.path.dirname(os.path.realpath(__file__)), 'admin', 'influx')
=======
TIMESCALE_SQL_DIR = os.path.join(os.path.dirname(os.path.realpath(__file__)), 'admin', 'timescale')
MSB_ADMIN_SQL_DIR = os.path.join(os.path.dirname(os.path.realpath(__file__)), '../messybrainz', 'admin', 'sql')
>>>>>>> e3e11691


@cli.command()
@click.option("--host", "-h", default="0.0.0.0", show_default=True)
@click.option("--port", "-p", default=8080, show_default=True)
@click.option("--debug", "-d", is_flag=True,
              help="Turns debugging mode on or off. If specified, overrides "
                   "'DEBUG' value in the config file.")
def runserver(host, port, debug=False):
    application = webserver.create_app()
    run_simple(
        hostname=host,
        port=port,
        application=application,
        use_debugger=debug,
        use_reloader=debug,
        processes=5
    )


@cli.command(name="run_api_compat_server")
@click.option("--host", "-h", default="0.0.0.0", show_default=True)
@click.option("--port", "-p", default=8080, show_default=True)
@click.option("--debug", "-d", is_flag=True,
              help="Turns debugging mode on or off. If specified, overrides "
                   "'DEBUG' value in the config file.")
def run_api_compat_server(host, port, debug=False):
    application = webserver.create_api_compat_app()
    run_simple(
        hostname=host,
        port=port,
        application=application,
        use_debugger=debug,
        use_reloader=debug,
        processes=5
    )

@cli.command(name="run_follow_server")
@click.option("--host", "-h", default="0.0.0.0", show_default=True)
@click.option("--port", "-p", default=8081, show_default=True)
@click.option("--debug", "-d", is_flag=True,
              help="Turns debugging mode on or off. If specified, overrides "
                   "'DEBUG' value in the config file.")
def run_follow_server(host, port, debug=True):
    from listenbrainz.follow_server.follow_server import run_follow_server
    run_follow_server(host=host, port=port, debug=debug)


@cli.command(name="init_db")
@click.option("--force", "-f", is_flag=True, help="Drop existing database and user.")
@click.option("--create-db", is_flag=True, help="Create the database and user.")
def init_db(force, create_db):
    """Initializes database.
    This process involves several steps:
    1. Table structure is created.
    2. Primary keys and foreign keys are created.
    3. Indexes are created.
    """
    from listenbrainz import config
    db.init_db_connection(config.POSTGRES_ADMIN_URI)
    if force:
        res = db.run_sql_script_without_transaction(os.path.join(ADMIN_SQL_DIR, 'drop_db.sql'))
        if not res:
            raise Exception('Failed to drop existing database and user! Exit code: %i' % res)

<<<<<<< HEAD
    if create_db or force:
        print('Creating user and a database...')
=======
    if create_db:
        print('PG: Creating user and a database...')
>>>>>>> e3e11691
        res = db.run_sql_script_without_transaction(os.path.join(ADMIN_SQL_DIR, 'create_db.sql'))
        if not res:
            raise Exception('Failed to create new database and user! Exit code: %i' % res)

        db.init_db_connection(config.POSTGRES_ADMIN_LB_URI)
        print('PG: Creating database extensions...')
        res = db.run_sql_script_without_transaction(os.path.join(ADMIN_SQL_DIR, 'create_extensions.sql'))
    # Don't raise an exception if the extension already exists

    application = webserver.create_app()
    with application.app_context():
        print('PG: Creating schema...')
        db.run_sql_script(os.path.join(ADMIN_SQL_DIR, 'create_schema.sql'))

        print('PG: Creating Types...')
        db.run_sql_script(os.path.join(ADMIN_SQL_DIR, 'create_types.sql'))

        print('PG: Creating tables...')
        db.run_sql_script(os.path.join(ADMIN_SQL_DIR, 'create_tables.sql'))

        print('PG: Creating primary and foreign keys...')
        db.run_sql_script(os.path.join(ADMIN_SQL_DIR, 'create_primary_keys.sql'))
        db.run_sql_script(os.path.join(ADMIN_SQL_DIR, 'create_foreign_keys.sql'))

        print('PG: Creating indexes...')
        db.run_sql_script(os.path.join(ADMIN_SQL_DIR, 'create_indexes.sql'))

        print("Done!")


@cli.command(name="init_msb_db")
@click.option("--force", "-f", is_flag=True, help="Drop existing database and user.")
@click.option("--create-db", is_flag=True, help="Skip creating database and user. Tables/indexes only.")
def init_msb_db(force, create_db):
    """Initializes database.
    This process involves several steps:
    1. Table structure is created.
    2. Primary keys and foreign keys are created.
    3. Indexes are created.
    """
    from listenbrainz import config
    db.init_db_connection(config.POSTGRES_ADMIN_URI)
    if force:
        res = db.run_sql_script_without_transaction(os.path.join(MSB_ADMIN_SQL_DIR, 'drop_db.sql'))
        if not res:
            raise Exception('Failed to drop existing database and user! Exit code: %s' % res)

<<<<<<< HEAD
    if create_db or force:
        print('Creating user and a database...')
=======
    if create_db:
        print('PG: Creating user and a database...')
>>>>>>> e3e11691
        res = db.run_sql_script_without_transaction(os.path.join(MSB_ADMIN_SQL_DIR, 'create_db.sql'))
        if not res:
            raise Exception('Failed to create new database and user! Exit code: %s' % res)

    print('PG: Creating database extensions...')
    res = db.run_sql_script_without_transaction(os.path.join(MSB_ADMIN_SQL_DIR, 'create_extensions.sql'))
    # Don't raise an exception if the extension already exists

    db.engine.dispose()

#    print('PG: Creating schema...')
#    exit_code = run_psql_script('create_schema.sql')
#    if exit_code != 0:
#        raise Exception('Failed to create database schema! Exit code: %i' % exit_code)

    db.init_db_connection(config.MESSYBRAINZ_SQLALCHEMY_DATABASE_URI)
    print('PG: Creating tables...')
    db.run_sql_script(os.path.join(MSB_ADMIN_SQL_DIR, 'create_tables.sql'))

    print('PG: Creating primary and foreign keys...')
    db.run_sql_script(os.path.join(MSB_ADMIN_SQL_DIR, 'create_primary_keys.sql'))
    db.run_sql_script(os.path.join(MSB_ADMIN_SQL_DIR, 'create_foreign_keys.sql'))

    print('PG: Creating functions...')
    db.run_sql_script(os.path.join(MSB_ADMIN_SQL_DIR, 'create_functions.sql'))

    print('PG: Creating indexes...')
    db.run_sql_script(os.path.join(MSB_ADMIN_SQL_DIR, 'create_indexes.sql'))

    print("Done!")


@cli.command(name="init_ts_db")
@click.option("--force", "-f", is_flag=True, help="Drop existing database and user.")
@click.option("--create-db", is_flag=True, help="Create the database and user.")
def init_db(force, create_db):
    """Initializes database.
    This process involves several steps:
    1. Table structure is created.
    2. Indexes are created.
    3. Views are created
    """
    from listenbrainz import config
    ts.init_db_connection(config.TIMESCALE_ADMIN_URI)
    if force:
        res = ts.run_sql_script_without_transaction(os.path.join(TIMESCALE_SQL_DIR, 'drop_db.sql'))
        if not res:
            raise Exception('Failed to drop existing database and user! Exit code: %i' % res)

    if create_db or force:
        print('TS: Creating user and a database...')
        res = ts.run_sql_script_without_transaction(os.path.join(TIMESCALE_SQL_DIR, 'create_db.sql'))
        if not res:
            raise Exception('Failed to create new database and user! Exit code: %i' % res)

        ts.init_db_connection(config.TIMESCALE_ADMIN_LB_URI)
        print('TS: Creating database extensions...')
        res = ts.run_sql_script_without_transaction(os.path.join(TIMESCALE_SQL_DIR, 'create_extensions.sql'))
    # Don't raise an exception if the extension already exists

    application = webserver.create_app()
    with application.app_context():
        print('TS: Creating tables...')
        ts.run_sql_script(os.path.join(TIMESCALE_SQL_DIR, 'create_tables.sql'))

        print('TS: Creating Functions...')
        ts.run_sql_script(os.path.join(TIMESCALE_SQL_DIR, 'create_functions.sql'))

        print('TS: Creating views...')
        ts.run_sql_script(os.path.join(TIMESCALE_SQL_DIR, 'create_views.sql'))

        print('TS: Creating indexes...')
        ts.run_sql_script(os.path.join(TIMESCALE_SQL_DIR, 'create_indexes.sql'))

        print("Done!")


# Add other commands here
import listenbrainz.spark.request_manage as spark_request_manage
cli.add_command(spark_request_manage.cli, name="spark")
import listenbrainz.db.dump_manager as dump_manager
cli.add_command(dump_manager.cli, name="dump")


if __name__ == '__main__':
    cli()<|MERGE_RESOLUTION|>--- conflicted
+++ resolved
@@ -18,13 +18,8 @@
     pass
 
 ADMIN_SQL_DIR = os.path.join(os.path.dirname(os.path.realpath(__file__)), 'admin', 'sql')
-<<<<<<< HEAD
 MSB_ADMIN_SQL_DIR = os.path.join(os.path.dirname(os.path.realpath(__file__)), 'admin', 'messybrainz', 'sql')
-ADMIN_INFLUX_DIR = os.path.join(os.path.dirname(os.path.realpath(__file__)), 'admin', 'influx')
-=======
 TIMESCALE_SQL_DIR = os.path.join(os.path.dirname(os.path.realpath(__file__)), 'admin', 'timescale')
-MSB_ADMIN_SQL_DIR = os.path.join(os.path.dirname(os.path.realpath(__file__)), '../messybrainz', 'admin', 'sql')
->>>>>>> e3e11691
 
 
 @cli.command()
@@ -90,13 +85,8 @@
         if not res:
             raise Exception('Failed to drop existing database and user! Exit code: %i' % res)
 
-<<<<<<< HEAD
     if create_db or force:
-        print('Creating user and a database...')
-=======
-    if create_db:
         print('PG: Creating user and a database...')
->>>>>>> e3e11691
         res = db.run_sql_script_without_transaction(os.path.join(ADMIN_SQL_DIR, 'create_db.sql'))
         if not res:
             raise Exception('Failed to create new database and user! Exit code: %i' % res)
@@ -144,13 +134,8 @@
         if not res:
             raise Exception('Failed to drop existing database and user! Exit code: %s' % res)
 
-<<<<<<< HEAD
     if create_db or force:
-        print('Creating user and a database...')
-=======
-    if create_db:
         print('PG: Creating user and a database...')
->>>>>>> e3e11691
         res = db.run_sql_script_without_transaction(os.path.join(MSB_ADMIN_SQL_DIR, 'create_db.sql'))
         if not res:
             raise Exception('Failed to create new database and user! Exit code: %s' % res)
