import os
import sys
import click
import logging
import time

import listenbrainz_spark
from listenbrainz_spark import path
from listenbrainz_spark import utils
from listenbrainz_spark import config
from listenbrainz_spark import hdfs_connection
from listenbrainz_spark.data import import_dump

from hdfs.util import HdfsError
from py4j.protocol import Py4JJavaError

app = utils.create_app(debug=True)

@click.group()
def cli():
    pass

@cli.command(name='init_dir')
@click.option('--rm', is_flag=True, help='Delete existing directories from HDFS.')
@click.option('--recursive', is_flag=True, help='Delete existing directories from HDFS recursively.')
@click.option('--create_dir', is_flag=True, help='Create directories in HDFS.')
def init_dir(rm, recursive, create_dir):
    """ Create directories in HDFS to run the recommendation engine.
    """
    try:
        listenbrainz_spark.init_spark_session('Manage Directories')
    except Py4JJavaError as err:
        logging.error('{}\n{}\nAborting...'.format(str(err), err.java_exception))
        sys.exit(-1)

    hdfs_connection.init_hdfs(config.HDFS_HTTP_URI)
    if rm:
        try:
            utils.delete_dir(path.RECOMMENDATION_PARENT_DIR)
            utils.delete_dir(path.CHECKPOINT_DIR)
            logging.info('Successfully deleted directories.')
        except HdfsError as err:
            logging.error('{}: Some/all directories are non-empty. Try "--recursive" to delete recursively.'.format(
                type(err).__name__))
            logging.warning('Deleting directory recursively will delete all the recommendation data.')
            sys.exit(-1)

    if recursive:
        try:
            utils.delete_dir(path.RECOMMENDATION_PARENT_DIR, recursive=True)
            utils.delete_dir(path.CHECKPOINT_DIR, recursive=True)
            logging.info('Successfully deleted directories recursively.')
        except HdfsError as err:
            logging.error('{}: An error occurred while deleting directories recursively.\n{}\nAborting...'.format(
                type(err).__name__, str(err)))
            sys.exit(-1)

    if create_dir:
        try:
            logging.info('Creating directory to store dataframes...')
            utils.create_dir(path.DATAFRAME_DIR)

            logging.info('Creating directory to store models...')
            utils.create_dir(path.MODEL_DIR)

            logging.info('Creating directory to store candidate sets...')
            utils.create_dir(path.CANDIDATE_SET_DIR)

            logging.info('Creating directory to store RDD checkpoints...')
            utils.create_dir(path.CHECKPOINT_DIR)

            print('Done!')
        except HdfsError as err:
            logging.error('{}: An error occured while creating some/more directories.\n{}\nAborting...'.format(
                type(err).__name__, str(err)))
            sys.exit(-1)

@cli.command(name='upload_mapping')
@click.option("--force", "-f", is_flag=True, help="Deletes existing mapping.")
def upload_mapping(force):
    """ Invoke script to upload mapping to HDFS.
    """
    from listenbrainz_spark.ftp.download import ListenbrainzDataDownloader
    from listenbrainz_spark.hdfs.upload import ListenbrainzDataUploader
    with app.app_context():
        downloader_obj = ListenbrainzDataDownloader()
        src = downloader_obj.download_msid_mbid_mapping(path.FTP_FILES_PATH)
        uploader_obj = ListenbrainzDataUploader()
        uploader_obj.upload_mapping(src, force=force)

@cli.command(name='upload_listens')
@click.option("--force", "-f", is_flag=True, help="Deletes existing listens.")
def upload_listens(force):
    """ Invoke script to upload listens to HDFS.
    """
    from listenbrainz_spark.ftp.download import ListenbrainzDataDownloader
    from listenbrainz_spark.hdfs.upload import ListenbrainzDataUploader
    with app.app_context():
        downloader_obj = ListenbrainzDataDownloader()
        src = downloader_obj.download_listens(path.FTP_FILES_PATH)
        uploader_obj = ListenbrainzDataUploader()
        uploader_obj.upload_listens(src, force=force)

@cli.command(name='upload_artist_relation')
@click.option("--force", "-f", is_flag=True, help="Deletes existing artist relation.")
def upload_artist_relation(force):
    """ Invoke script  to upload artist relation to HDFS.
    """
    from listenbrainz_spark.ftp.download import ListenbrainzDataDownloader
    from listenbrainz_spark.hdfs.upload import ListenbrainzDataUploader
    with app.app_context():
        downloader_obj = ListenbrainzDataDownloader()
        src = downloader_obj.download_artist_relation(path.FTP_FILES_PATH)
        uploader_obj = ListenbrainzDataUploader()
        uploader_obj.upload_artist_relation(src, force=force)

@cli.command(name='dataframe')
def dataframes():
    """ Invoke script responsible for pre-processing data.
    """
    from listenbrainz_spark.recommendations import create_dataframes
    with app.app_context():
        create_dataframes.main()

@cli.command(name='model')
def model():
    """ Invoke script responsible for training data.
    """
    from listenbrainz_spark.recommendations import train_models
    with app.app_context():
        train_models.main()

@cli.command(name='candidate')
def candidate():
    """ Invoke script responsible for generating candidate sets.
    """
    from listenbrainz_spark.recommendations import candidate_sets
    with app.app_context():
        candidate_sets.main()

@cli.command(name='recommend')
def recommend():
    """ Invoke script responsible for generating recommendations.
    """
    from listenbrainz_spark.recommendations import recommend
    with app.app_context():
        recommend.main()

@cli.command(name='user')
def user():
    """ Invoke script responsible for calculating user statistics.
    """
    from listenbrainz_spark.stats import user
    with app.app_context():
        user.main()

@cli.command(name='request_consumer')
def request_consumer():
    """ Invoke script responsible for the request consumer
    """
    from listenbrainz_spark.request_consumer.request_consumer import main
    with app.app_context():
        main('request-consumer-%s' % str(int(time.time())))

<<<<<<< HEAD
=======
@cli.command(name="import")
@click.argument('filename', type=click.Path(exists=True))
def import_dump_command(filename):
    import_dump.main(app_name='import', archive=filename)


>>>>>>> 80e11d3c
@cli.resultcallback()
def remove_zip(result, **kwargs):
    """ Remove zip created by spark-submit.
    """
    os.remove(os.path.join('/', 'rec', 'listenbrainz_spark.zip'))

if __name__ == '__main__':
    # The root logger always defaults to WARNING level
    # The level is changed from WARNING to INFO
    logging.getLogger().setLevel(logging.INFO)
    cli()<|MERGE_RESOLUTION|>--- conflicted
+++ resolved
@@ -162,15 +162,12 @@
     with app.app_context():
         main('request-consumer-%s' % str(int(time.time())))
 
-<<<<<<< HEAD
-=======
 @cli.command(name="import")
 @click.argument('filename', type=click.Path(exists=True))
 def import_dump_command(filename):
     import_dump.main(app_name='import', archive=filename)
 
 
->>>>>>> 80e11d3c
 @cli.resultcallback()
 def remove_zip(result, **kwargs):
     """ Remove zip created by spark-submit.
