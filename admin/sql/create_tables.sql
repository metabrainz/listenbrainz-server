BEGIN;

CREATE TABLE "user" (
  id                    SERIAL,
  created               TIMESTAMP WITH TIME ZONE DEFAULT NOW(),
  musicbrainz_id        VARCHAR NOT NULL,
  auth_token            VARCHAR,
  last_login            TIMESTAMP WITH TIME ZONE NOT NULL DEFAULT NOW(),
  latest_import         TIMESTAMP WITH TIME ZONE NOT NULL DEFAULT TIMESTAMP 'epoch',
  gdpr_agreed           TIMESTAMP WITH TIME ZONE,
  musicbrainz_row_id    INTEGER NOT NULL,
  login_id              TEXT NOT NULL DEFAULT uuid_generate_v4()::text,
  email                 TEXT,
  is_paused             BOOLEAN NOT NULL DEFAULT FALSE
);
ALTER TABLE "user" ADD CONSTRAINT user_musicbrainz_id_key UNIQUE (musicbrainz_id);
ALTER TABLE "user" ADD CONSTRAINT user_musicbrainz_row_id_key UNIQUE (musicbrainz_row_id);
ALTER TABLE "user" ADD CONSTRAINT user_login_id_key UNIQUE (login_id);

CREATE TABLE reported_users (
    id                  SERIAL,
    reporter_user_id    INTEGER NOT NULL, -- FK to "user".id of the user who reported
    reported_user_id    INTEGER NOT NULL, -- FK to "user".id of the user who was reported
    reported_at         TIMESTAMP WITH TIME ZONE DEFAULT NOW(),
    reason              TEXT
);

CREATE TABLE api_compat.session (
    id        SERIAL,
    user_id   INTEGER NOT NULL, -- FK to "user".id
    sid       VARCHAR NOT NULL,
    api_key   VARCHAR NOT NULL,
    ts        TIMESTAMP DEFAULT CURRENT_TIMESTAMP
);
ALTER TABLE api_compat.session ADD CONSTRAINT session_sid_uniq UNIQUE (sid);

CREATE TABLE api_compat.token (
     id               SERIAL,
     user_id          INTEGER, -- FK to "user".id
     token            TEXT NOT NULL,
     api_key          VARCHAR NOT NULL,
     ts               TIMESTAMP DEFAULT CURRENT_TIMESTAMP
);
ALTER TABLE api_compat.token ADD CONSTRAINT token_api_key_uniq UNIQUE (api_key);
ALTER TABLE api_compat.token ADD CONSTRAINT token_token_uniq UNIQUE (token);

CREATE TABLE data_dump (
  id          SERIAL,
  created     TIMESTAMP WITH TIME ZONE NOT NULL DEFAULT NOW(),
  dump_type   data_dump_type_type
);

CREATE TABLE missing_musicbrainz_data (
    id              SERIAL, -- PK
    user_id         INTEGER NOT NULL, --FK to "user".id
    data            JSONB NOT NULL,
    source          MB_MISSING_DATA_SOURCE_ENUM NOT NULL,
    created         TIMESTAMP WITH TIME ZONE DEFAULT NOW() NOT NULL
);
ALTER TABLE missing_musicbrainz_data ADD CONSTRAINT user_id_unique UNIQUE (user_id);

CREATE TABLE recommendation.cf_recording (
  id                  SERIAL, -- PK
  user_id             INTEGER NOT NULL, --FK to "user".id
  recording_mbid      JSONB NOT NULL,
  created             TIMESTAMP WITH TIME ZONE DEFAULT NOW() NOT NULL
);
ALTER TABLE recommendation.cf_recording ADD CONSTRAINT user_id_unique UNIQUE (user_id);

CREATE TABLE recommendation.recommender (
  id                  SERIAL, --PK
  user_id             INTEGER NOT NULL, --FK to "user".id, denotes user who wrote software for this recommender.
  repository          TEXT NOT NULL,
  name                TEXT NOT NULL,
  created             TIMESTAMP WITH TIME ZONE DEFAULT NOW() NOT NULL
);

CREATE TABLE recommendation.recommender_session (
  id                  SERIAL, --PK
  recommender_id      INTEGER NOT NULL, --FK to recommendation.recommender.id
  user_id             INTEGER NOT NULL, --FK to "user".id, user for whom the recommendations are generated.
  created             TIMESTAMP WITH TIME ZONE DEFAULT NOW() NOT NULL,
  data                JSONB
);

CREATE TABLE recommendation.recording_session (
  last_used           TIMESTAMP WITH TIME ZONE DEFAULT NOW() NOT NULL,
  recording_msid      UUID NOT NULL,
  session_id          INTEGER NOT NULL --FK to recommendation.recommender_session.id
);

CREATE TABLE recommendation.similar_user (
  user_id         INTEGER NOT NULL, -- FK to "user".id
  similar_users   JSONB,
  last_updated    TIMESTAMP WITH TIME ZONE NOT NULL DEFAULT NOW()
);

CREATE TABLE user_timeline_event (
  id                    SERIAL, -- PK
  user_id               INTEGER, -- FK to "user"
  event_type            user_timeline_event_type_enum,
  metadata              JSONB,
  created               TIMESTAMP WITH TIME ZONE DEFAULT NOW() NOT NULL
);

CREATE TABLE hide_user_timeline_event (
    id           SERIAL NOT NULL,  --PK
    user_id      INTEGER NOT NULL, --FK to "user"
    event_type   hide_user_timeline_event_type_enum NOT NULL,
    event_id     INTEGER NOT NULL, --Row ID of recommendation or pin
    created      TIMESTAMP WITH TIME ZONE DEFAULT NOW() NOT NULL
);

CREATE TABLE spotify_auth (
  user_id                   INTEGER NOT NULL, -- PK and FK to user.id
  user_token                VARCHAR NOT NULL,
  token_expires             TIMESTAMP WITH TIME ZONE,
  refresh_token             VARCHAR NOT NULL,
  last_updated              TIMESTAMP WITH TIME ZONE,
  latest_listened_at        TIMESTAMP WITH TIME ZONE,
  record_listens            BOOLEAN DEFAULT TRUE,
  error_message             VARCHAR,
  permission                VARCHAR NOT NULL
);

CREATE TABLE external_service_oauth (
    id                      SERIAL,  -- PK
    user_id                 INTEGER NOT NULL,  -- FK to "user".id
    external_user_id        TEXT,
    service                 external_service_oauth_type NOT NULL,
    access_token            TEXT,
    refresh_token           TEXT,
    token_expires           TIMESTAMP WITH TIME ZONE,
    last_updated            TIMESTAMP WITH TIME ZONE DEFAULT NOW(),
    scopes                  TEXT[]
);

CREATE TABLE listens_importer (
    id                          SERIAL,  -- PK
    external_service_oauth_id   INTEGER, -- FK to external_service_oauth.id
    user_id                     INTEGER NOT NULL,  -- FK to "user".id
    service                     external_service_oauth_type NOT NULL,
    last_updated                TIMESTAMP WITH TIME ZONE,
    latest_listened_at          TIMESTAMP WITH TIME ZONE,
    status                      JSONB,
    error_message               TEXT
);

CREATE TABLE recommendation_feedback (
    id                      SERIAL, -- PK
    user_id                 INTEGER NOT NULL, -- FK to "user".id
    recording_mbid          UUID NOT NULL,
    rating                  recommendation_feedback_type_enum NOT NULL,
    created                 TIMESTAMP WITH TIME ZONE NOT NULL DEFAULT NOW()
);

CREATE TABLE recording_feedback (
    id                      SERIAL, -- PK
    user_id                 INTEGER NOT NULL, -- FK to "user".id
    recording_msid          UUID,
    recording_mbid          UUID,
    score                   SMALLINT NOT NULL,
    created                 TIMESTAMP WITH TIME ZONE NOT NULL DEFAULT NOW()
);

ALTER TABLE recording_feedback
    ADD CONSTRAINT feedback_recording_msid_or_recording_mbid_check
    CHECK ( recording_msid IS NOT NULL OR recording_mbid IS NOT NULL );

CREATE TABLE release_color (
    id                      SERIAL, -- PK
    caa_id                  BIGINT NOT NULL,
    release_mbid            UUID NOT NULL,
    red                     SMALLINT NOT NULL,
    green                   SMALLINT NOT NULL,
    blue                    SMALLINT NOT NULL,
    color                   CUBE,
    last_updated            TIMESTAMP WITH TIME ZONE NOT NULL DEFAULT NOW(),
    year                    INTEGER DEFAULT NULL
);

CREATE TABLE user_relationship (
    -- relationships go from 0 to 1
    -- for example, if relationship type is "follow", then user_0 follows user_1
    user_0              INTEGER NOT NULL, -- FK to "user".id
    user_1              INTEGER NOT NULL, -- FK to "user".id
    relationship_type   user_relationship_enum NOT NULL,
    created             TIMESTAMP WITH TIME ZONE NOT NULL DEFAULT NOW()
);

CREATE TABLE pinned_recording (
    id                      SERIAL, -- PK
    user_id                 INTEGER NOT NULL, -- FK to "user".id
    recording_msid          UUID,
    recording_mbid          UUID,
    blurb_content           TEXT,
    pinned_until            TIMESTAMP WITH TIME ZONE NOT NULL,
    created                 TIMESTAMP WITH TIME ZONE NOT NULL DEFAULT NOW()
);

ALTER TABLE pinned_recording
    ADD CONSTRAINT pinned_rec_recording_msid_or_recording_mbid_check
    CHECK ( recording_msid IS NOT NULL OR recording_mbid IS NOT NULL );

CREATE TABLE user_setting (
    id                     SERIAL, --PK
    user_id                INTEGER NOT NULL, --FK to "user".id
    timezone_name          TEXT,
    troi                   JSONB, -- troi related prefs
    brainzplayer           JSONB, -- brainzplayer related prefs
    flair                  JSONB
);

ALTER TABLE user_setting
    ADD CONSTRAINT user_setting_timezone_name_check
    CHECK ( timezone_name IS NULL OR now() AT TIME ZONE timezone_name IS NOT NULL );

CREATE TABLE recommendation.do_not_recommend (
    id              INTEGER GENERATED BY DEFAULT AS IDENTITY NOT NULL,
    user_id         INTEGER NOT NULL,
    entity          do_not_recommend_entity_type NOT NULL,
    entity_mbid     UUID NOT NULL,
    until           TIMESTAMP WITH TIME ZONE,
    created         TIMESTAMP WITH TIME ZONE NOT NULL DEFAULT NOW()
);

CREATE TABLE background_tasks (
    id              INTEGER GENERATED BY DEFAULT AS IDENTITY NOT NULL,
    user_id         INTEGER NOT NULL,
    task            background_tasks_type NOT NULL,
    created         TIMESTAMP WITH TIME ZONE NOT NULL DEFAULT NOW(),
    metadata        JSONB
);

CREATE TABLE user_data_export (
    id                  INTEGER GENERATED ALWAYS AS IDENTITY,
    user_id             INTEGER NOT NULL,
    type                user_data_export_type_type NOT NULL,
    status              user_data_export_status_type NOT NULL,
    progress            TEXT,
    filename            TEXT,
    available_until     TIMESTAMPTZ,
    created             TIMESTAMPTZ NOT NULL DEFAULT NOW()
);

<<<<<<< HEAD
=======
CREATE TABLE user_data_import (
    id                  INTEGER GENERATED ALWAYS AS IDENTITY,
    user_id             INTEGER NOT NULL,
    service             user_data_import_service_type NOT NULL,
    metadata            JSONB,
    file_path           TEXT NOT NULL,
    from_date           TIMESTAMPTZ NOT NULL DEFAULT 'epoch',
    to_date             TIMESTAMPTZ NOT NULL DEFAULT NOW(),
    created             TIMESTAMPTZ NOT NULL DEFAULT NOW()
);

>>>>>>> 2da21386
CREATE TABLE funkwhale_servers (
    id                  INTEGER GENERATED ALWAYS AS IDENTITY,
    host_url            TEXT NOT NULL UNIQUE,
    client_id           TEXT NOT NULL,
    client_secret       TEXT NOT NULL,
    scopes              TEXT NOT NULL,
    created             TIMESTAMP WITH TIME ZONE DEFAULT NOW()
);

CREATE TABLE funkwhale_tokens (
    id                  INTEGER GENERATED ALWAYS AS IDENTITY,
    user_id             INTEGER NOT NULL,
    funkwhale_server_id INTEGER NOT NULL,
    access_token        TEXT NOT NULL,
    refresh_token       TEXT NOT NULL,
    token_expiry        TIMESTAMP WITH TIME ZONE NOT NULL
);

<<<<<<< HEAD
CREATE TABLE navidrome_servers (
    id                  INTEGER GENERATED ALWAYS AS IDENTITY,
    host_url            TEXT NOT NULL UNIQUE,
    created             TIMESTAMP WITH TIME ZONE DEFAULT NOW()
);

CREATE TABLE navidrome_tokens (
    id                  INTEGER GENERATED ALWAYS AS IDENTITY,
    user_id             INTEGER NOT NULL,
    navidrome_server_id INTEGER NOT NULL,
    username            TEXT NOT NULL,
    encrypted_password  TEXT NOT NULL,   
    created             TIMESTAMP WITH TIME ZONE DEFAULT NOW()
);


=======
>>>>>>> 2da21386
-- The following line is now executed by the init-db action from manage.py. If you create a DB without the init-db function
-- you will need to execute the following GRANT in order to complete your DB setup.
--GRANT ALL PRIVILEGES ON ALL TABLES IN SCHEMA public TO listenbrainz;

COMMIT;<|MERGE_RESOLUTION|>--- conflicted
+++ resolved
@@ -243,8 +243,6 @@
     created             TIMESTAMPTZ NOT NULL DEFAULT NOW()
 );
 
-<<<<<<< HEAD
-=======
 CREATE TABLE user_data_import (
     id                  INTEGER GENERATED ALWAYS AS IDENTITY,
     user_id             INTEGER NOT NULL,
@@ -256,7 +254,6 @@
     created             TIMESTAMPTZ NOT NULL DEFAULT NOW()
 );
 
->>>>>>> 2da21386
 CREATE TABLE funkwhale_servers (
     id                  INTEGER GENERATED ALWAYS AS IDENTITY,
     host_url            TEXT NOT NULL UNIQUE,
@@ -275,7 +272,6 @@
     token_expiry        TIMESTAMP WITH TIME ZONE NOT NULL
 );
 
-<<<<<<< HEAD
 CREATE TABLE navidrome_servers (
     id                  INTEGER GENERATED ALWAYS AS IDENTITY,
     host_url            TEXT NOT NULL UNIQUE,
@@ -292,8 +288,6 @@
 );
 
 
-=======
->>>>>>> 2da21386
 -- The following line is now executed by the init-db action from manage.py. If you create a DB without the init-db function
 -- you will need to execute the following GRANT in order to complete your DB setup.
 --GRANT ALL PRIVILEGES ON ALL TABLES IN SCHEMA public TO listenbrainz;
