--- conflicted
+++ resolved
@@ -10,10 +10,7 @@
 DROP TABLE IF EXISTS user_relationship              CASCADE;
 DROP TABLE IF EXISTS recommendation_feedback        CASCADE;
 DROP TABLE IF EXISTS user_timeline_event            CASCADE;
-<<<<<<< HEAD
 DROP TABLE IF EXISTS reported_users                 CASCADE;
-=======
 DROP TABLE IF EXISTS pinned_recording               CASCADE;
->>>>>>> 6c37b98e
 
 COMMIT;