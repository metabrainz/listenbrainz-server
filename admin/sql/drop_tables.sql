--- conflicted
+++ resolved
@@ -1,11 +1,6 @@
 BEGIN;
 
 DROP TABLE IF EXISTS "user"               CASCADE;
-<<<<<<< HEAD
-=======
-DROP TABLE IF EXISTS listen               CASCADE;
-DROP TABLE IF EXISTS listen_json          CASCADE;
 DROP TABLE IF EXISTS data_dump            CASCADE;
->>>>>>> b1a34663
 
 COMMIT;