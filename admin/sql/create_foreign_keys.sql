BEGIN;

<<<<<<< HEAD
ALTER TABLE api_compat.token ADD CONSTRAINT token_user_id_foreign_key FOREIGN KEY (user_id) REFERENCES "user" (id);
ALTER TABLE api_compat.session ADD CONSTRAINT session_user_id_foreign_key FOREIGN KEY (user_id) REFERENCES "user" (id);
=======
ALTER TABLE listen_json ADD CONSTRAINT listen_json_id_foreign_key FOREIGN KEY (id) REFERENCES "listen" (id); 
>>>>>>> d3d78495

COMMIT;<|MERGE_RESOLUTION|>--- conflicted
+++ resolved
@@ -1,10 +1,7 @@
 BEGIN;
 
-<<<<<<< HEAD
 ALTER TABLE api_compat.token ADD CONSTRAINT token_user_id_foreign_key FOREIGN KEY (user_id) REFERENCES "user" (id);
 ALTER TABLE api_compat.session ADD CONSTRAINT session_user_id_foreign_key FOREIGN KEY (user_id) REFERENCES "user" (id);
-=======
 ALTER TABLE listen_json ADD CONSTRAINT listen_json_id_foreign_key FOREIGN KEY (id) REFERENCES "listen" (id); 
->>>>>>> d3d78495
 
 COMMIT;