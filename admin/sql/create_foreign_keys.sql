BEGIN;

ALTER TABLE api_compat.token
    ADD CONSTRAINT token_user_id_foreign_key
    FOREIGN KEY (user_id)
    REFERENCES "user" (id)
    ON DELETE CASCADE;

ALTER TABLE api_compat.session
    ADD CONSTRAINT session_user_id_foreign_key
    FOREIGN KEY (user_id)
    REFERENCES "user" (id)
    ON DELETE CASCADE;

ALTER TABLE reported_users
    ADD CONSTRAINT  reporter_user_id_foreign_key
    FOREIGN KEY (reporter_user_id)
    REFERENCES "user" (id)
    ON DELETE CASCADE;

ALTER TABLE reported_users
    ADD CONSTRAINT  reported_user_id_foreign_key
    FOREIGN KEY (reported_user_id)
    REFERENCES "user" (id)
    ON DELETE CASCADE;

ALTER TABLE spotify_auth
    ADD CONSTRAINT spotify_auth_user_id_foreign_key
    FOREIGN KEY (user_id)
    REFERENCES "user" (id)
    ON DELETE CASCADE;

ALTER TABLE external_service_oauth
    ADD CONSTRAINT external_service_oauth_user_id_foreign_key
    FOREIGN KEY (user_id)
    REFERENCES "user" (id)
    ON DELETE CASCADE;

ALTER TABLE listens_importer
    ADD CONSTRAINT listens_importer_user_id_foreign_key
    FOREIGN KEY (user_id)
    REFERENCES "user" (id)
    ON DELETE CASCADE;

ALTER TABLE listens_importer
    ADD CONSTRAINT listens_importer_external_service_oauth_id_foreign_key
    FOREIGN KEY (external_service_oauth_id)
    REFERENCES external_service_oauth (id)
    ON DELETE SET NULL;

ALTER TABLE recommendation.cf_recording
    ADD CONSTRAINT cf_recording_user_id_foreign_key
    FOREIGN KEY (user_id)
    REFERENCES "user" (id)
    ON DELETE CASCADE;

ALTER TABLE recommendation.recommender
    ADD CONSTRAINT recommender_user_id_foreign_key
    FOREIGN KEY (user_id)
    REFERENCES "user" (id)
    ON DELETE CASCADE;

ALTER TABLE recommendation.recording_session
    ADD CONSTRAINT recording_session_recommender_session_foreign_key
    FOREIGN KEY (session_id)
    REFERENCES recommendation.recommender_session (id)
    ON DELETE CASCADE;

ALTER TABLE recommendation.recommender_session
    ADD CONSTRAINT recommender_session_recommender_foreign_key
    FOREIGN KEY (recommender_id)
    REFERENCES recommendation.recommender (id)
    ON DELETE CASCADE;

ALTER TABLE recommendation.do_not_recommend
    ADD CONSTRAINT do_not_recommend_user_id_foreign_key
    FOREIGN KEY (user_id)
    REFERENCES "user" (id)
    ON DELETE CASCADE;

ALTER TABLE user_timeline_event
    ADD CONSTRAINT user_timeline_event_user_foreign_key
    FOREIGN KEY (user_id)
    REFERENCES "user" (id)
    ON DELETE CASCADE;

ALTER TABLE hide_user_timeline_event
    ADD CONSTRAINT hide_user_timeline_event_user_id_foreign_key
    FOREIGN KEY (user_id)
    REFERENCES "user" (id)
    ON DELETE CASCADE;

ALTER TABLE recording_feedback
    ADD CONSTRAINT recording_feedback_user_id_foreign_key
    FOREIGN KEY (user_id)
    REFERENCES "user" (id)
    ON DELETE CASCADE;

-- NOTE: If the foreign keys for the similar_user table changes, update the code in listenbrainz/db/similar_users.py !
ALTER TABLE recommendation.similar_user
    ADD CONSTRAINT similar_user_user_id_foreign_key
    FOREIGN KEY (user_id)
    REFERENCES "user" (id)
    ON DELETE CASCADE;

ALTER TABLE missing_musicbrainz_data
    ADD CONSTRAINT missing_mb_data_user_id_foreign_key
    FOREIGN KEY (user_id)
    REFERENCES "user" (id)
    ON DELETE CASCADE;

ALTER TABLE user_relationship
    ADD CONSTRAINT user_relationship_user_0_foreign_key
    FOREIGN KEY (user_0)
    REFERENCES "user" (id)
    ON DELETE CASCADE;

ALTER TABLE user_relationship
    ADD CONSTRAINT user_relationship_user_1_foreign_key
    FOREIGN KEY (user_1)
    REFERENCES "user" (id)
    ON DELETE CASCADE;

ALTER TABLE recommendation_feedback
    ADD CONSTRAINT recommendation_feedback_user_id_foreign_key
    FOREIGN KEY (user_id)
    REFERENCES "user" (id)
    ON DELETE CASCADE;

ALTER TABLE pinned_recording
    ADD CONSTRAINT pinned_recording_user_id_foreign_key
    FOREIGN KEY (user_id)
    REFERENCES "user" (id)
    ON DELETE CASCADE;

ALTER TABLE user_setting
    ADD CONSTRAINT user_setting_user_id_foreign_key
    FOREIGN KEY (user_id)
    REFERENCES "user" (id)
    ON DELETE CASCADE;

ALTER TABLE background_tasks
    ADD CONSTRAINT background_tasks_user_id_foreign_key
    FOREIGN KEY (user_id)
    REFERENCES "user" (id)
    ON DELETE CASCADE;

ALTER TABLE user_data_export
    ADD CONSTRAINT user_data_export_user_id_foreign_key
    FOREIGN KEY (user_id)
    REFERENCES "user" (id)
    ON DELETE CASCADE;

<<<<<<< HEAD
=======
ALTER TABLE user_data_import
    ADD CONSTRAINT user_data_import_user_id_foreign_key
    FOREIGN KEY (user_id)
    REFERENCES "user" (id)
    ON DELETE CASCADE;

>>>>>>> 2da21386
ALTER TABLE funkwhale_tokens
    ADD CONSTRAINT funkwhale_tokens_user_id_foreign_key
    FOREIGN KEY (user_id)
    REFERENCES "user" (id)
    ON DELETE CASCADE;

ALTER TABLE funkwhale_tokens
    ADD CONSTRAINT funkwhale_tokens_server_id_foreign_key
    FOREIGN KEY (funkwhale_server_id)
    REFERENCES funkwhale_servers (id)
    ON DELETE CASCADE;

<<<<<<< HEAD
ALTER TABLE navidrome_tokens
    ADD CONSTRAINT navidrome_tokens_user_id_foreign_key
    FOREIGN KEY (user_id)
    REFERENCES "user" (id)
    ON DELETE CASCADE;

ALTER TABLE navidrome_tokens
    ADD CONSTRAINT navidrome_tokens_server_id_foreign_key
    FOREIGN KEY (navidrome_server_id)
    REFERENCES navidrome_servers (id)
    ON DELETE CASCADE;

=======
>>>>>>> 2da21386
COMMIT;<|MERGE_RESOLUTION|>--- conflicted
+++ resolved
@@ -151,15 +151,12 @@
     REFERENCES "user" (id)
     ON DELETE CASCADE;
 
-<<<<<<< HEAD
-=======
 ALTER TABLE user_data_import
     ADD CONSTRAINT user_data_import_user_id_foreign_key
     FOREIGN KEY (user_id)
     REFERENCES "user" (id)
     ON DELETE CASCADE;
 
->>>>>>> 2da21386
 ALTER TABLE funkwhale_tokens
     ADD CONSTRAINT funkwhale_tokens_user_id_foreign_key
     FOREIGN KEY (user_id)
@@ -172,7 +169,6 @@
     REFERENCES funkwhale_servers (id)
     ON DELETE CASCADE;
 
-<<<<<<< HEAD
 ALTER TABLE navidrome_tokens
     ADD CONSTRAINT navidrome_tokens_user_id_foreign_key
     FOREIGN KEY (user_id)
@@ -185,6 +181,4 @@
     REFERENCES navidrome_servers (id)
     ON DELETE CASCADE;
 
-=======
->>>>>>> 2da21386
 COMMIT;