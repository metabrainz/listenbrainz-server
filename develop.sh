#!/bin/bash
POSTGRES_ADMIN_LB_URI="postgresql://postgres@db/listenbrainz"
SQLALCHEMY_TIMESCALE_URI="postgresql://listenbrainz_ts:listenbrainz_ts@timescale/listenbrainz_ts"

POSTGRES_LB_URI="postgresql://listenbrainz:listenbrainz@db/listenbrainz"

if [[ ! -d "docker" ]]; then
    echo "This script must be run from the top level directory of the listenbrainz-server source."
    exit -1
fi

function invoke_docker_compose {
    docker-compose -f docker/docker-compose.yml \
                -p listenbrainz \
                "$@"
}

function invoke_manage {
    invoke_docker_compose run --rm web \
            python3 manage.py \
            "$@"
}

function open_psql_shell {
    invoke_docker_compose run --rm web psql \
<<<<<<< HEAD
        $POSTGRES_LB_URI
=======
            $POSTGRES_ADMIN_LB_URI
}

function open_timescale_shell {
    invoke_docker_compose run --rm web psql \
            $SQLALCHEMY_TIMESCALE_URI
>>>>>>> e3e11691
}

function npm_install {
    invoke_docker_compose run --rm -e \
                HOME=/tmp static_builder npm install
}

function invoke_docker_compose_spark {
    docker-compose -f docker/docker-compose.spark.yml \
                -p listenbrainzspark \
                "$@"
}

function format_namenode {
    invoke_docker_compose_spark run --rm hadoop-master \
            hdfs namenode -format -nonInteractive -force
}

# Arguments following "manage" are as it is passed to function "invoke_manage" and executed.
# Check on each argument of manage.py is not performed here because with manage.py, develop.sh will expand too.
# Also, if any of the arguments passed to develop.sh which invoke manage.py are incorrect, exception would be raised by manage.py
# so we may skip extra checks in here.
if [ "$1" == "manage" ]; then shift
    echo "Invoking manage.py..."
    invoke_manage "$@"
    exit

elif [ "$1" == "psql" ]; then
    echo "Entering into PSQL shell to query DB..."
    open_psql_shell
    exit

elif [ "$1" == "timescale" ]; then
    echo "Entering into PSQL shell to query Timescale DB..."
    open_timescale_shell
    exit

elif [ "$1" == "npm" ]; then
    echo "Installing node dependencies..."
    npm_install
    exit

elif [ "$1" == "spark" ]; then shift
    if [ "$1" == 'format' ]; then
        format_namenode
        exit
    else
        invoke_docker_compose_spark "$@"
        exit
    fi

else
    if [ "$#" == 0 ]; then
        echo "No argument provided. Trying to run docker-compose..."
    else
        echo "Trying to run the passed command with docker-compose..."
    fi
    invoke_docker_compose "$@"
    exit
fi<|MERGE_RESOLUTION|>--- conflicted
+++ resolved
@@ -23,16 +23,12 @@
 
 function open_psql_shell {
     invoke_docker_compose run --rm web psql \
-<<<<<<< HEAD
         $POSTGRES_LB_URI
-=======
-            $POSTGRES_ADMIN_LB_URI
 }
 
 function open_timescale_shell {
     invoke_docker_compose run --rm web psql \
-            $SQLALCHEMY_TIMESCALE_URI
->>>>>>> e3e11691
+        $SQLALCHEMY_TIMESCALE_URI
 }
 
 function npm_install {
