# coding=utf-8
from __future__ import division, absolute_import
from __future__ import print_function, unicode_literals
import logging
import calendar
import ujson
import time
import uuid
import six
from datetime import date, datetime
from listen import Listen
from dateutil.relativedelta import relativedelta
from influxdb import InfluxDBClient
from sqlalchemy import create_engine, text
from sqlalchemy.pool import NullPool
import sqlalchemy.exc
import pytz
from redis import Redis
from influxdb.exceptions import InfluxDBClientError, InfluxDBServerError

MIN_ID = 1033430400     # approx when audioscrobbler was created
ORDER_DESC = 0
ORDER_ASC = 1
ORDER_TEXT = [ "DESC", "ASC" ]
DEFAULT_LISTENS_PER_FETCH = 25

REDIS_USER_TIMESTAMPS = "user.%s.timestamps" # substitute user_name
USER_CACHE_TIME = 3600 # in seconds. 1 hour

# TODO: This needs to be broken into 3 files and moved out of the separate listenstore module,
#       but I am leaving this for the next PR


class ListenStore(object):
    MAX_FETCH = 5000          # max batch size to fetch from the db
    MAX_FUTURE_SECONDS = 600  # 10 mins in future - max fwd clock skew

    def __init__(self, conf):
        self.log = logging.getLogger(__name__)
        self.log.setLevel(logging.INFO)

    def max_id(self):
        return int(self.MAX_FUTURE_SECONDS + calendar.timegm(time.gmtime()))

    def fetch_listens_from_storage():
        """ Override this method in PostgresListenStore class """
        raise NotImplementedError()

    def get_total_listen_count():
        """ Return the total number of listens stored in the ListenStore """
        raise NotImplementedError()

    def fetch_listens(self, user_name, from_ts=None, to_ts=None, limit=DEFAULT_LISTENS_PER_FETCH):
        """ Check from_ts, to_ts, and limit for fetching listens
            and set them to default values if not given.
        """
        if from_ts and to_ts:
            raise ValueError("You cannot specify from_ts and to_ts at the same time.")

        if not from_ts and not to_ts:
            raise ValueError("You must specify either from_ts or to_ts.")

        if from_ts:
            order = ORDER_ASC
        else:
            order = ORDER_DESC

        return self.fetch_listens_from_storage(user_name, from_ts, to_ts, limit, order)


class PostgresListenStore(ListenStore):
    def __init__(self, conf):
        ListenStore.__init__(self, conf)
        self.log.info('Connecting to postgresql: %s', conf['SQLALCHEMY_DATABASE_URI'])
        self.engine = create_engine(conf['SQLALCHEMY_DATABASE_URI'], poolclass=NullPool)
        if 'PG_ASYNC_LISTEN_COMMIT' in conf and conf['PG_ASYNC_LISTEN_COMMIT']:
            self.log.info('Enabling Asynchronous listens commit for Postgresql')
            with self.engine.connect() as connection:
                connection.execute("SET synchronous_commit TO off")

    def convert_row(self, row):
        return Listen(user_id=row[1], user_name=row[2], timestamp=row[3], artist_msid=row[4],
                      album_msid=row[5], recording_msid=row[6], data=row[7])

    def insert(self, listens):
        """ Insert a batch of listens, using asynchronous queries.
            Batches should probably be no more than 500-1000 listens until this
            function supports limiting the number of queries in flight.
        """
        with self.engine.connect() as connection:
            for listen in listens:
                if not listen.validate():
                    raise ValueError("Invalid listen: %s" % listen)
                try:
                    params = {
                        'user_id': listen.user_id,
                        'ts': listen.ts_since_epoch,
                        'artist_msid': uuid.UUID(listen.artist_msid),
                        'album_msid': uuid.UUID(listen.album_msid) if listen.album_msid is not None else None,
                        'recording_msid': uuid.UUID(listen.recording_msid),
                        'data': ujson.dumps(listen.data)}

                    res = connection.execute(text("""
                        INSERT INTO listen(user_id, ts, artist_msid, album_msid, recording_msid)
                             VALUES (:user_id, to_timestamp(:ts), :artist_msid, :album_msid,
                                    :recording_msid)
                                 ON CONFLICT(user_id, ts)
                                 DO UPDATE
                                SET artist_msid = EXCLUDED.artist_msid
                                  , album_msid = EXCLUDED.album_msid
                                  , recording_msid = EXCLUDED.recording_msid
                          RETURNING id
                    """), params)

                    params['_id'] = res.fetchone()[0]
                    res = connection.execute(text("""
                        INSERT INTO listen_json(id, data)
                             VALUES (:_id, :data)
                                 ON CONFLICT(id)
                                 DO UPDATE
                                SET data = EXCLUDED.data
                    """), params)
                except Exception, e:     # Log errors
                    self.log.error(e)

    def fetch_listens_from_storage(self, user_name, from_ts, to_ts, limit, order):
        """ The timestamps are stored as UTC in the postgres datebase while on retrieving
            the value they are converted to the local server's timezone. So to compare
            datetime object we need to create a object in the same timezone as the server.

            from_ts: seconds since epoch, in float
            to_ts: seconds since epoch, in float
        """
        with self.engine.connect() as connection:
            args = {
                'user_name': user_name,
                'limit': limit
            }
            query = """
                SELECT listen.id
                     , user_id
                     , musicbrainz_id
                     , ts AT TIME ZONE 'UTC'
                     , artist_msid
                     , album_msid
                     , recording_msid
                     , data
                  FROM listen
                     , listen_json
                     , "user"
                 WHERE listen.id = listen_json.id
                   AND user_id = "user".id
                   AND "user".musicbrainz_id = :user_name
            """

            if from_ts != None:
                query += " AND ts AT TIME ZONE 'UTC' > :from_ts "
            else:
                query += " AND ts AT TIME ZONE 'UTC' < :to_ts "

            query += """
              ORDER BY ts """ + ORDER_TEXT[order] + """
                 LIMIT :limit
            """
            if from_ts != None:
                args['from_ts'] = pytz.utc.localize(datetime.utcfromtimestamp(from_ts))
            else:
                args['to_ts'] =  pytz.utc.localize(datetime.utcfromtimestamp(from_ts))

            results = connection.execute(text(query), args)
            listens = []
            for row in results.fetchall():
                listens.append(self.convert_row(row))
            return listens


class RedisListenStore(ListenStore):
    def __init__(self, conf):
        ListenStore.__init__(self, conf)
        self.log.info('Connecting to redis: %s:%s', conf['REDIS_HOST'], conf['REDIS_PORT'])
        self.redis = Redis(host=conf['REDIS_HOST'], port=conf['REDIS_PORT'])

    def get_playing_now(self, user_id):
        """ Return the current playing song of the user """
        data = self.redis.get('playing_now' + ':' + str(user_id))
        if not data:
            return None
        data = ujson.loads(data)
        data.update({'listened_at': MIN_ID+1})
        return Listen.from_json(data)



REDIS_INFLUX_USER_LISTEN_COUNT = "ls.listencount." # append username
class InfluxListenStore(ListenStore):

    REDIS_INFLUX_TOTAL_LISTEN_COUNT = "ls.listencount.total"
    TOTAL_LISTEN_COUNT_CACHE_TIME = 10 * 60

    def __init__(self, conf):
        ListenStore.__init__(self, conf)
        self.redis = Redis(host=conf['REDIS_HOST'], port=conf['REDIS_PORT'])
        self.influx = InfluxDBClient(host=conf['INFLUX_HOST'], port=conf['INFLUX_PORT'], database=conf['INFLUX_DB_NAME'])


    def _get_num_listens_for_user(self, user_name):
        count = self.redis.get(REDIS_INFLUX_USER_LISTEN_COUNT + user_hash(user_name))
        if count:
            return int(count)

        results = self.influx.query("""SELECT count(*)
                                         FROM listen
                                        WHERE user_name = '%s'""" % (user_name, from_ts, to_ts, limit))
        result = results.get_points(measurement='listen')
#        count = self.redis.get(REDIS_INFLUX_USER_LISTEN_COUNT + user_hash(user_name))

        return 0


    def _select_single_value(self, query):
        try:
            results = self.influx.query(query)
        except Exception as e:
            self.log.error("Cannot query influx: %s" % str(e))
            raise

        for result in results.get_points(measurement='listen'):
            return result['time']

        return None


    def _select_single_timestamp(self, query):
        try:
            results = self.influx.query(query)
        except Exception as e:
            self.log.error("Cannot query influx: %s" % str(e))
            raise

        for result in results.get_points(measurement='listen'):
            dt = datetime.strptime(result['time'] , "%Y-%m-%dT%H:%M:%SZ")
            return int(dt.strftime('%s'))

        return None

    def get_total_listen_count(self):
        """ Returns the total number of listens stored in the ListenStore.
            First checks the redis cache for the value, if not present there
            makes a query to the db and caches it in redis.
        """

        count = self.redis.get(InfluxListenStore.REDIS_INFLUX_TOTAL_LISTEN_COUNT)
        if count:
            return int(count)

        try:
            result = self.influx.query("""SELECT count(*)
                                            FROM listen""")
        except (InfluxDBServerError, InfluxDBClientError) as e:
            self.log.error("Cannot query influx: %s" % str(e))
            raise

        try:
            count = result.raw['series'][0]['values'][0][1]
        except KeyError:
            count = 0

        self.redis.setex(InfluxListenStore.REDIS_INFLUX_TOTAL_LISTEN_COUNT, count, InfluxListenStore.TOTAL_LISTEN_COUNT_CACHE_TIME)
        return count


    def get_timestamps_for_user(self, user_name):
        """ Return the max_ts and min_ts for a given user and cache the result in redis
        """

        tss = self.redis.get(REDIS_USER_TIMESTAMPS % user_name)
        if tss:
            (min_ts, max_ts) = tss.split(",")
            min_ts = int(min_ts)
            max_ts = int(max_ts)
        else:
            query = """SELECT first(artist_msid)
                         FROM listen
                        WHERE user_name = '""" + user_name + "'"
            min_ts = self._select_single_timestamp(query)

            query = """SELECT last(artist_msid)
                         FROM listen
                        WHERE user_name = '""" + user_name + "'"
            max_ts = self._select_single_timestamp(query)

            self.redis.setex(REDIS_USER_TIMESTAMPS % user_name, "%d,%d" % (min_ts,max_ts), USER_CACHE_TIME)

        return (min_ts, max_ts)


    def insert(self, listens):
        """ Insert a batch of listens.
        """

        submit = []
        user_names = {}
        for listen in listens:
            user_names[listen.user_name] = 1
            data = {
                'measurement' : 'listen',
                'time' : listen.ts_since_epoch,
                'tags' : {
                    'user_name' : listen.user_name,
                },
                'fields' : {
                    'artist_name' : listen.data['artist_name'],
                    'artist_msid' : listen.artist_msid,
                    'artist_mbids' : ",".join(listen.data['additional_info'].get('artist_mbids', [])),
                    'album_name' : listen.data['additional_info'].get('release_name', ''),
                    'album_msid' : listen.album_msid,
                    'album_mbid' : listen.data['additional_info'].get('release_mbid', ''),
                    'track_name' : listen.data['track_name'],
                    'recording_msid' : listen.recording_msid,
                    'recording_mbid' : listen.data['additional_info'].get('recording_mbid', ''),
                    'tags' : ",".join(listen.data['additional_info'].get('tags', [])),
                }
            }
            submit.append(data)


        try:
            if not self.influx.write_points(submit, time_precision='s'):
                self.log.error("Cannot write data to influx. (write_points returned False)")
        except ValueError as e:
            self.log.error("Cannot write data to influx: %s" % str(e))
            raise

        # Invalidate cached data for user
        for user_name in user_names.keys():
            self.redis.delete(REDIS_USER_TIMESTAMPS % user_name)

#        l = [ REDIS_INFLUX_USER_LISTEN_COUNT + str(id) for id in user_names])
#        self.log.info("delete: " % ",".join(l))
#        self.redis.delete(*[ REDIS_INFLUX_USER_LISTEN_COUNT + user_hash(user_name) for id in user_names])


    def fetch_listens_from_storage(self, user_name, from_ts, to_ts, limit, order):
        """ The timestamps are stored as UTC in the postgres datebase while on retrieving
            the value they are converted to the local server's timezone. So to compare
            datetime object we need to create a object in the same timezone as the server.

            from_ts: seconds since epoch, in float
            to_ts: seconds since epoch, in float
        """

        # Quote single quote characters which could be used to mount an injection attack.
        # Sadly, influxdb does not provide a means to do this in the client library
        user_name = user_name.replace("'", "\'")

        query = """SELECT *
                     FROM listen
                    WHERE user_name = '""" + user_name + "' "
        if from_ts != None:
            query += "AND time > " + str(from_ts) + "000000000"
        else:
            query += "AND time < " + str(to_ts) + "000000000"

        query += " ORDER BY time " + ORDER_TEXT[order] + " LIMIT " + str(limit)
        try:
            results = self.influx.query(query)
        except Exception as e:
            self.log.error("Cannot query influx: %s" % str(e))
            return []

        listens = []
        for result in results.get_points(measurement='listen'):
<<<<<<< HEAD
            listens.append(Listen.from_influx(result))
=======
            dt = datetime.strptime(result['time'] , "%Y-%m-%dT%H:%M:%SZ")
            t = int(dt.strftime('%s'))
            mbids = []
            for id in result.get('artist_mbids', '').split(","):
                if id:
                    mbids.append(id)
            tags = []
            for tag in result.get('tags', '').split(","):
                if tag:
                    tags.append(tag)

            data = {
                'artist_mbids' : mbids,
                'album_msid' : result.get('album_msid', ''),
                'album_mbid' : result.get('album_mbid', ''),
                'album_name' : result.get('album_name', ''),
                'recording_mbid' : result.get('recording_mbid', ''),
                'tags' : tags
            }
            l = Listen(timestamp=t,
                user_name=result.get('user_name', '<unknown>'),
                artist_msid=result.get('artist_msid', ''),
                recording_msid=result.get('recording_msid', ''),
                data={
                    'additional_info' : data,
                    'artist_name' : result.get('artist_name', ''),
                    'track_name' : result.get('track_name', '')
                })
            listens.append(l)
>>>>>>> 86a686ab

        if order == ORDER_ASC:
            listens.reverse()

        return listens<|MERGE_RESOLUTION|>--- conflicted
+++ resolved
@@ -370,39 +370,7 @@
 
         listens = []
         for result in results.get_points(measurement='listen'):
-<<<<<<< HEAD
             listens.append(Listen.from_influx(result))
-=======
-            dt = datetime.strptime(result['time'] , "%Y-%m-%dT%H:%M:%SZ")
-            t = int(dt.strftime('%s'))
-            mbids = []
-            for id in result.get('artist_mbids', '').split(","):
-                if id:
-                    mbids.append(id)
-            tags = []
-            for tag in result.get('tags', '').split(","):
-                if tag:
-                    tags.append(tag)
-
-            data = {
-                'artist_mbids' : mbids,
-                'album_msid' : result.get('album_msid', ''),
-                'album_mbid' : result.get('album_mbid', ''),
-                'album_name' : result.get('album_name', ''),
-                'recording_mbid' : result.get('recording_mbid', ''),
-                'tags' : tags
-            }
-            l = Listen(timestamp=t,
-                user_name=result.get('user_name', '<unknown>'),
-                artist_msid=result.get('artist_msid', ''),
-                recording_msid=result.get('recording_msid', ''),
-                data={
-                    'additional_info' : data,
-                    'artist_name' : result.get('artist_name', ''),
-                    'track_name' : result.get('track_name', '')
-                })
-            listens.append(l)
->>>>>>> 86a686ab
 
         if order == ORDER_ASC:
             listens.reverse()
