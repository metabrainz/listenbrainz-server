--- conflicted
+++ resolved
@@ -30,11 +30,6 @@
 nose == 1.3.7
 sentry-sdk[flask]==0.19.5
 six == 1.15.0
-<<<<<<< HEAD
-pydantic == 1.5.1
-scipy == 1.5.1
-implicit == 0.4.2
-=======
 pydantic == 1.6.1
 pycountry == 20.7.3
 Flask==1.1.2
@@ -50,5 +45,4 @@
 sqlalchemy-dst==1.0.1
 typesense==0.9.0
 unidecode==1.1.2
-Levenshtein==0.12.0
->>>>>>> 981301a5
+Levenshtein==0.12.0