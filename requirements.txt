Flask-Admin == 1.5.6
Flask-Testing == 0.8.0
Flask-Login == 0.4.1
Flask-WTF == 0.14.3
Flask-SQLAlchemy == 2.4.1
flask-socketio == 4.2.1
click == 7.1.1
jsonschema == 3.2.0
rauth == 0.7.3
setproctitle == 1.1.10
markupsafe == 1.1.1
blist == 1.3.6
pytz==2019.3
psycopg2-binary == 2.8.5
python-dateutil == 2.8.1
ujson == 1.35
redis == 3.4.1
yattag == 1.13.2
xmltodict == 0.12.0
<<<<<<< HEAD
influxdb == 5.3.0
=======
>>>>>>> 21b0d0c2
oauth2client == 4.1.3
google-api-python-client==1.8.0
pika == 0.13.0
git+https://github.com/metabrainz/messybrainz-server.git@production#egg=messybrainz
git+https://github.com/metabrainz/brainzutils-python.git@v1.14.0
spotipy == 2.11.1
pyyaml == 5.3.1
eventlet == 0.25.2
Flask-CORS == 3.0.8
uWSGI == 2.0.18<|MERGE_RESOLUTION|>--- conflicted
+++ resolved
@@ -17,10 +17,6 @@
 redis == 3.4.1
 yattag == 1.13.2
 xmltodict == 0.12.0
-<<<<<<< HEAD
-influxdb == 5.3.0
-=======
->>>>>>> 21b0d0c2
 oauth2client == 4.1.3
 google-api-python-client==1.8.0
 pika == 0.13.0
