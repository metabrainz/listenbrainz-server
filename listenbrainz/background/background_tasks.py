import time

from flask import current_app
from sqlalchemy import text

from listenbrainz.background.delete import delete_listens_history, delete_user
from listenbrainz.background.export import export_user
from listenbrainz.webserver import create_app, db_conn, ts_conn
<<<<<<< HEAD
from listenbrainz.background.listens_importer import initialize_spotify, import_listens
=======
from listenbrainz.background.listens_importer import import_listens
>>>>>>> 2c59572d

def add_task(user_id, task):
    """ Add a task to the background tasks """
    query = "INSERT INTO background_tasks (user_id, task) VALUES (:user_id, :task) ON CONFLICT DO NOTHING"
    db_conn.execute(text(query), {"user_id": user_id, "task": task})
    db_conn.commit()


def get_task():
    """ Fetch one task from the database """
    query = "SELECT * FROM background_tasks LIMIT 1"
    result = db_conn.execute(text(query))
    return result.first()


def remove_task(task):
    query = "DELETE FROM background_tasks WHERE id = :id"
    db_conn.execute(text(query), {"id": task.id})
    db_conn.commit()


class BackgroundTasks:

    def process_task(self, task) -> bool:
        """ Perform the task and return whether the task succeeded """
        if task.task == "delete_listens":
            delete_listens_history(db_conn, task.user_id, task.created)
        elif task.task == "delete_user":
            delete_user(db_conn, task.user_id, task.created)
        elif task.task == "export_all_user_data":
            export_user(db_conn, ts_conn, task.user_id, task.metadata)
        elif task.task == "import_listens":
<<<<<<< HEAD
            sp = initialize_spotify()
            import_listens(db_conn, ts_conn, sp, task.user_id, task.metadata)
=======
            import_listens(db_conn, ts_conn, task.user_id, task.metadata)
>>>>>>> 2c59572d
        else:
            current_app.logger.error(f"Unknown task type: {task}")
        return True

    def start(self):
        current_app.logger.info("Background tasks processor started.")
        while True:
            try:
                task = get_task()
                if task is None:
                    time.sleep(5)
                    continue
                status = self.process_task(task)
                if status:
                    remove_task(task)
            except KeyboardInterrupt:
                current_app.logger.error("Keyboard interrupt!")
                break
            except Exception:
                current_app.logger.error("Error in background tasks processor:", exc_info=True)
                time.sleep(2)
                # Exit the container, restart
                current_app.logger.info("Exiting process, letting container restart.")
                break
            finally:
                # I suspect the following line is related to this failure:
                # https://gist.github.com/mayhem/fbd21a146fd34f291cced7dee7e7fca7
                # But, sadly it doesn't stop the failure -- there is some other connection
                # that has a transaction open, making everything cranky. Until we find
                # the root cause of this problem (tricky!) we can mitigate this better
                # by simply exiting the container when this happens and start fresh.
                db_conn.rollback()
                ts_conn.rollback()

if __name__ == "__main__":
    bt = BackgroundTasks()
    with create_app().app_context():
        bt.start()<|MERGE_RESOLUTION|>--- conflicted
+++ resolved
@@ -6,11 +6,7 @@
 from listenbrainz.background.delete import delete_listens_history, delete_user
 from listenbrainz.background.export import export_user
 from listenbrainz.webserver import create_app, db_conn, ts_conn
-<<<<<<< HEAD
-from listenbrainz.background.listens_importer import initialize_spotify, import_listens
-=======
 from listenbrainz.background.listens_importer import import_listens
->>>>>>> 2c59572d
 
 def add_task(user_id, task):
     """ Add a task to the background tasks """
@@ -43,12 +39,7 @@
         elif task.task == "export_all_user_data":
             export_user(db_conn, ts_conn, task.user_id, task.metadata)
         elif task.task == "import_listens":
-<<<<<<< HEAD
-            sp = initialize_spotify()
-            import_listens(db_conn, ts_conn, sp, task.user_id, task.metadata)
-=======
             import_listens(db_conn, ts_conn, task.user_id, task.metadata)
->>>>>>> 2c59572d
         else:
             current_app.logger.error(f"Unknown task type: {task}")
         return True
