import uuid
from operator import itemgetter

import sqlalchemy
import psycopg2
from psycopg2.extras import execute_values
from listenbrainz.labs_api.labs.api.mbid_mapping import MBIDMappingQuery, MATCH_TYPES, MATCH_TYPE_NO_MATCH, MATCH_TYPE_EXACT_MATCH
from listenbrainz.labs_api.labs.api.artist_credit_recording_lookup import ArtistCreditRecordingLookupQuery
from listenbrainz.db import timescale


MAX_THREADS = 2
MAX_QUEUED_JOBS = MAX_THREADS * 2
SEARCH_TIMEOUT = 3600  # basically, don't have searches timeout.


def process_listens(app, listens, is_legacy_listen=False):
    """Given a set of listens, look up each one and then save the results to
       the DB. Note: Legacy listens to not need to be checked to see if
       a result alrady exists in the DB -- the selection of legacy listens
       has already taken care of this."""

    stats = {"processed": 0, "total": 0, "errors": 0, "legacy_match": 0}
    for typ in MATCH_TYPES:
        stats[typ] = 0

    skipped = 0

    msids = {str(listen['recording_msid']): listen for listen in listens}
    stats["total"] = len(msids)
    if len(msids):
        with timescale.engine.connect() as connection:
            query = """SELECT recording_msid 
                         FROM listen_join_listen_mbid_mapping lj
                         JOIN listen_mbid_mapping mbid
                           ON mbid.id = lj.listen_mbid_mapping
                        WHERE recording_msid IN :msids"""
            curs = connection.execute(sqlalchemy.text(
                query), msids=tuple(msids.keys()))
            while True:
                result = curs.fetchone()
                if not result:
                    break
                del msids[str(result[0])]
                stats["processed"] += 1
                skipped += 1

        if len(msids) == 0:
            return stats

        conn = timescale.engine.raw_connection()
        with conn.cursor() as curs:
            try:
                # Try an exact lookup (in postgres) first.
                matches, remaining_listens, stats = lookup_listens(
                    app, list(msids.values()), stats, True)

                # For all remaining listens, do a fuzzy lookup.
                if remaining_listens:
                    new_matches, remaining_listens, stats = lookup_listens(
                        app, remaining_listens, stats, False)
                    matches.extend(new_matches)

                    # For all listens that are not matched, enter a no match entry, so we don't
                    # keep attempting to look up more listens.
                    for listen in remaining_listens:
                        matches.append(
                            (listen['recording_msid'], None, None, None, None, None, None, MATCH_TYPES[0]))
                        stats['no_match'] += 1

                stats["processed"] += len(matches)
                if is_legacy_listen:
                    stats["legacy_match"] += len(matches)

                # Finally insert matches to PG
                mogrified = []
                for match in matches:
                    if match[1] is None:
                        m = str(curs.mogrify(
                            "(%s::UUID, NULL::UUID, NULL::UUID, NULL, NULL::UUID[], NULL::INT, NULL, NULL, %s::mbid_mapping_match_type_enum)", (match[1], match[7])), "utf-8")
                    else:
                        m = str(curs.mogrify(
                            "(%s::UUID, %s::UUID, %s::UUID, %s, %s::UUID[], %s, %s, %s, %s::mbid_mapping_match_type_enum)", match), "utf-8")
                    mogrified.append(m)

                query = """WITH data (recording_msid
                                   ,  recording_mbid
                                   ,  release_mbid
                                   ,  release_name
                                   ,  artist_mbids
                                   ,  artist_credit_id
                                   ,  artist_credit_name
                                   ,  recording_name
                                   ,  match_type) AS (
                               VALUES %s)
                           , join_insert AS (
                                   INSERT INTO listen_mbid_mapping (recording_mbid
                                                                 ,  release_mbid
                                                                 ,  release_name
                                                                 ,  artist_mbids
                                                                 ,  artist_credit_id
                                                                 ,  artist_credit_name
                                                                 ,  recording_name
                                                                 ,  match_type)
                                   SELECT recording_mbid
                                        , release_mbid
                                        , release_name
                                        , artist_mbids
                                        , artist_credit_id
                                        , artist_credit_name
                                        , recording_name
                                        , match_type
                                   FROM   data
                              ON CONFLICT DO NOTHING
                                   RETURNING id AS join_id, recording_mbid, release_mbid, artist_credit_id
                                   )
                                INSERT INTO listen_join_listen_mbid_mapping (recording_msid, listen_mbid_mapping)
                                SELECT d.recording_msid
                                     , ji.join_id
                                  FROM data d
                                  JOIN join_insert ji
                                    ON ji.recording_mbid = d.recording_mbid
                                   AND ji.release_mbid = d.release_mbid
                                   AND ji.artist_credit_id = d.artist_credit_id
                           ON CONFLICT DO NOTHING""" % ",".join(mogrified)
                curs.execute(query)

            except (psycopg2.OperationalError, psycopg2.errors.DatatypeMismatch) as err:
                app.logger.info(
                    "Cannot insert MBID mapping rows. (%s)" % str(err))
                conn.rollback()
                return

        conn.commit()

    return stats


def lookup_listens(app, listens, stats, exact):
    """ Attempt an exact string lookup on the passed in listens. Return the maches and the
        listens that were NOT matched. if exact == True, use an exact PG lookup otherwise
        use a typesense fuzzy lookup.
    """

    if len(listens) == 0:
        return ([], [], stats)

    if exact:
        q = ArtistCreditRecordingLookupQuery()
    else:
        q = MBIDMappingQuery(timeout=SEARCH_TIMEOUT, remove_stop_words=True)

    params = []
    for listen in listens:
        params.append({'[artist_credit_name]': listen["data"]["artist_name"],
                       '[recording_name]': listen["data"]["track_name"]})

    rows = []
    hits = q.fetch(params)
    for hit in sorted(hits, key=itemgetter("index"), reverse=True):
        listen = listens[hit["index"]]
        if exact:
            hit["match_type"] = MATCH_TYPE_EXACT_MATCH
        stats[MATCH_TYPES[hit["match_type"]]] += 1
        rows.append((listen['recording_msid'],
                     hit["recording_mbid"],
                     hit["release_mbid"],
<<<<<<< HEAD
                     hit["release_name"],
=======
>>>>>>> 75bb3bab
                     str(hit["artist_mbids"]),
                     hit["artist_credit_id"],
                     hit["artist_credit_name"],
                     hit["recording_name"],
                     MATCH_TYPES[hit["match_type"]]))

        listens.pop(hit["index"])
        if len(listens) == 0:
            break

    return rows, listens, stats<|MERGE_RESOLUTION|>--- conflicted
+++ resolved
@@ -165,10 +165,7 @@
         rows.append((listen['recording_msid'],
                      hit["recording_mbid"],
                      hit["release_mbid"],
-<<<<<<< HEAD
                      hit["release_name"],
-=======
->>>>>>> 75bb3bab
                      str(hit["artist_mbids"]),
                      hit["artist_credit_id"],
                      hit["artist_credit_name"],
