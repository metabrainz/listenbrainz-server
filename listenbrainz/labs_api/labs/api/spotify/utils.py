--- conflicted
+++ resolved
@@ -106,8 +106,4 @@
         if "spotify_track_ids" not in item:
             item["spotify_track_ids"] = []
 
-<<<<<<< HEAD
-    return [SpotifyIdFromMBIDOutput(**row) for row in metadata.values()]
-=======
-    return list(all_metadata.values())
->>>>>>> 3c5cfa59
+    return [SpotifyIdFromMBIDOutput(**row) for row in all_metadata.values()]
