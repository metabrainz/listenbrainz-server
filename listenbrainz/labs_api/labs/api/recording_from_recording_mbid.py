--- conflicted
+++ resolved
@@ -1,6 +1,7 @@
 import copy
 import sys
 import uuid
+import ujson
 
 import psycopg2
 import psycopg2.extras
@@ -27,11 +28,7 @@
 
     def outputs(self):
         return ['recording_mbid', 'recording_name', 'length', 'comment', 'artist_credit_id',
-<<<<<<< HEAD
-                'artist_credit_name', '[artist_credit_mbids]', 'original_recording_mbid', 'year']
-=======
                 'artist_credit_name', '[artist_credit_mbids]', 'original_recording_mbid']
->>>>>>> 70442991
 
     def fetch(self, params, offset=-1, count=-1):
 
@@ -50,6 +47,7 @@
                 args = [tuple([psycopg2.extensions.adapt(p) for p in mbids])]
                 curs.execute(query, tuple(args))
 
+
                 # Build an index with all redirected recordings
                 redirect_index = {}
                 inverse_redirect_index = {}
@@ -59,22 +57,21 @@
                         break
 
                     r = dict(row)
-<<<<<<< HEAD
                     redirect_index[r['recording_mbid_old']] = r['recording_mbid_new']
-=======
-                    redirect_index[str(r['recording_mbid_old'])] = str(r['recording_mbid_new'])
-                    inverse_redirect_index[str(r['recording_mbid_new'])] = str(r['recording_mbid_old'])
->>>>>>> 70442991
+                    inverse_redirect_index[r['recording_mbid_new']] = r['recording_mbid_old']
 
                 # Now start looking up actual recordings
                 for i, mbid in enumerate(mbids):
                     if mbid in redirect_index:
                         mbids[i] = redirect_index[mbid]
 
-                query = '''SELECT r.gid::TEXT AS recording_mbid, r.name AS recording_name, r.length, r.comment,
-                                  ac.id AS artist_credit_id, ac.name AS artist_credit_name,
-                                  array_agg(a.gid)::TEXT[] AS artist_credit_mbids,
-                                  first_release_date_year AS year
+                query = '''SELECT r.gid::TEXT AS recording_mbid,
+                                  r.name AS recording_name,
+                                  r.length,
+                                  r.comment,
+                                  ac.id AS artist_credit_id,
+                                  ac.name AS artist_credit_name,
+                                  array_agg(a.gid)::TEXT[] AS artist_credit_mbids
                              FROM recording r
                              JOIN artist_credit ac
                                ON r.artist_credit = ac.id
@@ -82,19 +79,9 @@
                                ON ac.id = acn.artist_credit
                              JOIN artist a
                                ON acn.artist = a.id
-                             JOIN track t
-                               ON t.recording = r.id
-                             JOIN medium m
-                               ON t.medium = m.id
-                             JOIN release rl
-                               ON m.release = rl.id
-                             JOIN release_group rg
-                               ON rl.release_group = rg.id
-                             JOIN release_group_meta rgm
-                               ON rg.id = rgm.id
                             WHERE r.gid
                                IN %s
-                         GROUP BY r.gid, r.id, r.name, r.length, r.comment, ac.id, ac.name, rgm.first_release_date_year
+                         GROUP BY r.gid, r.id, r.name, r.length, r.comment, ac.id, ac.name
                          ORDER BY r.gid'''
 
                 args = [tuple([psycopg2.extensions.adapt(p) for p in mbids])]
@@ -107,30 +94,7 @@
                     if not row:
                         break
 
-<<<<<<< HEAD
                     recording_index[row['recording_mbid']] = dict(row)
-
-                # Finally collate all the results, ensuring that we have one entry with original_recording_mbid for each
-                # input argument
-                output = []
-                for p in params:
-                    mbid = p['[recording_mbid]']
-                    try:
-                        r = copy.copy(recording_index[mbid])
-                    except KeyError:
-                        try:
-                            r = copy.copy(recording_index[redirect_index[mbid]])
-                        except KeyError:
-                            out = dict.fromkeys(self.outputs(), None)
-                            out['original_recording_mbid'] = mbid
-                            output.append(out)
-                            continue
-
-                    r['[artist_credit_mbids]'] = list(set(r['artist_credit_mbids']))
-                    del r['artist_credit_mbids']
-                    r['original_recording_mbid'] = mbid
-=======
-                    recording_index[str(r['recording_mbid'])] = dict(row)
 
                 # Finally collate all the results, ensuring that we have one entry with original_recording_mbid for each 
                 # input argument
@@ -138,25 +102,27 @@
                 for p in params:
                     mbid = p['[recording_mbid]'] 
                     try:
-                        r = recording_index[mbid]
+                        r = dict(recording_index[mbid])
                     except KeyError:
-                        output.append({'recording_mbid' : None, 
-                                       'recording_name', 'length': None,
-                                       'comment': None,
-                                       'artist_credit_id': None.
-                                       'artist_credit_name': None, 
-                                       '[artist_credit_mbids]': None, 
-                                       'original_recording_mbid': mbid })
-                        continue
+                        try:
+                            r = dict(recording_index[redirect_index[mbid]])
+                        except KeyError:
+                            output.append({'recording_mbid': None, 
+                                           'recording_name': None,
+                                           'length': None,
+                                           'comment': None,
+                                           'artist_credit_id': None,
+                                           'artist_credit_name': None, 
+                                           '[artist_credit_mbids]': None, 
+                                           'original_recording_mbid': mbid })
+                            continue
 
-                    r['recording_mbid'] = mbid
-                    r['[artist_credit_mbids]'] = [str(r) for r in r['artist_credit_mbids']]
+                    r['[artist_credit_mbids]'] = [r for r in r['artist_credit_mbids']]
                     del r['artist_credit_mbids']
                     try:
-                        r['original_recording_mbid'] = inverse_redirect_index[str(r['recording_mbid'])]
+                        r['original_recording_mbid'] = inverse_redirect_index[mbid]
                     except KeyError:
-                        r['original_recording_mbid'] = str(r['recording_mbid'])
->>>>>>> 70442991
+                        r['original_recording_mbid'] = mbid
                     output.append(r)
 
                 # Ideally offset and count should be handled by the postgres query itself, but the 1:1 relationship
