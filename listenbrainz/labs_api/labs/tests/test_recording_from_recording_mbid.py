import os
import unittest
from unittest.mock import patch, call, MagicMock

import flask_testing
import flask
import psycopg2
from datasethoster.main import app
from listenbrainz.labs_api.labs.api.recording_from_recording_mbid import RecordingFromRecordingMBIDQuery


json_request = [
    {
        "[recording_mbid]": "a96bf3b6-651d-49f4-9a89-eee27cecc18e"
    },
    {
        "[recording_mbid]": "ec5b8aa9-7483-4791-a185-1f599a0cdc35"
<<<<<<< HEAD
    },
    {
        "[recording_mbid]": "5948f779-0b96-4eba-b6a7-d1f0f6c7cf9f"
    },
    {
        "[recording_mbid]": "1636e7a9-229d-446d-aa81-e33071b42d7a"
=======
>>>>>>> 70442991
    }
]

redirect_db_response = [
    {
        "recording_mbid_old": "a96bf3b6-651d-49f4-9a89-eee27cecc18e",
<<<<<<< HEAD
        "recording_mbid_new": "1234a7ae-2af2-4291-aa84-bd0bafe291a1",
    },
    {
        "recording_mbid_old": "5948f779-0b96-4eba-b6a7-d1f0f6c7cf9f",
        "recording_mbid_new": "1636e7a9-229d-446d-aa81-e33071b42d7a"
=======
        "recording_mbid_new": "1234a7ae-2af2-4291-aa84-bd0bafe291a1"
>>>>>>> 70442991
    }
]

json_db_response = [
    {
        "artist_credit_mbids": [
            "8f6bd1e4-fbe1-4f50-aa9b-94c450ec0f11"
        ],
        "artist_credit_id": 65,
        "artist_credit_name": "Portishead",
        "comment": "",
        "length": 253000,
        "recording_mbid": "1234a7ae-2af2-4291-aa84-bd0bafe291a1",
        "recording_name": "Sour Times",
        "year": None
    },
    {
        "artist_credit_mbids": [
            "31810c40-932a-4f2d-8cfd-17849844e2a6"
        ],
        "artist_credit_id": 11,
        "artist_credit_name": "Squirrel Nut Zippers",
        "comment": "",
        "length": 275333,
        "recording_mbid": "ec5b8aa9-7483-4791-a185-1f599a0cdc35",
<<<<<<< HEAD
        "recording_name": "Blue Angel",
        "year": 2009
    },
    {
        "artist_credit_mbids": [
            "4e024037-14b7-4aea-99ad-c6ace63b9620"
        ],
        "artist_credit_id": 92381,
        "artist_credit_name": "Madvillain",
        "comment": "",
        "length": 111666,
        "recording_mbid": "1636e7a9-229d-446d-aa81-e33071b42d7a",
        "recording_name": "Strange Ways",
        "year": 2004
=======
        "recording_name": "Blue Angel"
>>>>>>> 70442991
    }
]

json_response = [
    {
        "[artist_credit_mbids]": [
            "8f6bd1e4-fbe1-4f50-aa9b-94c450ec0f11"
        ],
        "artist_credit_id": 65,
        "artist_credit_name": "Portishead",
        "comment": "",
        "length": 253000,
        "recording_mbid": "1234a7ae-2af2-4291-aa84-bd0bafe291a1",
        "recording_name": "Sour Times",
<<<<<<< HEAD
        "original_recording_mbid": "a96bf3b6-651d-49f4-9a89-eee27cecc18e",
        "year": None
    },
    {
        "[artist_credit_mbids]": [
            "31810c40-932a-4f2d-8cfd-17849844e2a6"
        ],
        "artist_credit_id": 11,
        "artist_credit_name": "Squirrel Nut Zippers",
        "comment": "",
        "length": 275333,
        "recording_mbid": "ec5b8aa9-7483-4791-a185-1f599a0cdc35",
        "recording_name": "Blue Angel",
        "original_recording_mbid": "ec5b8aa9-7483-4791-a185-1f599a0cdc35",
        "year": 2009
=======
        "original_recording_mbid": "a96bf3b6-651d-49f4-9a89-eee27cecc18e"
>>>>>>> 70442991
    },
    {
        "[artist_credit_mbids]": [
            "4e024037-14b7-4aea-99ad-c6ace63b9620"
        ],
        "artist_credit_id": 92381,
        "artist_credit_name": "Madvillain",
        "comment": "",
<<<<<<< HEAD
        "length": 111666,
        "recording_mbid": "1636e7a9-229d-446d-aa81-e33071b42d7a",
        "recording_name": "Strange Ways",
        "original_recording_mbid": "5948f779-0b96-4eba-b6a7-d1f0f6c7cf9f",
        "year": 2004
    },
    {
        "[artist_credit_mbids]": [
            "4e024037-14b7-4aea-99ad-c6ace63b9620"
        ],
        "artist_credit_id": 92381,
        "artist_credit_name": "Madvillain",
        "comment": "",
        "length": 111666,
        "recording_mbid": "1636e7a9-229d-446d-aa81-e33071b42d7a",
        "recording_name": "Strange Ways",
        "original_recording_mbid": "1636e7a9-229d-446d-aa81-e33071b42d7a",
        "year": 2004
=======
        "length": 275333,
        "recording_mbid": "ec5b8aa9-7483-4791-a185-1f599a0cdc35",
        "recording_name": "Blue Angel",
        "original_recording_mbid": "ec5b8aa9-7483-4791-a185-1f599a0cdc35"
>>>>>>> 70442991
    }
]

class MainTestCase(flask_testing.TestCase):

    def create_app(self):
        app.config['MB_DATABASE_URI'] = 'yermom'
        return app

    def setUp(self):
        flask_testing.TestCase.setUp(self)

    def tearDown(self):
        flask_testing.TestCase.tearDown(self)

    def test_basics(self):
        q = RecordingFromRecordingMBIDQuery()
        self.assertEqual(q.names()[0], "recording-mbid-lookup")
        self.assertEqual(q.names()[1], "MusicBrainz Recording by MBID Lookup")
        self.assertNotEqual(q.introduction(), "")
        self.assertEqual(q.inputs(), ['[recording_mbid]'])
        self.assertEqual(q.outputs(), ['recording_mbid', 'recording_name', 'length', 'comment',
<<<<<<< HEAD
            'artist_credit_id', 'artist_credit_name', '[artist_credit_mbids]', 'original_recording_mbid', 'year'])
=======
            'artist_credit_id', 'artist_credit_name', '[artist_credit_mbids]', 'original_recording_mbid'])
>>>>>>> 70442991

    @patch('psycopg2.connect')
    def test_fetch(self, mock_connect):
        mock_connect().__enter__().cursor().__enter__().fetchone.side_effect = [redirect_db_response[0],
                                                                                None,
                                                                                json_db_response[0],
                                                                                json_db_response[1],
                                                                                None]
        q = RecordingFromRecordingMBIDQuery()
        resp = q.fetch(json_request)
        self.assertDictEqual(resp[0], json_response[0])
        self.assertDictEqual(resp[1], json_response[1])
<<<<<<< HEAD
        self.assertDictEqual(resp[2], json_response[2])
        self.assertDictEqual(resp[3], json_response[3])
        self.assertEqual(len(resp), 4)
=======
        self.assertEqual(len(resp), 2)
>>>>>>> 70442991

    @patch('psycopg2.connect')
    def test_count(self, mock_connect):
        mock_connect().__enter__().cursor().__enter__().fetchone.side_effect = [redirect_db_response[0],
                                                                                None,
                                                                                json_db_response[0],
                                                                                json_db_response[1],
                                                                                json_db_response[2],
                                                                                None]
        q = RecordingFromRecordingMBIDQuery()
        resp = q.fetch(json_request, count=1)
        self.assertEqual(len(resp), 1)
        self.assertDictEqual(resp[0], json_response[0])

    @patch('psycopg2.connect')
    def test_offset(self, mock_connect):
        mock_connect().__enter__().cursor().__enter__().fetchone.side_effect = [redirect_db_response[0],
                                                                                None,
                                                                                json_db_response[1],
<<<<<<< HEAD
                                                                                json_db_response[1],
                                                                                json_db_response[2],
                                                                                None]
        q = RecordingFromRecordingMBIDQuery()
        resp = q.fetch(json_request, offset=1)
        self.assertEqual(len(resp), 3)
        self.assertDictEqual(resp[0], json_response[1])

    @patch('psycopg2.connect')
    def test_count_and_offset(self, mock_connect):
        mock_connect().__enter__().cursor().__enter__().fetchone.side_effect = [redirect_db_response[0],
                                                                                redirect_db_response[1],
                                                                                None,
                                                                                json_db_response[0],
                                                                                json_db_response[1],
                                                                                json_db_response[2],
                                                                                None]
        q = RecordingFromRecordingMBIDQuery()
        resp = q.fetch(json_request, count=1, offset=1)
=======
                                                                                None]
        q = RecordingFromRecordingMBIDQuery()
        resp = q.fetch(json_request, offset=1)
>>>>>>> 70442991
        self.assertEqual(len(resp), 1)
        self.assertDictEqual(resp[0], json_response[1])<|MERGE_RESOLUTION|>--- conflicted
+++ resolved
@@ -1,3 +1,4 @@
+import ujson
 import os
 import unittest
 from unittest.mock import patch, call, MagicMock
@@ -15,36 +16,68 @@
     },
     {
         "[recording_mbid]": "ec5b8aa9-7483-4791-a185-1f599a0cdc35"
-<<<<<<< HEAD
     },
     {
         "[recording_mbid]": "5948f779-0b96-4eba-b6a7-d1f0f6c7cf9f"
     },
     {
         "[recording_mbid]": "1636e7a9-229d-446d-aa81-e33071b42d7a"
-=======
->>>>>>> 70442991
+    },
+    {
+        "[recording_mbid]": "a1e97901-7ddf-4a0d-87ff-7f601ad3ccd3"
     }
 ]
 
 redirect_db_response = [
     {
         "recording_mbid_old": "a96bf3b6-651d-49f4-9a89-eee27cecc18e",
-<<<<<<< HEAD
         "recording_mbid_new": "1234a7ae-2af2-4291-aa84-bd0bafe291a1",
     },
     {
         "recording_mbid_old": "5948f779-0b96-4eba-b6a7-d1f0f6c7cf9f",
         "recording_mbid_new": "1636e7a9-229d-446d-aa81-e33071b42d7a"
-=======
-        "recording_mbid_new": "1234a7ae-2af2-4291-aa84-bd0bafe291a1"
->>>>>>> 70442991
     }
 ]
 
 json_db_response = [
     {
         "artist_credit_mbids": [
+            "8f6bd1e4-fbe1-4f50-aa9b-94c450ec0f11"
+        ],
+        "artist_credit_id": 65,
+        "artist_credit_name": "Portishead",
+        "comment": "",
+        "length": 253000,
+        "recording_mbid": "1234a7ae-2af2-4291-aa84-bd0bafe291a1",
+        "recording_name": "Sour Times"
+    },
+    {
+        "artist_credit_mbids": [
+            "4e024037-14b7-4aea-99ad-c6ace63b9620"
+        ],
+        "artist_credit_id": 92381,
+        "artist_credit_name": "Madvillain",
+        "comment": "",
+        "length": 111666,
+        "recording_mbid": "1636e7a9-229d-446d-aa81-e33071b42d7a",
+        "recording_name": "Strange Ways"
+    },
+    {
+        "artist_credit_mbids": [
+            "31810c40-932a-4f2d-8cfd-17849844e2a6"
+        ],
+        "artist_credit_id": 11,
+        "artist_credit_name": "Squirrel Nut Zippers",
+        "comment": "",
+        "length": 275333,
+        "recording_mbid": "ec5b8aa9-7483-4791-a185-1f599a0cdc35",
+        "recording_name": "Blue Angel"
+    }
+]
+
+json_response = [
+    {
+        "[artist_credit_mbids]": [
             "8f6bd1e4-fbe1-4f50-aa9b-94c450ec0f11"
         ],
         "artist_credit_id": 65,
@@ -53,101 +86,53 @@
         "length": 253000,
         "recording_mbid": "1234a7ae-2af2-4291-aa84-bd0bafe291a1",
         "recording_name": "Sour Times",
-        "year": None
-    },
-    {
-        "artist_credit_mbids": [
+        "original_recording_mbid": "a96bf3b6-651d-49f4-9a89-eee27cecc18e"
+    },
+    {
+        "[artist_credit_mbids]": [
             "31810c40-932a-4f2d-8cfd-17849844e2a6"
         ],
         "artist_credit_id": 11,
         "artist_credit_name": "Squirrel Nut Zippers",
         "comment": "",
-        "length": 275333,
-        "recording_mbid": "ec5b8aa9-7483-4791-a185-1f599a0cdc35",
-<<<<<<< HEAD
-        "recording_name": "Blue Angel",
-        "year": 2009
-    },
-    {
-        "artist_credit_mbids": [
-            "4e024037-14b7-4aea-99ad-c6ace63b9620"
-        ],
-        "artist_credit_id": 92381,
-        "artist_credit_name": "Madvillain",
-        "comment": "",
-        "length": 111666,
-        "recording_mbid": "1636e7a9-229d-446d-aa81-e33071b42d7a",
-        "recording_name": "Strange Ways",
-        "year": 2004
-=======
-        "recording_name": "Blue Angel"
->>>>>>> 70442991
-    }
-]
-
-json_response = [
-    {
-        "[artist_credit_mbids]": [
-            "8f6bd1e4-fbe1-4f50-aa9b-94c450ec0f11"
-        ],
-        "artist_credit_id": 65,
-        "artist_credit_name": "Portishead",
-        "comment": "",
-        "length": 253000,
-        "recording_mbid": "1234a7ae-2af2-4291-aa84-bd0bafe291a1",
-        "recording_name": "Sour Times",
-<<<<<<< HEAD
-        "original_recording_mbid": "a96bf3b6-651d-49f4-9a89-eee27cecc18e",
-        "year": None
-    },
-    {
-        "[artist_credit_mbids]": [
-            "31810c40-932a-4f2d-8cfd-17849844e2a6"
-        ],
-        "artist_credit_id": 11,
-        "artist_credit_name": "Squirrel Nut Zippers",
-        "comment": "",
-        "length": 275333,
-        "recording_mbid": "ec5b8aa9-7483-4791-a185-1f599a0cdc35",
-        "recording_name": "Blue Angel",
-        "original_recording_mbid": "ec5b8aa9-7483-4791-a185-1f599a0cdc35",
-        "year": 2009
-=======
-        "original_recording_mbid": "a96bf3b6-651d-49f4-9a89-eee27cecc18e"
->>>>>>> 70442991
-    },
-    {
-        "[artist_credit_mbids]": [
-            "4e024037-14b7-4aea-99ad-c6ace63b9620"
-        ],
-        "artist_credit_id": 92381,
-        "artist_credit_name": "Madvillain",
-        "comment": "",
-<<<<<<< HEAD
-        "length": 111666,
-        "recording_mbid": "1636e7a9-229d-446d-aa81-e33071b42d7a",
-        "recording_name": "Strange Ways",
-        "original_recording_mbid": "5948f779-0b96-4eba-b6a7-d1f0f6c7cf9f",
-        "year": 2004
-    },
-    {
-        "[artist_credit_mbids]": [
-            "4e024037-14b7-4aea-99ad-c6ace63b9620"
-        ],
-        "artist_credit_id": 92381,
-        "artist_credit_name": "Madvillain",
-        "comment": "",
-        "length": 111666,
-        "recording_mbid": "1636e7a9-229d-446d-aa81-e33071b42d7a",
-        "recording_name": "Strange Ways",
-        "original_recording_mbid": "1636e7a9-229d-446d-aa81-e33071b42d7a",
-        "year": 2004
-=======
         "length": 275333,
         "recording_mbid": "ec5b8aa9-7483-4791-a185-1f599a0cdc35",
         "recording_name": "Blue Angel",
         "original_recording_mbid": "ec5b8aa9-7483-4791-a185-1f599a0cdc35"
->>>>>>> 70442991
+    },
+    {
+        "[artist_credit_mbids]": [
+            "4e024037-14b7-4aea-99ad-c6ace63b9620"
+        ],
+        "artist_credit_id": 92381,
+        "artist_credit_name": "Madvillain",
+        "comment": "",
+        "length": 111666,
+        "recording_mbid": "1636e7a9-229d-446d-aa81-e33071b42d7a",
+        "recording_name": "Strange Ways",
+        "original_recording_mbid": "5948f779-0b96-4eba-b6a7-d1f0f6c7cf9f"
+    },
+    {
+        "[artist_credit_mbids]": [
+            "4e024037-14b7-4aea-99ad-c6ace63b9620"
+        ],
+        "artist_credit_id": 92381,
+        "artist_credit_name": "Madvillain",
+        "comment": "",
+        "length": 111666,
+        "recording_mbid": "1636e7a9-229d-446d-aa81-e33071b42d7a",
+        "recording_name": "Strange Ways",
+        "original_recording_mbid": "5948f779-0b96-4eba-b6a7-d1f0f6c7cf9f"
+    },
+    {
+        "[artist_credit_mbids]": None,
+        "artist_credit_id": None,
+        "artist_credit_name": None,
+        "comment": None,
+        "length": None,
+        "recording_mbid": None,
+        "recording_name": None,
+        "original_recording_mbid": "a1e97901-7ddf-4a0d-87ff-7f601ad3ccd3"
     }
 ]
 
@@ -170,34 +155,30 @@
         self.assertNotEqual(q.introduction(), "")
         self.assertEqual(q.inputs(), ['[recording_mbid]'])
         self.assertEqual(q.outputs(), ['recording_mbid', 'recording_name', 'length', 'comment',
-<<<<<<< HEAD
-            'artist_credit_id', 'artist_credit_name', '[artist_credit_mbids]', 'original_recording_mbid', 'year'])
-=======
             'artist_credit_id', 'artist_credit_name', '[artist_credit_mbids]', 'original_recording_mbid'])
->>>>>>> 70442991
-
-    @patch('psycopg2.connect')
-    def test_fetch(self, mock_connect):
-        mock_connect().__enter__().cursor().__enter__().fetchone.side_effect = [redirect_db_response[0],
-                                                                                None,
-                                                                                json_db_response[0],
-                                                                                json_db_response[1],
+
+    @patch('psycopg2.connect')
+    def test_AAAfetch(self, mock_connect):
+        mock_connect().__enter__().cursor().__enter__().fetchone.side_effect = [redirect_db_response[0],
+                                                                                redirect_db_response[1],
+                                                                                None,
+                                                                                json_db_response[0],
+                                                                                json_db_response[1],
+                                                                                json_db_response[2],
                                                                                 None]
         q = RecordingFromRecordingMBIDQuery()
         resp = q.fetch(json_request)
+        self.assertEqual(len(resp), 5)
         self.assertDictEqual(resp[0], json_response[0])
         self.assertDictEqual(resp[1], json_response[1])
-<<<<<<< HEAD
         self.assertDictEqual(resp[2], json_response[2])
         self.assertDictEqual(resp[3], json_response[3])
-        self.assertEqual(len(resp), 4)
-=======
-        self.assertEqual(len(resp), 2)
->>>>>>> 70442991
+        self.assertDictEqual(resp[4], json_response[4])
 
     @patch('psycopg2.connect')
     def test_count(self, mock_connect):
         mock_connect().__enter__().cursor().__enter__().fetchone.side_effect = [redirect_db_response[0],
+                                                                                redirect_db_response[1],
                                                                                 None,
                                                                                 json_db_response[0],
                                                                                 json_db_response[1],
@@ -211,16 +192,19 @@
     @patch('psycopg2.connect')
     def test_offset(self, mock_connect):
         mock_connect().__enter__().cursor().__enter__().fetchone.side_effect = [redirect_db_response[0],
-                                                                                None,
-                                                                                json_db_response[1],
-<<<<<<< HEAD
+                                                                                redirect_db_response[1],
+                                                                                None,
+                                                                                json_db_response[0],
                                                                                 json_db_response[1],
                                                                                 json_db_response[2],
                                                                                 None]
         q = RecordingFromRecordingMBIDQuery()
         resp = q.fetch(json_request, offset=1)
-        self.assertEqual(len(resp), 3)
+        self.assertEqual(len(resp), 4)
         self.assertDictEqual(resp[0], json_response[1])
+        self.assertDictEqual(resp[1], json_response[2])
+        self.assertDictEqual(resp[2], json_response[3])
+        self.assertDictEqual(resp[3], json_response[4])
 
     @patch('psycopg2.connect')
     def test_count_and_offset(self, mock_connect):
@@ -233,10 +217,5 @@
                                                                                 None]
         q = RecordingFromRecordingMBIDQuery()
         resp = q.fetch(json_request, count=1, offset=1)
-=======
-                                                                                None]
-        q = RecordingFromRecordingMBIDQuery()
-        resp = q.fetch(json_request, offset=1)
->>>>>>> 70442991
         self.assertEqual(len(resp), 1)
         self.assertDictEqual(resp[0], json_response[1])