from rauth import OAuth2Service
from flask import request, session, url_for, current_app
from brainzutils.musicbrainz_db import engine as mb_engine
from brainzutils.musicbrainz_db import editor as mb_editor
from listenbrainz.webserver.login import User
from listenbrainz.webserver.utils import generate_string
from listenbrainz.webserver.timescale_connection import _ts as ts
import listenbrainz.db.user as db_user
import ujson

_musicbrainz = None
_session_key = None


def init(client_id, client_secret, session_key='musicbrainz'):
    global _musicbrainz, _session_key
    _musicbrainz = OAuth2Service(
        name='musicbrainz',
        base_url="https://musicbrainz.org/",
        authorize_url="https://musicbrainz.org/oauth2/authorize",
        access_token_url="https://musicbrainz.org/oauth2/token",
        client_id=client_id,
        client_secret=client_secret,
    )
    _session_key = session_key


def get_user():
    """Function should fetch user data from database, or, if necessary, create it, and return it."""
    s = _musicbrainz.get_auth_session(data={
        'code': _fetch_data('code'),
        'grant_type': 'authorization_code',
        'redirect_uri': url_for('login.musicbrainz_post', _external=True)
    }, decoder=lambda b: ujson.loads(b.decode("utf-8")))
    data = s.get('oauth2/userinfo').json()
    musicbrainz_id = data.get('sub')
    musicbrainz_row_id = data.get('metabrainz_user_id')
<<<<<<< HEAD

    if mb_engine:
        user_email = mb_editor.get_editor_by_id(musicbrainz_row_id)['email']
        user = db_user.get_by_mb_row_id(musicbrainz_row_id, musicbrainz_id)

        if user is None and user_email is None:  # new user without email in MB
            return None
        elif user is None and user_email is not None:  # new user with email in MB
            db_user.create(musicbrainz_row_id, musicbrainz_id, email=user_email)
            user = db_user.get_by_mb_row_id(musicbrainz_row_id, musicbrainz_id)
        else:  # old user, always update email from MB on login
            user = dict(user)
            user["email"] = user_email
            db_user.update_user_email(musicbrainz_id, user_email)
=======
    user_exists_check = db_user.get_by_mb_id(musicbrainz_id)
    user = db_user.get_or_create(musicbrainz_row_id, musicbrainz_id)
    if user:
        if user_exists_check is None:
            ts.set_empty_cache_values_for_user(musicbrainz_id)
        if not user['musicbrainz_row_id']:
            db_user.update_musicbrainz_row_id(musicbrainz_id, data['metabrainz_user_id'])
        return User.from_dbrow(user)
>>>>>>> d52a340a
    else:
        user = db_user.get_or_create(musicbrainz_row_id, musicbrainz_id)

    if not user['musicbrainz_row_id']:
        db_user.update_musicbrainz_row_id(musicbrainz_id, data['metabrainz_user_id'])
    return User.from_dbrow(user)


def get_authentication_uri():
    """Prepare and return URL to authentication service login form."""
    csrf = generate_string(20)
    _persist_data(csrf=csrf)
    params = {
        'response_type': 'code',
        'redirect_uri': url_for('login.musicbrainz_post', _external=True),
        'scope': 'profile',
        'state': csrf,
    }
    return _musicbrainz.get_authorize_url(**params)


def validate_post_login():
    """Function validating parameters passed in uri query after redirection from login form.
    Should return True, if everything is ok, or False, if something went wrong.
    """
    if request.args.get('error'):
        return False
    if _fetch_data('csrf') != request.args.get('state'):
        return False
    code = request.args.get('code')
    if not code:
        return False
    _persist_data(code=code)
    return True


def _persist_data(**kwargs):
    """Save data in session."""
    if _session_key not in session:
        session[_session_key] = dict()
    session[_session_key].update(**kwargs)
    session.modified = True


def _fetch_data(key, default=None):
    """Fetch data from session."""
    if _session_key not in session:
        return None
    else:
        return session[_session_key].get(key, default)<|MERGE_RESOLUTION|>--- conflicted
+++ resolved
@@ -35,7 +35,6 @@
     data = s.get('oauth2/userinfo').json()
     musicbrainz_id = data.get('sub')
     musicbrainz_row_id = data.get('metabrainz_user_id')
-<<<<<<< HEAD
 
     if mb_engine:
         user_email = mb_editor.get_editor_by_id(musicbrainz_row_id)['email']
@@ -46,22 +45,16 @@
         elif user is None and user_email is not None:  # new user with email in MB
             db_user.create(musicbrainz_row_id, musicbrainz_id, email=user_email)
             user = db_user.get_by_mb_row_id(musicbrainz_row_id, musicbrainz_id)
+            ts.set_empty_cache_values_for_user(musicbrainz_id)
         else:  # old user, always update email from MB on login
             user = dict(user)
             user["email"] = user_email
             db_user.update_user_email(musicbrainz_id, user_email)
-=======
-    user_exists_check = db_user.get_by_mb_id(musicbrainz_id)
-    user = db_user.get_or_create(musicbrainz_row_id, musicbrainz_id)
-    if user:
+    else:
+        user_exists_check = db_user.get_by_mb_id(musicbrainz_id)
+        user = db_user.get_or_create(musicbrainz_row_id, musicbrainz_id)
         if user_exists_check is None:
             ts.set_empty_cache_values_for_user(musicbrainz_id)
-        if not user['musicbrainz_row_id']:
-            db_user.update_musicbrainz_row_id(musicbrainz_id, data['metabrainz_user_id'])
-        return User.from_dbrow(user)
->>>>>>> d52a340a
-    else:
-        user = db_user.get_or_create(musicbrainz_row_id, musicbrainz_id)
 
     if not user['musicbrainz_row_id']:
         db_user.update_musicbrainz_row_id(musicbrainz_id, data['metabrainz_user_id'])
