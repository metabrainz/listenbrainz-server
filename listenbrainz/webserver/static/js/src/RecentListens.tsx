/* eslint-disable jsx-a11y/anchor-is-valid,camelcase */
import * as React from "react";
import * as ReactDOM from "react-dom";
import * as _ from "lodash";
import * as io from "socket.io-client";
import APIService from "./APIService";
import BrainzPlayer from "./BrainzPlayer";
import ErrorBoundary from "./ErrorBoundary";
import Loader from "./components/Loader";
import ListenCard from "./listens/ListenCard";
import {
  withAlertNotifications,
  WithAlertNotificationsInjectedProps,
} from "./AlertNotificationsHOC";
import { formatWSMessageToListen } from "./utils";

export type RecentListensProps = {
  apiUrl: string;
  latestListenTs: number;
  latestSpotifyUri?: string;
  listens?: Array<Listen>;
  mode: ListensListMode;
  oldestListenTs: number;
  profileUrl?: string;
  saveUrl?: string;
  spotify: SpotifyUser;
  user: ListenBrainzUser;
  webSocketsServerUrl: string;
  currentUser?: ListenBrainzUser;
} & WithAlertNotificationsInjectedProps;

export interface RecentListensState {
  alerts: Array<Alert>;
  currentListen?: Listen;
  direction: BrainzPlayDirection;
  endOfTheLine?: boolean; // To indicate we can't fetch listens older than 12 months
  lastFetchedDirection?: "older" | "newer";
  listens: Array<Listen>;
  listenCount?: number;
  loading: boolean;
  mode: ListensListMode;
  nextListenTs?: number;
  previousListenTs?: number;
  saveUrl: string;
  recordingFeedbackMap: RecordingFeedbackMap;
}

export default class RecentListens extends React.Component<
  RecentListensProps,
  RecentListensState
> {
  private APIService: APIService;

  private brainzPlayer = React.createRef<BrainzPlayer>();
  private listensTable = React.createRef<HTMLTableElement>();

  private socket!: SocketIOClient.Socket;

  private expectedListensPerPage = 25;

  constructor(props: RecentListensProps) {
    super(props);
    this.state = {
      alerts: [],
      listens: props.listens || [],
      mode: props.mode,
      saveUrl: props.saveUrl || "",
      lastFetchedDirection: "older",
      loading: false,
      nextListenTs: props.listens?.[props.listens.length - 1]?.listened_at,
      previousListenTs: props.listens?.[0]?.listened_at,
      direction: "down",
      recordingFeedbackMap: {},
    };

    this.APIService = new APIService(
      props.apiUrl || `${window.location.origin}/1`
    );

    this.listensTable = React.createRef();
  }

  componentDidMount(): void {
    const { mode } = this.state;
    if (mode === "listens") {
      this.connectWebsockets();
      // Listen to browser previous/next events and load page accordingly
      window.addEventListener("popstate", this.handleURLChange);
      document.addEventListener("keydown", this.handleKeyDown);

      const { user, currentUser } = this.props;
      // Get the user listen count
      if (user?.name) {
        this.APIService.getUserListenCount(user.name).then((listenCount) => {
          this.setState({ listenCount });
        });
      }
      if (currentUser?.name === user?.name) {
        this.loadFeedback();
      }
    }
  }

  componentWillUnmount() {
    window.removeEventListener("popstate", this.handleURLChange);
    document.removeEventListener("keydown", this.handleKeyDown);
  }

  handleURLChange = async (): Promise<void> => {
    const url = new URL(window.location.href);
    let maxTs;
    let minTs;
    if (url.searchParams.get("max_ts")) {
      maxTs = Number(url.searchParams.get("max_ts"));
    }
    if (url.searchParams.get("min_ts")) {
      minTs = Number(url.searchParams.get("min_ts"));
    }

    this.setState({ loading: true });
    const { user } = this.props;
    const newListens = await this.APIService.getListensForUser(
      user.name,
      minTs,
      maxTs
    );
    if (!newListens.length) {
      // No more listens to fetch
      if (minTs !== undefined) {
        this.setState({
          previousListenTs: undefined,
        });
      } else {
        this.setState({
          nextListenTs: undefined,
        });
      }
      return;
    }
    this.setState(
      {
        listens: newListens,
        nextListenTs: newListens[newListens.length - 1].listened_at,
        previousListenTs: newListens[0].listened_at,
        lastFetchedDirection: !_.isUndefined(minTs) ? "newer" : "older",
      },
      this.afterListensFetch
    );
  };

  connectWebsockets = (): void => {
    this.createWebsocketsConnection();
    this.addWebsocketsHandlers();
  };

  createWebsocketsConnection = (): void => {
    const { webSocketsServerUrl } = this.props;
    this.socket = io.connect(webSocketsServerUrl);
  };

  addWebsocketsHandlers = (): void => {
    this.socket.on("connect", () => {
      const { user } = this.props;
      this.socket.emit("json", { user: user.name });
    });
    this.socket.on("listen", (data: string) => {
      this.receiveNewListen(data);
    });
    this.socket.on("playing_now", (data: string) => {
      this.receiveNewPlayingNow(data);
    });
  };

  playListen = (listen: Listen): void => {
    if (this.brainzPlayer.current) {
      this.brainzPlayer.current.playListen(listen);
    }
  };

  receiveNewListen = (newListen: string): void => {
    let json;
    try {
      json = JSON.parse(newListen);
    } catch (error) {
      // eslint-disable-next-line no-console
      console.error("Coudn't parse the new listen as JSON: ", error);
      return;
    }
    const listen = formatWSMessageToListen(json);

    if (listen) {
      this.setState((prevState) => {
        const { listens } = prevState;
        // Crop listens array to 100 max
        while (listens.length >= 100) {
          listens.pop();
        }
        listens.unshift(listen);
        return { listens };
      });
    }
  };

  receiveNewPlayingNow = (newPlayingNow: string): void => {
    const playingNow = JSON.parse(newPlayingNow) as Listen;
    playingNow.playing_now = true;

    this.setState((prevState) => {
      const indexOfPreviousPlayingNow = prevState.listens.findIndex(
        (listen) => listen.playing_now
      );
      prevState.listens.splice(indexOfPreviousPlayingNow, 1);
      return {
        listens: [playingNow].concat(prevState.listens),
      };
    });
  };

  handleCurrentListenChange = (listen: Listen | JSPFTrack): void => {
    this.setState({ currentListen: listen as Listen });
  };

  isCurrentListen = (listen: Listen): boolean => {
    const { currentListen } = this.state;
    return Boolean(currentListen && _.isEqual(listen, currentListen));
  };

<<<<<<< HEAD
  newAlert = (
    type: AlertType,
    title: string,
    message: string | JSX.Element,
    count?: number
  ): void => {
    const newAlert: Alert = {
      id: new Date().getTime(),
      type,
      headline: title,
      message,
      count,
    };

    this.setState((prevState) => {
      const alertsList = prevState.alerts;
      for (let i = 0; i < alertsList.length; i += 1) {
        const item = alertsList[i];
        if (
          item.type === newAlert.type &&
          item.headline.startsWith(newAlert.headline) &&
          item.message === newAlert.message
        ) {
          if (!alertsList[i].count) {
            // If the count attribute is undefined, then Initializing it as 2
            alertsList[i].count = 2;
          } else {
            alertsList[i].count! += 1;
          }
          alertsList[i].headline = `${newAlert.headline} (${alertsList[i]
            .count!})`;
          return { alerts: alertsList };
        }
      }
      return {
        alerts: [...prevState.alerts, newAlert],
      };
    });
  };

  onAlertDismissed = (alert: Alert): void => {
    const { alerts } = this.state;

    // find the index of the alert that was dismissed
    const idx = alerts.indexOf(alert);

    if (idx >= 0) {
      this.setState({
        // remove the alert from the array
        alerts: [...alerts.slice(0, idx), ...alerts.slice(idx + 1)],
      });
    }
  };

  handleClickOlder = async (event?: React.MouseEvent) => {
    if (event) {
      event.preventDefault();
    }
=======
  handleClickOlder = async () => {
>>>>>>> 3650a7c7
    const { oldestListenTs, user } = this.props;
    const { nextListenTs } = this.state;
    // No more listens to fetch
    if (!nextListenTs || nextListenTs <= oldestListenTs) {
      return;
    }
    this.setState({ loading: true });
    const newListens = await this.APIService.getListensForUser(
      user.name,
      undefined,
      nextListenTs
    );
    if (!newListens.length) {
      // No more listens to fetch
      this.setState({
        loading: false,
        nextListenTs: undefined,
      });
      return;
    }
    this.setState(
      {
        listens: newListens,
        nextListenTs: newListens[newListens.length - 1].listened_at,
        previousListenTs: newListens[0].listened_at,
        lastFetchedDirection: "older",
      },
      this.afterListensFetch
    );
    window.history.pushState(null, "", `?max_ts=${nextListenTs}`);
  };

  handleClickNewer = async (event?: React.MouseEvent) => {
    if (event) {
      event.preventDefault();
    }
    const { latestListenTs, user } = this.props;
    const { previousListenTs } = this.state;
    // No more listens to fetch
    if (!previousListenTs || previousListenTs >= latestListenTs) {
      return;
    }
    this.setState({ loading: true });
    const newListens = await this.APIService.getListensForUser(
      user.name,
      previousListenTs,
      undefined
    );
    if (!newListens.length) {
      // No more listens to fetch
      this.setState({
        loading: false,
        previousListenTs: undefined,
      });
      return;
    }
    this.setState(
      {
        listens: newListens,
        nextListenTs: newListens[newListens.length - 1].listened_at,
        previousListenTs: newListens[0].listened_at,
        lastFetchedDirection: "newer",
      },
      this.afterListensFetch
    );
    window.history.pushState(null, "", `?min_ts=${previousListenTs}`);
  };

  handleClickNewest = async (event?: React.MouseEvent) => {
    if (event) {
      event.preventDefault();
    }
    const { user, latestListenTs } = this.props;
    const { listens } = this.state;
    if (listens?.[0]?.listened_at >= latestListenTs) {
      return;
    }
    this.setState({ loading: true });
    const newListens = await this.APIService.getListensForUser(user.name);
    this.setState(
      {
        listens: newListens,
        nextListenTs: newListens[newListens.length - 1].listened_at,
        previousListenTs: undefined,
        lastFetchedDirection: "newer",
      },
      this.afterListensFetch
    );
    window.history.pushState(null, "", "");
  };

  handleClickOldest = async (event?: React.MouseEvent) => {
    if (event) {
      event.preventDefault();
    }
    const { user, oldestListenTs } = this.props;
    const { listens } = this.state;
    // No more listens to fetch
    if (listens?.[listens.length - 1]?.listened_at <= oldestListenTs) {
      return;
    }
    this.setState({ loading: true });
    const newListens = await this.APIService.getListensForUser(
      user.name,
      oldestListenTs - 1
    );
    this.setState(
      {
        listens: newListens,
        nextListenTs: undefined,
        previousListenTs: newListens[0].listened_at,
        lastFetchedDirection: "older",
      },
      this.afterListensFetch
    );
    window.history.pushState(null, "", `?min_ts=${oldestListenTs - 1}`);
  };

  handleKeyDown = (event: KeyboardEvent) => {
    switch (event.key) {
      case "ArrowLeft":
        this.handleClickNewer();
        break;
      case "ArrowRight":
        this.handleClickOlder();
        break;
      default:
        break;
    }
  };

  getFeedback = async () => {
    const { user, listens, newAlert } = this.props;
    let recordings = "";

    if (listens) {
      listens.forEach((listen) => {
        const recordingMsid = _.get(
          listen,
          "track_metadata.additional_info.recording_msid"
        );
        if (recordingMsid) {
          recordings += `${recordingMsid},`;
        }
      });
      try {
        const data = await this.APIService.getFeedbackForUserForRecordings(
          user.name,
          recordings
        );
        return data.feedback;
      } catch (error) {
        newAlert(
          "danger",
          "Playback error",
          typeof error === "object" ? error.message : error
        );
      }
    }
    return [];
  };

  loadFeedback = async () => {
    const feedback = await this.getFeedback();
    const recordingFeedbackMap: RecordingFeedbackMap = {};
    feedback.forEach((fb: FeedbackResponse) => {
      recordingFeedbackMap[fb.recording_msid] = fb.score;
    });
    this.setState({ recordingFeedbackMap });
  };

  updateFeedback = (recordingMsid: string, score: ListenFeedBack) => {
    const { recordingFeedbackMap } = this.state;
    recordingFeedbackMap[recordingMsid] = score;
    this.setState({ recordingFeedbackMap });
  };

  getFeedbackForRecordingMsid = (
    recordingMsid?: string | null
  ): ListenFeedBack => {
    const { recordingFeedbackMap } = this.state;
    return recordingMsid ? _.get(recordingFeedbackMap, recordingMsid, 0) : 0;
  };

  removeListenFromListenList = (listen: Listen) => {
    const { listens } = this.state;
    const index = listens.indexOf(listen);

    listens.splice(index, 1);
    this.setState({ listens });
  };

  /** This method checks that we have enough listens to fill the page (listens are fetched in a 15 days period)
   * If we don't have enough, we fetch again with an increased time range and do the check agin, ending when time range is maxed.
   * The time range (each increment = 5 days) defaults to 6 (the default for the API is 3) or 6*5 = 30 days
   * and is increased exponentially each retry.
   */
  checkListensRange = async (timeRange: number = 6) => {
    const { latestListenTs, oldestListenTs, user } = this.props;
    const {
      listens,
      lastFetchedDirection,
      nextListenTs,
      previousListenTs,
    } = this.state;
    if (
      // If we have enough listens or if we're on the first/last page,
      // consider our job done and return.
      listens.length >= this.expectedListensPerPage ||
      listens[listens.length - 1]?.listened_at <= oldestListenTs ||
      listens[0]?.listened_at >= latestListenTs
    ) {
      this.setState({ endOfTheLine: false });
      return;
    }
    if (timeRange > this.APIService.MAX_TIME_RANGE) {
      // We reached the maximum time_range allowed by the API.
      // Show a nice message requesting a user action to load listens from next/previous year.
      const newState = { endOfTheLine: true, nextListenTs, previousListenTs };
      if (lastFetchedDirection === "older") {
        newState.nextListenTs = undefined;
      } else {
        newState.previousListenTs = undefined;
      }
      this.setState(newState);
    } else {
      // Otherwise…
      let newListens;
      // Fetch with a time range bigger than
      if (lastFetchedDirection === "older") {
        newListens = await this.APIService.getListensForUser(
          user.name,
          undefined,
          nextListenTs,
          this.expectedListensPerPage,
          timeRange
        );
      } else {
        newListens = await this.APIService.getListensForUser(
          user.name,
          previousListenTs,
          undefined,
          this.expectedListensPerPage,
          timeRange
        );
      }
      // Check again after fetch, doubling the time range each retry up to max
      let newIncrement;
      if (timeRange === this.APIService.MAX_TIME_RANGE) {
        // Set new increment above the limit, to be detected at next checkListensRange call
        newIncrement = this.APIService.MAX_TIME_RANGE + 1;
      } else {
        newIncrement = Math.min(timeRange * 2, this.APIService.MAX_TIME_RANGE);
      }
      this.setState(
        {
          listens: newListens,
          nextListenTs:
            newListens?.[newListens.length - 1]?.listened_at ?? nextListenTs,
          previousListenTs: newListens?.[0]?.listened_at ?? previousListenTs,
        },
        this.checkListensRange.bind(this, newIncrement)
      );
    }
  };

  afterListensFetch() {
    this.checkListensRange();
    if (this.listensTable?.current) {
      this.listensTable.current.scrollIntoView({ behavior: "smooth" });
    }
    this.setState({ loading: false });
  }

  render() {
    const {
      alerts,
      currentListen,
      direction,
      endOfTheLine,
      lastFetchedDirection,
      listens,
      listenCount,
      loading,
      mode,
      nextListenTs,
      previousListenTs,
      saveUrl,
    } = this.state;
    const {
      latestListenTs,
      oldestListenTs,
      spotify,
      user,
      apiUrl,
      currentUser,
      newAlert,
    } = this.props;

    const isNewestButtonDisabled = listens?.[0]?.listened_at >= latestListenTs;
    const isNewerButtonDisabled =
      !previousListenTs || previousListenTs >= latestListenTs;
    const isOlderButtonDisabled =
      !nextListenTs || nextListenTs <= oldestListenTs;
    const isOldestButtonDisabled =
      listens?.[listens?.length - 1]?.listened_at <= oldestListenTs;
    return (
      <div role="main">
        <div className="row">
          <div className="col-md-8">
            <h3>
              {mode === "listens" || mode === "recent"
                ? `Recent listens${
                    _.isNil(listenCount) ? "" : ` (${listenCount} total)`
                  }`
                : "Playlist"}
            </h3>

            {!listens.length && (
              <div className="lead text-center">
                <p>No listens yet</p>
              </div>
            )}
            {listens.length > 0 && (
              <div>
                <div
                  style={{
                    height: 0,
                    position: "sticky",
                    top: "50%",
                    zIndex: 1,
                  }}
                >
                  <Loader isLoading={loading} />
                </div>
                <div
                  id="listens"
                  ref={this.listensTable}
                  style={{ opacity: loading ? "0.4" : "1" }}
                >
                  {listens
                    .sort((a, b) => {
                      if (a.playing_now) {
                        return -1;
                      }
                      if (b.playing_now) {
                        return 1;
                      }
                      return 0;
                    })
                    .map((listen) => {
                      return (
                        <ListenCard
                          key={`${listen.listened_at}-${listen.track_metadata?.track_name}-${listen.track_metadata?.additional_info?.recording_msid}-${listen.user_name}`}
                          currentUser={currentUser}
                          isCurrentUser={currentUser?.name === user?.name}
                          apiUrl={apiUrl}
                          listen={listen}
                          mode={mode}
                          currentFeedback={this.getFeedbackForRecordingMsid(
                            listen.track_metadata?.additional_info
                              ?.recording_msid
                          )}
                          playListen={this.playListen}
                          removeListenFromListenList={
                            this.removeListenFromListenList
                          }
                          updateFeedback={this.updateFeedback}
                          newAlert={newAlert}
                          className={`${
                            this.isCurrentListen(listen)
                              ? " current-listen"
                              : ""
                          }${listen.playing_now ? " playing-now" : ""}`}
                        />
                      );
                    })}
                </div>
                {endOfTheLine && (
                  <div>
                    No more listens to show in a 12 months period. <br />
                    Navigate to the
                    {lastFetchedDirection === "older" ? " next " : " previous "}
                    page to see {lastFetchedDirection} listens.
                  </div>
                )}

                {mode === "listens" && (
                  <ul className="pager" style={{ display: "flex" }}>
                    <li
                      className={`previous ${
                        isNewestButtonDisabled ? "disabled" : ""
                      }`}
                    >
                      <a
                        role="button"
                        onClick={this.handleClickNewest}
                        onKeyDown={(e) => {
                          if (e.key === "Enter") this.handleClickNewest();
                        }}
                        tabIndex={0}
                        href={
                          isNewestButtonDisabled
                            ? undefined
                            : window.location.pathname
                        }
                      >
                        &#x21E4;
                      </a>
                    </li>
                    <li
                      className={`previous ${
                        isNewerButtonDisabled ? "disabled" : ""
                      }`}
                    >
                      <a
                        role="button"
                        onClick={this.handleClickNewer}
                        onKeyDown={(e) => {
                          if (e.key === "Enter") this.handleClickNewer();
                        }}
                        tabIndex={0}
                        href={
                          isNewerButtonDisabled
                            ? undefined
                            : `?min_ts=${previousListenTs}`
                        }
                      >
                        &larr; Newer
                      </a>
                    </li>
                    <li
                      className={`next ${
                        isOlderButtonDisabled ? "disabled" : ""
                      }`}
                      style={{ marginLeft: "auto" }}
                    >
                      <a
                        role="button"
                        onClick={this.handleClickOlder}
                        onKeyDown={(e) => {
                          if (e.key === "Enter") this.handleClickOlder();
                        }}
                        tabIndex={0}
                        href={
                          isOlderButtonDisabled
                            ? undefined
                            : `?max_ts=${nextListenTs}`
                        }
                      >
                        Older &rarr;
                      </a>
                    </li>
                    <li
                      className={`next ${
                        isOldestButtonDisabled ? "disabled" : ""
                      }`}
                    >
                      <a
                        role="button"
                        onClick={this.handleClickOldest}
                        onKeyDown={(e) => {
                          if (e.key === "Enter") this.handleClickOldest();
                        }}
                        tabIndex={0}
                        href={
                          isOldestButtonDisabled
                            ? undefined
                            : `?min_ts=${oldestListenTs - 1}`
                        }
                      >
                        &#x21E5;
                      </a>
                    </li>
                  </ul>
                )}
              </div>
            )}
          </div>
          <div
            className="col-md-4"
            // @ts-ignore
            // eslint-disable-next-line no-dupe-keys
            style={{ position: "-webkit-sticky", position: "sticky", top: 20 }}
          >
            <BrainzPlayer
              apiService={this.APIService}
              currentListen={currentListen}
              direction={direction}
              listens={listens}
              newAlert={newAlert}
              onCurrentListenChange={this.handleCurrentListenChange}
              ref={this.brainzPlayer}
              spotifyUser={spotify}
            />
          </div>
        </div>
      </div>
    );
  }
}

document.addEventListener("DOMContentLoaded", () => {
  const domContainer = document.querySelector("#react-container");
  const propsElement = document.getElementById("react-props");
  let reactProps;
  try {
    reactProps = JSON.parse(propsElement!.innerHTML);
  } catch (err) {
    // TODO: Show error to the user and ask to reload page
  }
  const {
    api_url,
    latest_listen_ts,
    latest_spotify_uri,
    listens,
    oldest_listen_ts,
    mode,
    profile_url,
    save_url,
    spotify,
    user,
    web_sockets_server_url,
    current_user,
  } = reactProps;

  const RecentListensWithAlertNotifications = withAlertNotifications(
    RecentListens
  );

  ReactDOM.render(
    <ErrorBoundary>
      <RecentListensWithAlertNotifications
        apiUrl={api_url}
        latestListenTs={latest_listen_ts}
        latestSpotifyUri={latest_spotify_uri}
        listens={listens}
        mode={mode}
        oldestListenTs={oldest_listen_ts}
        profileUrl={profile_url}
        saveUrl={save_url}
        spotify={spotify}
        user={user}
        webSocketsServerUrl={web_sockets_server_url}
        currentUser={current_user}
      />
    </ErrorBoundary>,
    domContainer
  );
});<|MERGE_RESOLUTION|>--- conflicted
+++ resolved
@@ -225,68 +225,10 @@
     return Boolean(currentListen && _.isEqual(listen, currentListen));
   };
 
-<<<<<<< HEAD
-  newAlert = (
-    type: AlertType,
-    title: string,
-    message: string | JSX.Element,
-    count?: number
-  ): void => {
-    const newAlert: Alert = {
-      id: new Date().getTime(),
-      type,
-      headline: title,
-      message,
-      count,
-    };
-
-    this.setState((prevState) => {
-      const alertsList = prevState.alerts;
-      for (let i = 0; i < alertsList.length; i += 1) {
-        const item = alertsList[i];
-        if (
-          item.type === newAlert.type &&
-          item.headline.startsWith(newAlert.headline) &&
-          item.message === newAlert.message
-        ) {
-          if (!alertsList[i].count) {
-            // If the count attribute is undefined, then Initializing it as 2
-            alertsList[i].count = 2;
-          } else {
-            alertsList[i].count! += 1;
-          }
-          alertsList[i].headline = `${newAlert.headline} (${alertsList[i]
-            .count!})`;
-          return { alerts: alertsList };
-        }
-      }
-      return {
-        alerts: [...prevState.alerts, newAlert],
-      };
-    });
-  };
-
-  onAlertDismissed = (alert: Alert): void => {
-    const { alerts } = this.state;
-
-    // find the index of the alert that was dismissed
-    const idx = alerts.indexOf(alert);
-
-    if (idx >= 0) {
-      this.setState({
-        // remove the alert from the array
-        alerts: [...alerts.slice(0, idx), ...alerts.slice(idx + 1)],
-      });
-    }
-  };
-
   handleClickOlder = async (event?: React.MouseEvent) => {
     if (event) {
       event.preventDefault();
     }
-=======
-  handleClickOlder = async () => {
->>>>>>> 3650a7c7
     const { oldestListenTs, user } = this.props;
     const { nextListenTs } = this.state;
     // No more listens to fetch
