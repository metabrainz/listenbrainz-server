--- conflicted
+++ resolved
@@ -12,7 +12,11 @@
 import { io, Socket } from "socket.io-client";
 import { fromPairs, get, isEqual } from "lodash";
 import { Integrations } from "@sentry/tracing";
-import { faThumbtack, faTrashAlt } from "@fortawesome/free-solid-svg-icons";
+import {
+  faPenAlt,
+  faThumbtack,
+  faTrashAlt,
+} from "@fortawesome/free-solid-svg-icons";
 import GlobalAppContext, { GlobalAppContextT } from "./GlobalAppContext";
 import {
   WithAlertNotificationsInjectedProps,
@@ -31,12 +35,10 @@
   getPageProps,
   getListenablePin,
   getRecordingMBID,
+  getArtistMBIDs,
 } from "./utils";
-<<<<<<< HEAD
 import CBReviewModal from "./CBReviewModal";
-=======
 import ListenControl from "./listens/ListenControl";
->>>>>>> f860b555
 
 export type RecentListensProps = {
   latestListenTs: number;
@@ -93,11 +95,7 @@
       nextListenTs,
       previousListenTs: props.listens?.[0]?.listened_at,
       recordingToPin: props.listens?.[0],
-<<<<<<< HEAD
       recordingToReview: props.listens?.[0],
-      direction: "down",
-=======
->>>>>>> f860b555
       recordingFeedbackMap: {},
       dateTimePickerValue: nextListenTs
         ? new Date(nextListenTs * 1000)
@@ -599,17 +597,8 @@
       previousListenTs,
       dateTimePickerValue,
       recordingToPin,
-<<<<<<< HEAD
       recordingToReview,
-    } = this.state;
-    const {
-      latestListenTs,
-      oldestListenTs,
-      user,
-      newAlert,
-=======
       deletedListen,
->>>>>>> f860b555
       userPinnedRecording,
     } = this.state;
     const { latestListenTs, oldestListenTs, user, newAlert } = this.props;
@@ -696,10 +685,26 @@
                         listen,
                         "track_metadata.additional_info.recording_msid"
                       );
+                      const recordingMBID = getRecordingMBID(listen);
+                      const artistMBIDs = getArtistMBIDs(listen);
+                      const trackMBID = get(
+                        listen,
+                        "track_metadata.additional_info.track_msid"
+                      );
+                      const releaseGroupMBID = get(
+                        listen,
+                        "track_metadata.additional_info.release_group_mbid"
+                      );
                       const canDelete =
                         isCurrentUser &&
                         Boolean(listenedAt) &&
                         Boolean(recordingMSID);
+
+                      const isListenReviewable =
+                        Boolean(recordingMBID) ||
+                        artistMBIDs?.length ||
+                        Boolean(trackMBID) ||
+                        Boolean(releaseGroupMBID);
                       /* eslint-disable react/jsx-no-bind */
                       const additionalMenuItems = (
                         <>
@@ -712,6 +717,17 @@
                             )}
                             dataToggle="modal"
                             dataTarget="#PinRecordingModal"
+                          />
+                          <ListenControl
+                            title="Write a review"
+                            disabled={!isListenReviewable}
+                            icon={faPenAlt}
+                            action={this.updateRecordingToReview.bind(
+                              this,
+                              listen
+                            )}
+                            dataToggle="modal"
+                            dataTarget="#CBReviewModal"
                           />
                           {canDelete && (
                             <ListenControl
@@ -734,17 +750,7 @@
                             listen.track_metadata?.additional_info
                               ?.recording_msid
                           )}
-<<<<<<< HEAD
-                          playListen={this.playListen}
-                          removeListenFromListenList={
-                            this.removeListenFromListenList
-                          }
-                          updateFeedback={this.updateFeedback}
-                          updateRecordingToPin={this.updateRecordingToPin}
-                          updateRecordingToReview={this.updateRecordingToReview}
-=======
                           updateFeedbackCallback={this.updateFeedback}
->>>>>>> f860b555
                           newAlert={newAlert}
                           className={`${
                             listen.playing_now ? "playing-now " : ""
@@ -912,11 +918,8 @@
     current_user,
     spotify,
     youtube,
-<<<<<<< HEAD
     critiquebrainz,
-=======
     sentry_traces_sample_rate,
->>>>>>> f860b555
   } = globalReactProps;
   const {
     latest_listen_ts,
