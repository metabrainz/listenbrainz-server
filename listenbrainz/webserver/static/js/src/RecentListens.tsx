--- conflicted
+++ resolved
@@ -3,11 +3,7 @@
 import * as ReactDOM from "react-dom";
 import * as _ from "lodash";
 import * as io from "socket.io-client";
-<<<<<<< HEAD
 import * as Sentry from "@sentry/react";
-import BrainzPlayer from "./BrainzPlayer";
-=======
->>>>>>> 63826071
 import APIService from "./APIService";
 import BrainzPlayer from "./BrainzPlayer";
 import ErrorBoundary from "./ErrorBoundary";
@@ -761,13 +757,11 @@
     sentry_dsn,
   } = reactProps;
 
-<<<<<<< HEAD
   Sentry.init({ dsn: sentry_dsn });
-=======
+
   const RecentListensWithAlertNotifications = withAlertNotifications(
     RecentListens
   );
->>>>>>> 63826071
 
   ReactDOM.render(
     <ErrorBoundary>
