import * as React from "react";
import { faHeart, faHeartBroken } from "@fortawesome/free-solid-svg-icons";
import { faPauseCircle } from "@fortawesome/free-regular-svg-icons";
import { FontAwesomeIcon } from "@fortawesome/react-fontawesome";
import * as tinycolor from "tinycolor2";
import { first, get, isEmpty, isNumber, isPlainObject, pick } from "lodash";
import TagsComponent from "./TagsComponent";
import {
  getArtistName,
  getAverageRGBOfImage,
  getRecordingMBID,
  getTrackName,
} from "../utils/utils";
import GlobalAppContext from "../utils/GlobalAppContext";
import { millisecondsToStr } from "../playlists/utils";

type MetadataViewerProps = {
  recordingData?: MetadataLookup;
  playingNow?: Listen;
};

const musicBrainzURLRoot = "https://musicbrainz.org/";
const supportLinkTypes = [
  "official homepage",
  "purchase for download",
  "purchase for mail-order",
  "social network",
  "patronage",
  "crowdfunding",
  "blog",
];

function OpenInMusicBrainzButton(props: {
  entityType: Entity;
  entityMBID?: string;
}) {
  const { entityType, entityMBID } = props;
  if (!entityMBID) {
    return null;
  }
  return (
    <a
      href={`${musicBrainzURLRoot}${entityType}/${entityMBID}`}
      aria-label="Open in MusicBrainz"
      title="Open in MusicBrainz"
      className="btn btn-outline"
      target="_blank"
      rel="noopener noreferrer"
    >
      <img
        src="/static/img/meb-icons/MusicBrainz.svg"
        width="18"
        height="18"
        alt="MusicBrainz"
        style={{ verticalAlign: "bottom" }}
      />{" "}
      Open in MusicBrainz
    </a>
  );
}

function getNowPlayingRecordingMBID(
  recordingData?: MetadataLookup,
  playingNow?: Listen
) {
  if (!recordingData && !playingNow) {
    return undefined;
  }
  return (
    recordingData?.recording_mbid ?? getRecordingMBID(playingNow as Listen)
  );
}

export default function MetadataViewer(props: MetadataViewerProps) {
  const { recordingData, playingNow } = props;
  const { APIService, currentUser } = React.useContext(GlobalAppContext);

  const [currentListenFeedback, setCurrentListenFeedback] = React.useState(0);
  const [expandedAccordion, setExpandedAccordion] = React.useState(1);
  const albumArtRef = React.useRef<HTMLImageElement>(null);
  const [albumArtColor, setAlbumArtColor] = React.useState({
    r: 0,
    g: 0,
    b: 0,
  });

  React.useEffect(() => {
    const setAverageColor = () => {
      const averageColor = getAverageRGBOfImage(albumArtRef?.current);
      setAlbumArtColor(averageColor);
    };
    if (albumArtRef?.current) {
      albumArtRef.current.addEventListener("load", setAverageColor);
    }
    return () => {
      if (albumArtRef?.current) {
        albumArtRef.current.removeEventListener("load", setAverageColor);
      }
    };
  }, [albumArtRef?.current, setAlbumArtColor]);

  React.useEffect(() => {
    const getFeedbackPromise = async () => {
      const recordingMBID = getNowPlayingRecordingMBID(
        recordingData,
        playingNow
      );
      if (!recordingMBID) {
        return;
      }
      try {
        const feedbackObject = await APIService.getFeedbackForUserForMBIDs(
          currentUser.name,
          recordingMBID
        );
        if (feedbackObject?.feedback?.length) {
          const feedback: any = first(feedbackObject.feedback);
          setCurrentListenFeedback(feedback.score);
        } else {
          setCurrentListenFeedback(0);
        }
      } catch (error) {
        // Revert the feedback UI in case of failure
        setCurrentListenFeedback(0);
        // eslint-disable-next-line no-console
        console.error(error);
      }
    };
    getFeedbackPromise();
  }, [recordingData, playingNow]);

  const submitFeedback = React.useCallback(
    async (score: ListenFeedBack) => {
      if (currentUser?.auth_token) {
        const recordingMBID = getNowPlayingRecordingMBID(
          recordingData,
          playingNow
        );
        if (!recordingMBID) {
          return;
        }
        try {
          setCurrentListenFeedback(score);
          await APIService.submitFeedback(
            currentUser.auth_token,
            score,
            undefined,
            recordingMBID
          );
        } catch (error) {
          // Revert the feedback UI in case of failure
          setCurrentListenFeedback(0);
          // eslint-disable-next-line no-console
          console.error(error);
        }
      }
    },
    [recordingData, playingNow, setCurrentListenFeedback]
  );

  const adjustedAlbumColor = tinycolor.fromRatio(albumArtColor);
  adjustedAlbumColor.saturate(20);
  adjustedAlbumColor.setAlpha(0.6);

  const textColor = tinycolor.mostReadable(
    adjustedAlbumColor,
    adjustedAlbumColor.monochromatic().map((color) => color.toHexString()),
    {
      includeFallbackColors: true,
    }
  );

  // Default to empty object
  const { metadata } = recordingData ?? {};
  const recordingMBID = getNowPlayingRecordingMBID(recordingData, playingNow);
  const artistMBID = first(recordingData?.artist_mbids);
<<<<<<< HEAD

=======
  const releaseMBID = recordingData?.release_mbid ?? metadata?.release?.mbid;
>>>>>>> 3fc13e94
  let coverArtSrc = "/static/img/cover-art-placeholder.jpg";
  if (releaseMBID) {
    if (metadata?.release?.caa_id) {
      coverArtSrc = `https://coverartarchive.org/release/${releaseMBID}/${metadata.release.caa_id}-500.jpg`;
    } else {
      // Backup if we don't have the CAA ID
      coverArtSrc = `https://coverartarchive.org/release/${releaseMBID}/front`;
    }
  }

  const flattenedRecRels: MusicBrainzRecordingRel[] =
    metadata?.recording?.rels?.reduce((arr, cur) => {
      const existingArtist = arr.find(
        (el) => el.artist_mbid === cur.artist_mbid
      );
      const copy = { ...cur };
      if (copy.type === "vocal") {
        copy.instrument = "vocals";
      }
      if (existingArtist) {
        existingArtist.instrument += `, ${copy.instrument}`;
      } else {
        arr.push(copy);
      }
      return arr;
    }, [] as MusicBrainzRecordingRel[]) ?? [];

  const fallbackTrackName = getTrackName(playingNow);
  const fallbackArtistName = getArtistName(playingNow);

  const trackName =
    (recordingData?.recording_name ?? fallbackTrackName) || "No track to show";
  const artistName =
    (recordingData?.artist_credit_name ?? fallbackArtistName) ||
    "No artist to show";
  const duration =
    metadata?.recording?.duration ??
    playingNow?.track_metadata?.additional_info?.duration_ms;

  const artist = metadata?.artist?.artists?.[0];

  const supportLinks = pick(artist?.rels, ...supportLinkTypes);
  const lyricsLink = pick(artist?.rels, "lyrics");

  let rightSideContent;
  if (!playingNow) {
    rightSideContent = (
      <div className="right-side">
        <div className="no-listen">
          <p>
            <hr />
            <span className="pause-icon">
              <FontAwesomeIcon icon={faPauseCircle} size="2x" />
            </span>
            <h3>What are you listening to?</h3>
            We have not received any recent <i>playing-now</i> events for your
            account.
            <br />
            As soon as a <i>playing-now</i> listen comes through, this page will
            be updated automatically.
            <br />
            <br />
            <small>
              In order to receive these events, you will need to{" "}
              <a href="/add-data/">send listens</a> to ListenBrainz.
              <br />
              We work hard to make this data available to you as soon as we
              receive it, but until your music service sends us a{" "}
              <a href="https://listenbrainz.readthedocs.io/en/production/dev/json/?highlight=playing%20now#submission-json">
                <i>playing-now</i> event
              </a>
              , we cannot display anything here.
            </small>
            <hr />
          </p>
        </div>
      </div>
    );
  } else {
    rightSideContent = (
      <div
        className="right-side panel-group"
        id="accordion"
        role="tablist"
        aria-multiselectable="false"
      >
        <div
          className={`panel panel-default ${
            expandedAccordion === 1 ? "expanded" : ""
          }`}
        >
          <div
            className="panel-heading"
            role="tab"
            tabIndex={0}
            id="headingOne"
            onKeyDown={() => setExpandedAccordion(1)}
            onClick={() => setExpandedAccordion(1)}
            aria-expanded={expandedAccordion === 1}
            aria-selected={expandedAccordion === 1}
            aria-controls="collapseOne"
          >
            <h4 className="panel-title">
              <div className="recordingheader">
                <div className="name strong">{trackName}</div>
                &nbsp;<small>Track</small>
                <div className="date">
                  {isNumber(duration) && millisecondsToStr(duration)}
                </div>
                <div className="caret" />
              </div>
            </h4>
          </div>
          <div
            id="collapseOne"
            className={`panel-collapse collapse ${
              expandedAccordion === 1 ? "in" : ""
            }`}
            role="tabpanel"
            aria-labelledby="headingOne"
          >
            <div className="panel-body">
              <TagsComponent
                tags={metadata?.tag?.recording}
                entityType="recording"
                entityMBID={recordingMBID ?? ""}
              />
              {/* <div className="ratings content-box" /> */}
              {Boolean(flattenedRecRels?.length) && (
                <div className="white content-box">
                  <table className="table credits-table">
                    <tbody>
                      <tr>
                        <td>
                          <span className="strong">Credits:</span>
                        </td>
                      </tr>
                      {flattenedRecRels.map((rel) => {
                        const { artist_name, artist_mbid, instrument } = rel;
                        return (
                          <tr key={artist_mbid}>
                            <td>
                              <a
                                href={`${musicBrainzURLRoot}artist/${artist_mbid}`}
                                target="_blank"
                                rel="noopener noreferrer"
                              >
                                {artist_name}
                              </a>
                            </td>
                            <td>{instrument}</td>
                          </tr>
                        );
                      })}
                    </tbody>
                  </table>
                </div>
              )}
              <div className="flex flex-wrap">
                {lyricsLink?.lyrics && (
                  <a
                    href={lyricsLink.lyrics}
                    className="btn btn-outline"
                    target="_blank"
                    rel="noopener noreferrer"
                  >
                    Lyrics
                  </a>
                )}
                <OpenInMusicBrainzButton
                  entityType="recording"
                  entityMBID={recordingMBID}
                />
              </div>
            </div>
          </div>
        </div>
        {Boolean(metadata?.release || recordingData?.release_name) && (
          <div
            className={`panel panel-default ${
              expandedAccordion === 2 ? "expanded" : ""
            }`}
          >
            <div
              className="panel-heading"
              role="tab"
              tabIndex={0}
              id="headingTwo"
              onKeyDown={() => setExpandedAccordion(2)}
              onClick={() => setExpandedAccordion(2)}
              aria-expanded={expandedAccordion === 2}
              aria-selected={expandedAccordion === 2}
              aria-controls="collapseTwo"
            >
              <h4 className="panel-title">
                <div className="releaseheader">
                  <div className="name strong">
                    {recordingData?.release_name}
                  </div>
                  &nbsp;<small>Album</small>
                  <div className="date">{metadata?.release?.year}</div>
                  <div className="caret" />
                </div>
              </h4>
            </div>
            <div
              id="collapseTwo"
              className={`panel-collapse collapse ${
                expandedAccordion === 2 ? "in" : ""
              }`}
              role="tabpanel"
              aria-labelledby="headingTwo"
            >
              <div className="panel-body">
                <TagsComponent
                  tags={metadata?.tag?.release_group}
                  entityType="release-group"
                  entityMBID={
                    metadata?.release?.release_group_mbid ??
                    metadata?.tag?.release_group?.[0]?.release_group_mbid ??
                    recordingData?.release_mbid ??
                    ""
                  }
                />
                <OpenInMusicBrainzButton
                  entityType="release"
                  entityMBID={releaseMBID}
                />
              </div>
            </div>
          </div>
        )}
        <div
          className={`panel panel-default ${
            expandedAccordion === 3 ? "expanded" : ""
          }`}
        >
          <div
            className="panel-heading"
            role="tab"
            tabIndex={0}
            id="headingThree"
            onKeyDown={() => setExpandedAccordion(3)}
            onClick={() => setExpandedAccordion(3)}
            aria-expanded={expandedAccordion === 3}
            aria-selected={expandedAccordion === 3}
            aria-controls="collapseThree"
          >
            <h4 className="panel-title">
              <div className="artistheader">
                <div className="name strong">{artistName}</div>
                &nbsp;<small>Artist</small>
                <div className="date">{artist?.begin_year}</div>
                <div className="caret" />
              </div>
            </h4>
          </div>
          <div
            id="collapseThree"
            className={`panel-collapse collapse ${
              expandedAccordion === 3 ? "in" : ""
            }`}
            role="tabpanel"
            aria-labelledby="headingThree"
          >
            <div className="panel-body">
              <TagsComponent
                tags={metadata?.tag?.artist}
                entityType="artist"
                entityMBID={artistMBID ?? ""}
              />
              {/* <div className="ratings content-box" /> */}
              {(artist?.begin_year || artist?.area) && (
                <div>
                  {artist?.type === "Group" ? "Band founded" : "Artist born"}
                  {artist?.begin_year && ` in ${artist.begin_year}`}
                  {artist?.area && ` in ${artist.area}`}
                </div>
              )}
              <OpenInMusicBrainzButton
                entityType="artist"
                entityMBID={artistMBID}
              />
            </div>
          </div>
        </div>
      </div>
    );
  }

  return (
    <div id="metadata-viewer">
      <div
        className="left-side"
        style={{
          backgroundColor: adjustedAlbumColor.toRgbString(),
          color: textColor.toString(),
        }}
      >
        <div className="track-info">
          <div className="track-details">
            <div
              title={trackName}
              className="track-name strong ellipsis-2-lines"
            >
              <a
                href={
                  recordingMBID
                    ? `${musicBrainzURLRoot}recording/${recordingMBID}`
                    : undefined
                }
                target="_blank"
                rel="noopener noreferrer"
              >
                {trackName}
              </a>
            </div>
            <span className="artist-name small ellipsis" title={artistName}>
              <a
                href={
                  artistMBID
                    ? `${musicBrainzURLRoot}artist/${artistMBID}`
                    : undefined
                }
                target="_blank"
                rel="noopener noreferrer"
              >
                {artistName}
              </a>
            </span>
          </div>
          <div className="love-hate">
            <button
              className="btn-transparent"
              onClick={() =>
                submitFeedback(currentListenFeedback === 1 ? 0 : 1)
              }
              type="button"
            >
              <FontAwesomeIcon
                icon={faHeart}
                title="Love"
                size="2x"
                className={`${currentListenFeedback === 1 ? " loved" : ""}`}
              />
            </button>
            <button
              className="btn-transparent"
              onClick={() =>
                submitFeedback(currentListenFeedback === -1 ? 0 : -1)
              }
              type="button"
            >
              <FontAwesomeIcon
                icon={faHeartBroken}
                title="Hate"
                size="2x"
                className={`${currentListenFeedback === -1 ? " hated" : ""}`}
              />
            </button>
          </div>
        </div>

        <div className="album-art">
          <img
            src={coverArtSrc}
            ref={albumArtRef}
            crossOrigin="anonymous"
            alt="Album art"
          />
        </div>
        <div className="bottom">
          <a href="https://listenbrainz.org/my/listens">
            <small>
              Powered by&nbsp;
              <img
                className="logo"
                src="/static/img/navbar_logo.svg"
                alt="ListenBrainz"
              />
            </small>
          </a>
          <div className="support-artist-btn dropup">
            <button
              className={`dropdown-toggle btn btn-primary${
                isPlainObject(artist?.rels) &&
                !Object.keys(artist?.rels as object).length
                  ? " disabled"
                  : ""
              }`}
              data-toggle="dropdown"
              type="button"
            >
              <b>Support the artist</b>
              <span className="caret" />
            </button>
            <ul className="dropdown-menu dropdown-menu-right" role="menu">
              {!isEmpty(supportLinks) ? (
                Object.entries(supportLinks).map(([key, value]) => {
                  return (
                    <li key={key}>
                      <a href={value} target="_blank" rel="noopener noreferrer">
                        {key}
                      </a>
                    </li>
                  );
                })
              ) : (
                <>
                  <li
                    className="dropdown-header"
                    style={{ textAlign: "center" }}
                  >
                    We couldn&apos;t find any links
                  </li>
                  <li>
                    <a
                      href={
                        artistMBID
                          ? `${musicBrainzURLRoot}artist/${artistMBID}`
                          : `${musicBrainzURLRoot}artist/create`
                      }
                      aria-label="Edit in MusicBrainz"
                      title="Edit in MusicBrainz"
                      target="_blank"
                      rel="noopener noreferrer"
                    >
                      <img
                        src="/static/img/meb-icons/MusicBrainz.svg"
                        width="18"
                        height="18"
                        alt="MusicBrainz"
                        style={{ verticalAlign: "bottom" }}
                      />{" "}
                      {artistMBID ? "Add links" : "Create"} in MusicBrainz
                    </a>
                  </li>
                </>
              )}
            </ul>
          </div>
        </div>
      </div>

      {rightSideContent}
    </div>
  );
}<|MERGE_RESOLUTION|>--- conflicted
+++ resolved
@@ -174,11 +174,7 @@
   const { metadata } = recordingData ?? {};
   const recordingMBID = getNowPlayingRecordingMBID(recordingData, playingNow);
   const artistMBID = first(recordingData?.artist_mbids);
-<<<<<<< HEAD
-
-=======
   const releaseMBID = recordingData?.release_mbid ?? metadata?.release?.mbid;
->>>>>>> 3fc13e94
   let coverArtSrc = "/static/img/cover-art-placeholder.jpg";
   if (releaseMBID) {
     if (metadata?.release?.caa_id) {
