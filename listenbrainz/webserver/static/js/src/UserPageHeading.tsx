/*
 * listenbrainz-server - Server for the ListenBrainz project.
 *
 * Copyright (C) 2020 Param Singh <iliekcomputers@gmail.com>
 *
 * This program is free software; you can redistribute it and/or modify
 * it under the terms of the GNU General Public License as published by
 * the Free Software Foundation; either version 2 of the License, or
 * (at your option) any later version.
 *
 * This program is distributed in the hope that it will be useful,
 * but WITHOUT ANY WARRANTY; without even the implied warranty of
 * MERCHANTABILITY or FITNESS FOR A PARTICULAR PURPOSE.  See the
 * GNU General Public License for more details.
 *
 * You should have received a copy of the GNU General Public License along
 * with this program; if not, write to the Free Software Foundation, Inc.,
 * 51 Franklin Street, Fifth Floor, Boston, MA 02110-1301 USA
 */

import * as React from "react";
import * as ReactDOM from "react-dom";
import * as Sentry from "@sentry/react";
import FollowButton from "./FollowButton";

const UserPageHeading = ({
  user,
  apiUrl,
  loggedInUser,
  loggedInUserFollowsUser = false,
}: {
  user: ListenBrainzUser;
  apiUrl: string;
  loggedInUser: ListenBrainzUser | null;
  loggedInUserFollowsUser: boolean;
}) => {
  return (
    <h2 className="page-title">
      {user.name}
      {loggedInUser && user.name !== loggedInUser.name && (
        <FollowButton
          type="icon-only"
          user={user}
          apiUrl={apiUrl}
          loggedInUser={loggedInUser}
          loggedInUserFollowsUser={loggedInUserFollowsUser}
        />
      )}
    </h2>
  );
};

export default UserPageHeading;

document.addEventListener("DOMContentLoaded", () => {
  const domContainer = document.querySelector("#user-page-heading-container");

  const propsElement = document.getElementById("react-props");
  const reactProps = JSON.parse(propsElement!.innerHTML);
  const {
    user,
    current_user,
    logged_in_user_follows_user,
<<<<<<< HEAD
    sentry_dsn,
  } = reactProps;

  Sentry.init({ dsn: sentry_dsn });

=======
    api_url,
  } = reactProps;
>>>>>>> 63826071
  ReactDOM.render(
    <UserPageHeading
      user={user}
      apiUrl={api_url}
      loggedInUser={current_user || null}
      loggedInUserFollowsUser={logged_in_user_follows_user}
    />,
    domContainer
  );
});<|MERGE_RESOLUTION|>--- conflicted
+++ resolved
@@ -61,16 +61,12 @@
     user,
     current_user,
     logged_in_user_follows_user,
-<<<<<<< HEAD
     sentry_dsn,
+    api_url,
   } = reactProps;
 
   Sentry.init({ dsn: sentry_dsn });
 
-=======
-    api_url,
-  } = reactProps;
->>>>>>> 63826071
   ReactDOM.render(
     <UserPageHeading
       user={user}
