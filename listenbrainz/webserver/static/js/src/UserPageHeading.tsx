--- conflicted
+++ resolved
@@ -24,11 +24,8 @@
 import FollowButton from "./FollowButton";
 import APIService from "./APIService";
 import GlobalAppContext, { GlobalAppContextT } from "./GlobalAppContext";
-<<<<<<< HEAD
 import ReportUserButton from "./ReportUser";
-=======
 import { getPageProps } from "./utils";
->>>>>>> b035ada9
 
 const UserPageHeading = ({
   user,
@@ -64,21 +61,17 @@
 document.addEventListener("DOMContentLoaded", () => {
   const { domContainer, reactProps, globalReactProps } = getPageProps();
   const {
-<<<<<<< HEAD
-    user,
-    already_reported_user,
-    current_user,
-    logged_in_user_follows_user,
-    sentry_dsn,
-=======
->>>>>>> b035ada9
     api_url,
     sentry_dsn,
     current_user,
     spotify,
     youtube,
   } = globalReactProps;
-  const { user, logged_in_user_follows_user } = reactProps;
+  const {
+    user,
+    already_reported_user,
+    logged_in_user_follows_user,
+  } = reactProps;
 
   const apiService: APIService = new APIService(
     api_url || `${window.location.origin}/1`
