--- conflicted
+++ resolved
@@ -1,6 +1,7 @@
 /* eslint-disable jsx-a11y/anchor-is-valid */
 import * as React from "react";
 import * as ReactDOM from "react-dom";
+import * as Sentry from "@sentry/react";
 
 import {
   faBell,
@@ -17,16 +18,12 @@
 import { FontAwesomeIcon } from "@fortawesome/react-fontawesome";
 import { IconProp } from "@fortawesome/fontawesome-svg-core";
 import { isEqual } from "lodash";
-<<<<<<< HEAD
-import * as Sentry from "@sentry/react";
-=======
 import { sanitize } from "dompurify";
 import {
   WithAlertNotificationsInjectedProps,
   withAlertNotifications,
 } from "../AlertNotificationsHOC";
 
->>>>>>> 63826071
 import APIService from "../APIService";
 import BrainzPlayer from "../BrainzPlayer";
 import ErrorBoundary from "../ErrorBoundary";
@@ -531,17 +528,13 @@
   const domContainer = document.querySelector("#react-container");
   const propsElement = document.getElementById("react-props");
   const reactProps = JSON.parse(propsElement!.innerHTML);
-<<<<<<< HEAD
   const { api_url, current_user, spotify, events, sentry_dsn } = reactProps;
 
   Sentry.init({ dsn: sentry_dsn });
-=======
-  const { api_url, current_user, spotify, events } = reactProps;
 
   const UserFeedPageWithAlertNotifications = withAlertNotifications(
     UserFeedPage
   );
->>>>>>> 63826071
 
   ReactDOM.render(
     <ErrorBoundary>
