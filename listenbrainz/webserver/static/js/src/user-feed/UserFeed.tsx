--- conflicted
+++ resolved
@@ -530,15 +530,11 @@
   const domContainer = document.querySelector("#react-container");
   const propsElement = document.getElementById("react-props");
   const reactProps = JSON.parse(propsElement!.innerHTML);
-<<<<<<< HEAD
-  const { api_url, current_user, spotify, youtube, events } = reactProps;
-=======
-  const { api_url, current_user, spotify, events, sentry_dsn } = reactProps;
+  const { api_url, current_user, spotify, youtube, events, sentry_dsn } = reactProps;
 
   if (sentry_dsn) {
     Sentry.init({ dsn: sentry_dsn });
   }
->>>>>>> 32efc035
 
   const UserFeedPageWithAlertNotifications = withAlertNotifications(
     UserFeedPage
