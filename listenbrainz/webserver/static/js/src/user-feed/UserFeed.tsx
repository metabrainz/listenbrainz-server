--- conflicted
+++ resolved
@@ -17,7 +17,7 @@
 import { FontAwesomeIcon } from "@fortawesome/react-fontawesome";
 import { IconProp } from "@fortawesome/fontawesome-svg-core";
 import { isEqual } from "lodash";
-<<<<<<< HEAD
+import { sanitize } from "dompurify";
 import {
   WithAlertNotificationsInjectedProps,
   withAlertNotifications,
@@ -26,12 +26,6 @@
 import APIService from "../APIService";
 import BrainzPlayer from "../BrainzPlayer";
 import ErrorBoundary from "../ErrorBoundary";
-import FollowerFollowingModal from "../follow/FollowerFollowingModal";
-=======
-import { sanitize } from "dompurify";
-import APIService from "../APIService";
-import BrainzPlayer from "../BrainzPlayer";
->>>>>>> 3bacf7a7
 import Loader from "../components/Loader";
 import TimelineEventCard from "./TimelineEventCard";
 import { preciseTimestamp } from "../utils";
@@ -353,11 +347,7 @@
   }
 
   render() {
-<<<<<<< HEAD
-    const { currentUser, spotify, newAlert } = this.props;
-=======
-    const { currentUser, spotify, apiUrl } = this.props;
->>>>>>> 3bacf7a7
+    const { currentUser, spotify, apiUrl, newAlert } = this.props;
     const {
       alerts,
       currentListen,
