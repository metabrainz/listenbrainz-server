--- conflicted
+++ resolved
@@ -354,11 +354,7 @@
   }
 
   render() {
-<<<<<<< HEAD
-    const { currentUser, spotify, apiUrl, youtube, newAlert } = this.props;
-=======
-    const { currentUser, spotify, newAlert } = this.props;
->>>>>>> 61199a84
+    const { currentUser, spotify, youtube, newAlert } = this.props;
     const {
       alerts,
       currentListen,
@@ -552,23 +548,14 @@
   );
   ReactDOM.render(
     <ErrorBoundary>
-<<<<<<< HEAD
-      <UserFeedPageWithAlertNotifications
-        currentUser={current_user}
-        events={events}
-        apiUrl={api_url}
-        spotify={spotify}
-        youtube={youtube}
-      />
-=======
       <GlobalAppContext.Provider value={globalProps}>
         <UserFeedPageWithAlertNotifications
           currentUser={current_user}
           events={events}
-          spotify={spotify}
-        />
-      </GlobalAppContext.Provider>
->>>>>>> 61199a84
+
+        spotify={spotify}
+        youtube={youtube}
+      /></GlobalAppContext.Provider>
     </ErrorBoundary>,
     domContainer
   );
