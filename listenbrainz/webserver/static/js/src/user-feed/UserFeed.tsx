/* eslint-disable jsx-a11y/anchor-is-valid */
import * as React from "react";
import * as ReactDOM from "react-dom";
import * as Sentry from "@sentry/react";

import {
  faBell,
  faBullhorn,
  faCircle,
  faHeadphones,
  faHeart,
  faQuestion,
  faThumbsUp,
  faUserPlus,
  faUserSecret,
  faUserSlash,
  faThumbtack,
} from "@fortawesome/free-solid-svg-icons";
import { FontAwesomeIcon } from "@fortawesome/react-fontawesome";
import { IconProp } from "@fortawesome/fontawesome-svg-core";
import { isEqual, get as _get } from "lodash";
import { sanitize } from "dompurify";
import { Integrations } from "@sentry/tracing";
import {
  WithAlertNotificationsInjectedProps,
  withAlertNotifications,
} from "../AlertNotificationsHOC";

import APIServiceClass from "../APIService";
import GlobalAppContext, { GlobalAppContextT } from "../GlobalAppContext";
import BrainzPlayer from "../BrainzPlayer";
import ErrorBoundary from "../ErrorBoundary";
import Loader from "../components/Loader";
import ListenCard from "../listens/ListenCard";
import { getPageProps, preciseTimestamp } from "../utils";
import UserSocialNetwork from "../follow/UserSocialNetwork";

export enum EventType {
  RECORDING_RECOMMENDATION = "recording_recommendation",
  RECORDING_PIN = "recording_pin",
  LIKE = "like",
  LISTEN = "listen",
  FOLLOW = "follow",
  STOP_FOLLOW = "stop_follow",
  BLOCK_FOLLOW = "block_follow",
  NOTIFICATION = "notification",
}

type UserFeedPageProps = {
  events: TimelineEvent[];
} & WithAlertNotificationsInjectedProps;

type UserFeedPageState = {
  nextEventTs?: number;
  previousEventTs?: number;
  earliestEventTs?: number;
  events: TimelineEvent[];
  loading: boolean;
  recordingFeedbackMap: RecordingFeedbackMap;
};

export default class UserFeedPage extends React.Component<
  UserFeedPageProps,
  UserFeedPageState
> {
  static contextType = GlobalAppContext;

  static isEventListenable(event: TimelineEvent): boolean {
    const { event_type } = event;
    return (
      event_type === EventType.RECORDING_RECOMMENDATION ||
      event_type === EventType.RECORDING_PIN ||
      event_type === EventType.LIKE ||
      event_type === EventType.LISTEN
    );
  }

  declare context: React.ContextType<typeof GlobalAppContext>;

  static getEventTypeIcon(eventType: EventTypeT) {
    switch (eventType) {
      case EventType.RECORDING_RECOMMENDATION:
        return faThumbsUp;
      case EventType.LISTEN:
        return faHeadphones;
      case EventType.LIKE:
        return faHeart;
      case EventType.FOLLOW:
        return faUserPlus;
      case EventType.STOP_FOLLOW:
        return faUserSlash;
      case EventType.BLOCK_FOLLOW:
        return faUserSecret;
      case EventType.NOTIFICATION:
        return faBell;
      case EventType.RECORDING_PIN:
        return faThumbtack;
      default:
        return faQuestion;
    }
  }

  static getEventTypePhrase(eventType: EventTypeT): string {
    switch (eventType) {
      case EventType.RECORDING_RECOMMENDATION:
        return "recommended a track";
      case EventType.LISTEN:
        return "listened to a track";
      case EventType.LIKE:
        return "added a track to their favorites";
      case EventType.RECORDING_PIN:
        return "pinned a recording";
      default:
        return "";
    }
  }

  constructor(props: UserFeedPageProps) {
    super(props);
    this.state = {
      recordingFeedbackMap: {},
      nextEventTs: props.events?.[props.events.length - 1]?.created,
      previousEventTs: props.events?.[0]?.created,
      events: props.events || [],
      loading: false,
    };
  }

  async componentDidMount(): Promise<void> {
    const { currentUser } = this.context;
    // Listen to browser previous/next events and load page accordingly
    window.addEventListener("popstate", this.handleURLChange);
    // Fetch initial events from API
    // TODO: Pass the required data in the props and remove this initial API call
    await this.getFeedFromAPI();
    await this.loadFeedback();
  }

  componentWillUnmount() {
    window.removeEventListener("popstate", this.handleURLChange);
  }

  handleURLChange = async (): Promise<void> => {
    const url = new URL(window.location.href);
    let maxTs;
    let minTs;
    if (url.searchParams.get("max_ts")) {
      maxTs = Number(url.searchParams.get("max_ts"));
    }
    if (url.searchParams.get("min_ts")) {
      minTs = Number(url.searchParams.get("min_ts"));
    }
    await this.getFeedFromAPI(minTs, maxTs);
  };

  handleClickOlder = async (event?: React.MouseEvent) => {
    if (event) {
      event.preventDefault();
    }
    const { nextEventTs } = this.state;
    // No more events to fetch
    if (!nextEventTs) {
      return;
    }
    await this.getFeedFromAPI(undefined, nextEventTs, () => {
      window.history.pushState(null, "", `?max_ts=${nextEventTs}`);
    });
  };

  handleClickNewer = async (event?: React.MouseEvent) => {
    if (event) {
      event.preventDefault();
    }
    const { previousEventTs, earliestEventTs } = this.state;
    // No more events to fetch
    if (
      !previousEventTs ||
      (earliestEventTs && previousEventTs >= earliestEventTs)
    ) {
      return;
    }
    await this.getFeedFromAPI(previousEventTs, undefined, () => {
      window.history.pushState(null, "", `?min_ts=${previousEventTs}`);
    });
  };

  getFeedFromAPI = async (
    minTs?: number,
    maxTs?: number,
    successCallback?: () => void
  ) => {
    const { newAlert } = this.props;
    const { earliestEventTs } = this.state;
    const { APIService, currentUser } = this.context;
    this.setState({ loading: true });
    let newEvents: TimelineEvent[] = [];
    try {
      newEvents = await APIService.getFeedForUser(
        currentUser.name,
        currentUser.auth_token as string,
        minTs,
        maxTs
      );
    } catch (error) {
      newAlert(
        "warning",
        "Could not load timeline events",
        <>
          Something went wrong when we tried to load your events, please try
          again or contact us if the problem persists.
          <br />
          <strong>
            {error.name}: {error.message}
          </strong>
        </>
      );
      this.setState({ loading: false });
      return;
    }
    if (!newEvents.length) {
      // No more listens to fetch
      if (minTs !== undefined) {
        this.setState({
          loading: false,
          previousEventTs: undefined,
        });
      } else {
        this.setState({
          loading: false,
          nextEventTs: undefined,
        });
      }
      return;
    }
    const optionalProps: { earliestEventTs?: number } = {};
    if (!earliestEventTs || newEvents[0].created > earliestEventTs) {
      // We can use the newest event's timestamp to determine if the previous button should be disabled.
      // Also refresh the earlierst event timestamp if we have received events newer than at first page load.
      optionalProps.earliestEventTs = newEvents[0].created;
    }
    this.setState(
      {
        loading: false,
        events: newEvents,
        nextEventTs: newEvents[newEvents.length - 1].created,
        previousEventTs: newEvents[0].created,
        ...optionalProps,
      },
      successCallback
    );

    // Scroll window back to the top of the events container element
    const eventContainerElement = document.querySelector("#timeline");
    if (eventContainerElement) {
      eventContainerElement.scrollIntoView({ behavior: "smooth" });
    }
  };

  /** User feedback mechanism (love/hate button) */
  getFeedback = async () => {
    const { currentUser, APIService } = this.context;
    const { events, newAlert } = this.props;
    let recordings = "";

    if (currentUser?.name && events) {
      events.forEach((event) => {
        const recordingMsid = _get(
          event,
          "metadata.track_metadata.additional_info.recording_msid"
        );
        if (recordingMsid) {
          recordings += `${recordingMsid},`;
        }
      });
      try {
        const data = await APIService.getFeedbackForUserForRecordings(
          currentUser.name,
          recordings
        );
        return data.feedback;
      } catch (error) {
        if (newAlert) {
          newAlert(
            "danger",
            "Playback error",
            typeof error === "object" ? error.message : error
          );
        }
      }
    }
    return [];
  };

  loadFeedback = async () => {
    const feedback = await this.getFeedback();
    if (!feedback) {
      return;
    }
    const recordingFeedbackMap: RecordingFeedbackMap = {};
    feedback.forEach((fb: FeedbackResponse) => {
      recordingFeedbackMap[fb.recording_msid] = fb.score;
    });
    this.setState({ recordingFeedbackMap });
  };

  getFeedbackForRecordingMsid = (
    recordingMsid?: string | null
  ): ListenFeedBack => {
    const { recordingFeedbackMap } = this.state;
    return recordingMsid ? _get(recordingFeedbackMap, recordingMsid, 0) : 0;
  };

  updateFeedback = (
    recordingMsid: string,
    score: ListenFeedBack | RecommendationFeedBack
  ) => {
    const { recordingFeedbackMap } = this.state;
<<<<<<< HEAD
    const newFeedbackMap = { ...recordingFeedbackMap, [recordingMsid]: score };
=======
    const newFeedbackMap = {
      ...recordingFeedbackMap,
      [recordingMsid]: score as ListenFeedBack,
    };
>>>>>>> fe3a4d95
    this.setState({ recordingFeedbackMap: newFeedbackMap });
  };

  renderEventContent(event: TimelineEvent) {
    if (UserFeedPage.isEventListenable(event)) {
      const { metadata } = event;
      const { newAlert } = this.props;
      return (
        <div className="event-content">
          <ListenCard
            updateFeedbackCallback={this.updateFeedback}
            currentFeedback={this.getFeedbackForRecordingMsid(
              _get(
                metadata,
                "track_metadata.additional_info.recording_msid",
                null
              )
            )}
            showUsername={false}
            showTimestamp={false}
            listen={metadata as Listen}
            additionalDetails={
              (metadata as PinEventMetadata).blurb_content
                ? `"${(metadata as PinEventMetadata).blurb_content}"`
                : ""
            }
            newAlert={newAlert}
          />
        </div>
      );
    }
    return null;
  }

  renderEventText(event: TimelineEvent) {
    const { currentUser } = this.context;
    const { event_type, user_name, metadata } = event;
    if (event_type === EventType.FOLLOW) {
      const {
        user_name_0,
        user_name_1,
      } = metadata as UserRelationshipEventMetadata;
      const currentUserFollows = currentUser.name === user_name_0;
      const currentUserFollowed = currentUser.name === user_name_1;
      if (currentUserFollows) {
        return (
          <span className="event-description-text">
            You are now following{" "}
            <a href={`/user/${user_name_1}`}>{user_name_1}</a>
          </span>
        );
      }
      if (currentUserFollowed) {
        return (
          <span className="event-description-text">
            <a href={`/user/${user_name_0}`}>{user_name_0}</a> is now following
            you
          </span>
        );
      }
      return (
        <span className="event-description-text">
          <a href={`/user/${user_name_0}`}>{user_name_0}</a> is now following{" "}
          <a href={`/user/${user_name_1}`}>{user_name_1}</a>
        </span>
      );
    }
    if (event_type === EventType.NOTIFICATION) {
      const { message } = metadata as NotificationEventMetadata;
      return (
        <span
          className="event-description-text"
          // Sanitize the HTML string before passing it to dangerouslySetInnerHTML
          // eslint-disable-next-line react/no-danger
          dangerouslySetInnerHTML={{
            __html: sanitize(message),
          }}
        />
      );
    }

    const userLinkOrYou =
      user_name === currentUser.name ? (
        "You"
      ) : (
        <a
          href={`/user/${user_name}`}
          target="_blank"
          rel="noopener noreferrer"
        >
          {user_name}
        </a>
      );
    return (
      <span className="event-description-text">
        {userLinkOrYou} {UserFeedPage.getEventTypePhrase(event_type)}
      </span>
    );
  }

  render() {
    const { currentUser, APIService } = this.context;
    const { newAlert } = this.props;
    const {
      events,
      previousEventTs,
      nextEventTs,
      earliestEventTs,
      loading,
    } = this.state;

    const listens = events
      .filter(UserFeedPage.isEventListenable)
      .map((event) => event.metadata) as Listen[];

    const isNewerButtonDisabled =
      !previousEventTs ||
      (earliestEventTs && events?.[0]?.created >= earliestEventTs);
    return (
      <>
        <div
          style={{
            display: "flex",
            alignItems: "baseline",
            justifyContent: "space-between",
          }}
        >
          <h2>Latest activity</h2>
          <a
            id="feedback-button"
            href="mailto:support@listenbrainz.org?subject=Feed%20page%20feedback"
            type="button"
            className="btn btn-primary"
          >
            <span className="fa-layers icon">
              <FontAwesomeIcon
                icon={faCircle as IconProp}
                transform="grow-10"
              />
              <FontAwesomeIcon
                icon={faBullhorn as IconProp}
                transform="rotate--20"
              />
            </span>{" "}
            Feedback
          </a>
        </div>
        <div role="main">
          {/* display:flex to allow right-column to take all available height, for sticky player */}
          <div className="row" style={{ display: "flex", flexWrap: "wrap" }}>
            <div className="col-md-7 col-xs-12">
              <div
                style={{
                  height: 0,
                  position: "sticky",
                  top: "50%",
                  zIndex: 1,
                }}
              >
                <Loader isLoading={loading} />
              </div>
              <div id="timeline" style={{ opacity: loading ? "0.4" : "1" }}>
                <ul>
                  {events.map((event) => {
                    const { created, event_type, user_name } = event;
                    return (
                      <li
                        className="timeline-event"
                        key={`event-${user_name}-${created}`}
                      >
                        <div className="event-description">
                          <span className={`event-icon ${event_type}`}>
                            <span className="fa-layers">
                              <FontAwesomeIcon
                                icon={faCircle as IconProp}
                                transform="grow-8"
                              />
                              <FontAwesomeIcon
                                icon={
                                  UserFeedPage.getEventTypeIcon(
                                    event_type
                                  ) as IconProp
                                }
                                inverse
                                transform="shrink-4"
                              />
                            </span>
                          </span>
                          {this.renderEventText(event)}

                          <span className="event-time">
                            {preciseTimestamp(created * 1000)}
                          </span>
                        </div>

                        {this.renderEventContent(event)}
                      </li>
                    );
                  })}
                </ul>
              </div>
              <ul
                className="pager"
                style={{ marginRight: "-1em", marginLeft: "1.5em" }}
              >
                <li
                  className={`previous ${
                    isNewerButtonDisabled ? "disabled" : ""
                  }`}
                >
                  <a
                    role="button"
                    onClick={this.handleClickNewer}
                    onKeyDown={(e) => {
                      if (e.key === "Enter") this.handleClickNewer();
                    }}
                    tabIndex={0}
                    href={
                      isNewerButtonDisabled
                        ? undefined
                        : `?min_ts=${previousEventTs}`
                    }
                  >
                    &larr; Newer
                  </a>
                </li>
                <li
                  className={`next ${!nextEventTs ? "disabled" : ""}`}
                  style={{ marginLeft: "auto" }}
                >
                  <a
                    role="button"
                    onClick={this.handleClickOlder}
                    onKeyDown={(e) => {
                      if (e.key === "Enter") this.handleClickOlder();
                    }}
                    tabIndex={0}
                    href={!nextEventTs ? undefined : `?max_ts=${nextEventTs}`}
                  >
                    Older &rarr;
                  </a>
                </li>
              </ul>
            </div>
            <div className="col-md-offset-1 col-md-4">
              <UserSocialNetwork
                user={currentUser}
                loggedInUser={currentUser}
                newAlert={newAlert}
              />
              <div className="sticky-top mt-15">
                <BrainzPlayer
                  direction="down"
                  listens={listens}
                  newAlert={newAlert}
                  listenBrainzAPIBaseURI={APIService.APIBaseURI}
                  refreshSpotifyToken={APIService.refreshSpotifyToken}
                  refreshYoutubeToken={APIService.refreshYoutubeToken}
                />
              </div>
            </div>
          </div>
        </div>
      </>
    );
  }
}

document.addEventListener("DOMContentLoaded", () => {
  const {
    domContainer,
    reactProps,
    globalReactProps,
    optionalAlerts,
  } = getPageProps();
  const {
    api_url,
    sentry_dsn,
    current_user,
    spotify,
    youtube,
    sentry_traces_sample_rate,
  } = globalReactProps;
  const { events } = reactProps;

  if (sentry_dsn) {
    Sentry.init({
      dsn: sentry_dsn,
      integrations: [new Integrations.BrowserTracing()],
      tracesSampleRate: sentry_traces_sample_rate,
    });
  }

  const apiService = new APIServiceClass(
    api_url || `${window.location.origin}/1`
  );

  const globalProps: GlobalAppContextT = {
    APIService: apiService,
    currentUser: current_user,
    spotifyAuth: spotify,
    youtubeAuth: youtube,
  };

  const UserFeedPageWithAlertNotifications = withAlertNotifications(
    UserFeedPage
  );
  ReactDOM.render(
    <ErrorBoundary>
      <GlobalAppContext.Provider value={globalProps}>
        <UserFeedPageWithAlertNotifications
          initialAlerts={optionalAlerts}
          events={events}
        />
      </GlobalAppContext.Provider>
    </ErrorBoundary>,
    domContainer
  );
});<|MERGE_RESOLUTION|>--- conflicted
+++ resolved
@@ -315,14 +315,10 @@
     score: ListenFeedBack | RecommendationFeedBack
   ) => {
     const { recordingFeedbackMap } = this.state;
-<<<<<<< HEAD
-    const newFeedbackMap = { ...recordingFeedbackMap, [recordingMsid]: score };
-=======
     const newFeedbackMap = {
       ...recordingFeedbackMap,
       [recordingMsid]: score as ListenFeedBack,
     };
->>>>>>> fe3a4d95
     this.setState({ recordingFeedbackMap: newFeedbackMap });
   };
 
