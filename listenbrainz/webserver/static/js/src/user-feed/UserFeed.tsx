--- conflicted
+++ resolved
@@ -16,12 +16,9 @@
   faUserSlash,
   faThumbtack,
   faTrash,
-<<<<<<< HEAD
-  faComments,
-=======
   faEye,
   faEyeSlash,
->>>>>>> 013f8057
+  faComments,
 } from "@fortawesome/free-solid-svg-icons";
 import { FontAwesomeIcon } from "@fortawesome/react-fontawesome";
 import { IconProp } from "@fortawesome/fontawesome-svg-core";
@@ -536,13 +533,8 @@
   }
 
   renderEventContent(event: TimelineEvent) {
-<<<<<<< HEAD
-    if (UserFeedPage.isEventListenable(event)) {
+    if (UserFeedPage.isEventListenable(event) && !event.hidden) {
       const { metadata, event_type } = event;
-=======
-    if (UserFeedPage.isEventListenable(event) && !event.hidden) {
-      const { metadata } = event;
->>>>>>> 013f8057
       const { currentUser } = this.context;
       const { newAlert } = this.props;
       let listen: Listen;
