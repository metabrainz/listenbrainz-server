--- conflicted
+++ resolved
@@ -358,7 +358,7 @@
                   <img
                     src="/static/img/cover-art-placeholder.jpg"
                     alt={release.release_name}
-                    data-action={() => {
+                    onClick={() => {
                       window.postMessage(
                         {
                           brainzplayer_event: "play-listen",
@@ -387,57 +387,6 @@
             </div>
           </div>
         </div>
-<<<<<<< HEAD
-=======
-        <Coverflow
-          displayQuantityOfSide={2}
-          navigation
-          enableScroll
-          infiniteScroll
-          enableHeading
-          active={0}
-          media={{
-            "@media (max-width: 900px)": {
-              width: "100%",
-              height: "300px",
-            },
-            "@media (min-width: 900px)": {
-              width: "100%",
-              height: "600px",
-            },
-          }}
-        >
-          {yearInMusicData.top_releases.slice(0, 50).map((release) => (
-            <img
-              src="/static/img/cover-art-placeholder.jpg"
-              alt={release.release_name}
-              onClick={() => {
-                window.postMessage(
-                  {
-                    brainzplayer_event: "play-listen",
-                    payload: {
-                      listened_at: 0,
-                      track_metadata: {
-                        artist_name: release.artist_name,
-                        release_name: release.release_name,
-                        additional_info: {
-                          release_mbid: release.release_mbid,
-                          artist_mbids: release.artist_mbids,
-                        },
-                      },
-                    },
-                  },
-                  window.location.origin
-                );
-              }}
-              style={{
-                display: "block",
-                width: "100%",
-              }}
-            />
-          ))}
-        </Coverflow>
->>>>>>> 4dc35fb7
         <div className="row flex flex-wrap">
           <div className="card content-card" id="top-recordings">
             <div className="col-md-12 d-flex center-p">
@@ -488,32 +437,6 @@
                   "artist",
                   artist.artist_name,
                   artist.artist_mbids[0]
-                );
-                const thumbnail = (
-                  <span className="badge badge-info">
-                    {artist.listen_count} listens
-                  </span>
-                );
-                return (
-                  <ListenCard
-                    compact
-                    key={`top-artists-${artist.artist_name}-${artist.artist_mbids}`}
-                    listen={{
-                      listened_at: 0,
-                      track_metadata: {
-                        track_name: "",
-                        artist_name: artist.artist_name,
-                        additional_info: {
-                          artist_mbids: artist.artist_mbids,
-                        },
-                      },
-                    }}
-                    thumbnail={thumbnail}
-                    listenDetails={details}
-                    showTimestamp={false}
-                    showUsername={false}
-                    newAlert={newAlert}
-                  />
                 );
               })}
             </div>
