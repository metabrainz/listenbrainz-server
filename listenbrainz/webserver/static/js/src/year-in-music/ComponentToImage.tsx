--- conflicted
+++ resolved
@@ -62,11 +62,7 @@
         return canvas.toDataURL("image/png", 1.0);
       })
       .then((image) => {
-<<<<<<< HEAD
         saveAs(image, `${user.name}-top-${entityType}s-2021.png`);
-=======
-        saveAs(image, `${entity}.png`);
->>>>>>> aa8342f3
       });
   };
 
@@ -88,19 +84,8 @@
       <div id={`savable-${entityType}-component`} className="savable-card card">
         <img
           className="card-img-top"
-<<<<<<< HEAD
           src="/static/img/year-in-music-2021.svg"
           alt="Your year in music 2021"
-=======
-          src="/static/img/ListenBrainz_logo_no_text.png"
-          style={{
-            width: "80px",
-            height: "80px",
-            padding: "4px",
-            margin: "4px",
-          }}
-          alt=""
->>>>>>> aa8342f3
         />
         {/* <h2 className="card-title">Year In Music 2021</h2> */}
         <h5 className="card-title">
