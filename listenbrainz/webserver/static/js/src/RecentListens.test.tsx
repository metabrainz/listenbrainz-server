/* eslint-disable jest/no-disabled-tests */

import * as React from "react";
import { mount } from "enzyme";
import * as timeago from "time-ago";
import fetchMock from "jest-fetch-mock";
import { io } from "socket.io-client";
import GlobalAppContext, { GlobalAppContextT } from "./GlobalAppContext";
import APIServiceClass from "./APIService";

import * as recentListensProps from "./__mocks__/recentListensProps.json";
import * as recentListensPropsTooManyListens from "./__mocks__/recentListensPropsTooManyListens.json";
import * as recentListensPropsOneListen from "./__mocks__/recentListensPropsOneListen.json";
import * as recentListensPropsPlayingNow from "./__mocks__/recentListensPropsPlayingNow.json";

import RecentListens, {
  RecentListensProps,
  RecentListensState,
} from "./RecentListens";
import PinRecordingModal from "./PinRecordingModal";

// Font Awesome generates a random hash ID for each icon everytime.
// Mocking Math.random() fixes this
// https://github.com/FortAwesome/react-fontawesome/issues/194#issuecomment-627235075
jest.spyOn(global.Math, "random").mockImplementation(() => 0);

// Mock socketIO library and the Socket object it returns
const mockSocket = { on: jest.fn(), emit: jest.fn() };
jest.mock("socket.io-client", () => {
  return { io: jest.fn(() => mockSocket) };
});

const {
  artistCount,
  haveListenCount,
  latestListenTs,
  latestSpotifyUri,
  listenCount,
  listens,
  mode,
  oldestListenTs,
  profileUrl,
  spotify,
  youtube,
  user,
  userPinnedRecording,
} = recentListensProps;

const props = {
  artistCount,
  haveListenCount,
  latestListenTs,
  latestSpotifyUri,
  listenCount,
  listens,
  mode: mode as ListensListMode,
  oldestListenTs,
  profileUrl,
  user,
  userPinnedRecording,
  newAlert: () => {},
};

// Create a new instance of GlobalAppContext
const mountOptions: { context: GlobalAppContextT } = {
  context: {
    APIService: new APIServiceClass("foo"),
    youtubeAuth: youtube as YoutubeUser,
    spotifyAuth: spotify as SpotifyUser,
    currentUser: { id: 1, name: "iliekcomputers", auth_token: "fnord" },
  },
};

const propsOneListen = {
  ...recentListensPropsOneListen,
  mode: recentListensPropsOneListen.mode as ListensListMode,
  newAlert: () => {},
};

fetchMock.mockIf(
  (input) => input.url.endsWith("/listen-count"),
  () => {
    return Promise.resolve(JSON.stringify({ payload: { count: 42 } }));
  }
);

describe("Recentlistens", () => {
  it("renders correctly on the profile page", () => {
    // Datepicker component uses current time at load as max date,
    // and PinnedRecordingModal component uses current time at load to display recording unpin date,
    // so we have to mock the Date constructor otherwise snapshots will be different every day
    const mockDate = new Date("2021-05-19");
    const fakeDateNow = jest
      .spyOn(global.Date, "now")
      .mockImplementation(() => mockDate.getTime());

    timeago.ago = jest.fn().mockImplementation(() => "1 day ago");
    const wrapper = mount<RecentListens>(
      <GlobalAppContext.Provider value={mountOptions.context}>
        <RecentListens {...props} />
      </GlobalAppContext.Provider>
    );
    expect(wrapper.html()).toMatchSnapshot();
    fakeDateNow.mockRestore();
  });
});

describe("componentDidMount", () => {
  it('calls connectWebsockets if mode is "listens"', () => {
    const wrapper = mount<RecentListens>(
      <RecentListens {...props} />,
      mountOptions
    );
    const instance = wrapper.instance();
    instance.connectWebsockets = jest.fn();

    wrapper.setState({ mode: "listens" });
    instance.componentDidMount();

    expect(instance.connectWebsockets).toHaveBeenCalledTimes(1);
  });

  it('calls getUserListenCount if mode "listens"', async () => {
    const extraProps = { ...props, mode: "listens" as ListensListMode };
    const wrapper = mount<RecentListens>(
      <RecentListens {...extraProps} />,
      mountOptions
    );
    const instance = wrapper.instance();

    const spy = jest.fn().mockImplementation(() => {
      return Promise.resolve(42);
    });
    instance.context.APIService.getUserListenCount = spy;
    expect(wrapper.state("listenCount")).toBeUndefined();
    await instance.componentDidMount();

    expect(spy).toHaveBeenCalledWith(user.name);
    expect(wrapper.state("listenCount")).toEqual(42);
  });

  it('calls loadFeedback if user is the currentUser and mode "listens"', () => {
    const wrapper = mount<RecentListens>(
      <GlobalAppContext.Provider value={mountOptions.context}>
        <RecentListens {...propsOneListen} />
      </GlobalAppContext.Provider>
    );
    const instance = wrapper.instance();
    instance.loadFeedback = jest.fn();

    instance.componentDidMount();

    expect(instance.loadFeedback).toHaveBeenCalledTimes(1);
  });

  it('does not call loadFeedback if user is not the currentUser even if mode "listens"', () => {
    const wrapper = mount<RecentListens>(
      <GlobalAppContext.Provider
        value={{ ...mountOptions.context, currentUser: { name: "foobar" } }}
      >
        <RecentListens {...propsOneListen} />
      </GlobalAppContext.Provider>
    );
    const instance = wrapper.instance();
    instance.loadFeedback = jest.fn();

    instance.componentDidMount();

    expect(instance.loadFeedback).toHaveBeenCalledTimes(0);
  });
});

describe("createWebsocketsConnection", () => {
  beforeEach(() => {
    jest.clearAllMocks();
  });
  it("calls io with correct parameters", () => {
    const wrapper = mount<RecentListens>(
      <RecentListens {...props} />,
      mountOptions
    );
    const instance = wrapper.instance();
    instance.createWebsocketsConnection();

    expect(io).toHaveBeenCalled();

    expect(mockSocket.on).toHaveBeenNthCalledWith(
      1,
      "connect",
      expect.any(Function)
    );
    expect(mockSocket.on).toHaveBeenNthCalledWith(
      2,
      "listen",
      expect.any(Function)
    );
    expect(mockSocket.on).toHaveBeenNthCalledWith(
      3,
      "playing_now",
      expect.any(Function)
    );
  });
});

describe("addWebsocketsHandlers", () => {
  it('calls correct handler for "listen" event', () => {
    const wrapper = mount<RecentListens>(
      <RecentListens {...props} />,
      mountOptions
    );
    const instance = wrapper.instance();

    // eslint-disable-next-line dot-notation
    const spy = jest.spyOn(instance["socket"], "on");
    spy.mockImplementation(
      (event: string, listener: (...args: any[]) => void): any => {
        if (event === "listen") {
          listener(JSON.stringify(recentListensPropsOneListen.listens[0]));
        }
      }
    );
    instance.receiveNewListen = jest.fn();
    instance.addWebsocketsHandlers();

    expect(instance.receiveNewListen).toHaveBeenCalledWith(
      JSON.stringify(recentListensPropsOneListen.listens[0])
    );
    spy.mockReset();
  });

  it('calls correct event for "playing_now" event', () => {
    const wrapper = mount<RecentListens>(
      <RecentListens {...props} />,
      mountOptions
    );
    const instance = wrapper.instance();

    // eslint-disable-next-line dot-notation
    const spy = jest.spyOn(instance["socket"], "on");
    spy.mockImplementation((event, fn): any => {
      if (event === "playing_now") {
        fn(JSON.stringify(recentListensPropsPlayingNow.listens[0]));
      }
    });
    instance.receiveNewPlayingNow = jest.fn();
    instance.addWebsocketsHandlers();

    expect(instance.receiveNewPlayingNow).toHaveBeenCalledWith(
      JSON.stringify(recentListensPropsPlayingNow.listens[0])
    );
    spy.mockReset();
  });
});

describe("receiveNewListen", () => {
  const mockListen: Listen = {
    track_metadata: {
      artist_name: "Coldplay",
      track_name: "Viva La Vida",
      additional_info: {
        recording_msid: "2edee875-55c3-4dad-b3ea-e8741484f4b5",
      },
    },
    listened_at: 1586580524,
    listened_at_iso: "2020-04-10T10:12:04Z",
  };
  it("crops the listens array if length is more than or equal to 100", () => {
    /* JSON.parse(JSON.stringify(object) is a fast way to deep copy an object,
     * so that it doesn't get passed as a reference.
     */
    const wrapper = mount<RecentListens>(
      <RecentListens
        {...(JSON.parse(
          JSON.stringify(recentListensPropsTooManyListens)
        ) as RecentListensProps)}
      />,
      mountOptions
    );
    const instance = wrapper.instance();

    instance.receiveNewListen(JSON.stringify(mockListen));

    expect(wrapper.state("listens").length).toBeLessThanOrEqual(100);

    /* JSON.parse(JSON.stringify(object) is a fast way to deep copy an object,
     * so that it doesn't get passed as a reference.
     */
    wrapper.setState({
      mode: "listens",
      listens: JSON.parse(
        JSON.stringify(recentListensPropsTooManyListens.listens)
      ),
    });
    instance.receiveNewListen(JSON.stringify(mockListen));

    expect(wrapper.state("listens").length).toBeLessThanOrEqual(100);
  });

  it("inserts the received listen for other modes", () => {
    /* JSON.parse(JSON.stringify(object) is a fast way to deep copy an object,
     * so that it doesn't get passed as a reference.
     */
    const wrapper = mount<RecentListens>(
      <RecentListens {...propsOneListen} mode="recent" />,
      mountOptions
    );
    const instance = wrapper.instance();
    const result: Array<Listen> = Array.from(
      recentListensPropsOneListen.listens
    );
    result.unshift(mockListen);
    instance.receiveNewListen(JSON.stringify(mockListen));

    expect(wrapper.state("listens")).toHaveLength(result.length);
    expect(wrapper.state("listens")).toEqual(result);
  });
});

describe("receiveNewPlayingNow", () => {
  const mockListenOne: Listen = {
    track_metadata: {
      artist_name: "Coldplay",
      track_name: "Viva La Vida",
    },
    user_name: "ishaanshah",
    listened_at: 1586580524,
    listened_at_iso: "2020-04-10T10:12:04Z",
  };

  it("sets state correctly for other modes", () => {
    /* JSON.parse(JSON.stringify(object) is a fast way to deep copy an object,
     * so that it doesn't get passed as a reference.
     */
    const wrapper = mount<RecentListens>(
      <RecentListens
        {...(JSON.parse(
          JSON.stringify(recentListensPropsPlayingNow)
        ) as RecentListensProps)}
      />
    );
    const instance = wrapper.instance();

    wrapper.setState({ mode: "listens" });
    /* JSON.parse(JSON.stringify(object) is a fast way to deep copy an object,
     * so that it doesn't get passed as a reference.
     */
    const result = JSON.parse(
      JSON.stringify(recentListensPropsPlayingNow.listens)
    );
    result.shift();
    result.unshift({ ...mockListenOne, playing_now: true });
    instance.receiveNewPlayingNow(JSON.stringify(mockListenOne));

    expect(wrapper.state("listens")).toEqual(result);
  });
});

// Will re-add this test when feature flag is removed

describe("updateRecordingToPin", () => {
  it("sets the recordingToPin in the state", async () => {
    const wrapper = mount<RecentListens>(
      <RecentListens {...props} />,
      mountOptions
    );

    const instance = wrapper.instance();
    const recordingToPin = props.listens[1];

    expect(wrapper.state("recordingToPin")).toEqual(props.listens[0]); // default recordingToPin

    instance.updateRecordingToPin(recordingToPin);
    expect(wrapper.state("recordingToPin")).toEqual(recordingToPin);
  });
});

describe("deleteListen", () => {
  it("calls API and removeListenFromListenList correctly, and updates the state", async () => {
    jest.useFakeTimers();

    const wrapper = mount<RecentListens>(
      <GlobalAppContext.Provider value={mountOptions.context}>
        <RecentListens {...props} />
      </GlobalAppContext.Provider>
    );
    const instance = wrapper.instance();
    expect(instance.context.currentUser.name).toEqual("iliekcomputers");
    const spy = jest
      .spyOn(instance.context.APIService, "deleteListen")
      .mockImplementation(() => Promise.resolve(200));
    const removeListenCallbackSpy = jest.spyOn(
      instance,
      "removeListenFromListenList"
    );

    const listenToDelete = props.listens[0];
    await instance.deleteListen(listenToDelete);

    jest.advanceTimersByTime(1000);

    expect(spy).toHaveBeenCalledTimes(1);
    expect(spy).toHaveBeenCalledWith(
      "fnord",
      "973e5620-829d-46dd-89a8-760d87076287",
      1586523524
    );

    expect(removeListenCallbackSpy).toHaveBeenCalledTimes(1);
    expect(removeListenCallbackSpy).toHaveBeenCalledWith(listenToDelete);
    expect(instance.state.deletedListen).toEqual(listenToDelete);
    expect(instance.state.listens).not.toContainEqual(listenToDelete);
  });

  it("does nothing if isCurrentUser is false", async () => {
    const wrapper = mount<RecentListens>(
      <GlobalAppContext.Provider
        value={{ ...mountOptions.context, currentUser: {} as ListenBrainzUser }}
      >
        <RecentListens {...props} />
      </GlobalAppContext.Provider>
    );
    const instance = wrapper.instance();

    const { APIService } = instance.context;
    const spy = jest.spyOn(APIService, "deleteListen");
    spy.mockImplementation(() => Promise.resolve(200));

    expect(instance.state.deletedListen).toEqual(null);
    const listenToDelete = props.listens[0];
    await instance.deleteListen(listenToDelete);

    expect(spy).toHaveBeenCalledTimes(0);
    expect(instance.state.deletedListen).toEqual(null);
  });

<<<<<<< HEAD
=======
  it("does not render delete listen control if isCurrentUser is false", async () => {
    const wrapper = mount<RecentListens>(
      <GlobalAppContext.Provider
        value={{ ...mountOptions.context, currentUser: {} as ListenBrainzUser }}
      >
        <RecentListens {...props} />
      </GlobalAppContext.Provider>
    );
    expect(wrapper.find("button[title='Delete Listen']")).toHaveLength(0);
  });

>>>>>>> 8b4ecb71
  it("does nothing if CurrentUser.authtoken is not set", async () => {
    const wrapper = mount<RecentListens>(
      <GlobalAppContext.Provider
        value={{
          ...mountOptions.context,
          currentUser: { auth_token: undefined, name: "test" },
        }}
      >
        <RecentListens {...props} />
      </GlobalAppContext.Provider>
    );
    const instance = wrapper.instance();

    const { APIService } = instance.context;
    const spy = jest.spyOn(APIService, "deleteListen");
    spy.mockImplementation(() => Promise.resolve(200));

    expect(instance.state.deletedListen).toEqual(null);
    const listenToDelete = props.listens[0];
    await instance.deleteListen(listenToDelete);

    expect(spy).toHaveBeenCalledTimes(0);
    expect(instance.state.deletedListen).toEqual(null);
  });

  it("doesn't call removeListenFromListenList or update state if status code is not 200", async () => {
    const wrapper = mount<RecentListens>(
      <GlobalAppContext.Provider value={mountOptions.context}>
        <RecentListens {...props} />
      </GlobalAppContext.Provider>
    );
    const instance = wrapper.instance();
    const removeListenCallbackSpy = jest.spyOn(
      instance,
      "removeListenFromListenList"
    );

    const { APIService } = instance.context;
    const spy = jest.spyOn(APIService, "deleteListen");
    spy.mockImplementation(() => Promise.resolve(500));

    const listenToDelete = props.listens[0];
    await instance.deleteListen(listenToDelete);

    expect(spy).toHaveBeenCalledTimes(1);
    expect(spy).toHaveBeenCalledWith(
      "fnord",
      "973e5620-829d-46dd-89a8-760d87076287",
      1586523524
    );

    expect(removeListenCallbackSpy).toHaveBeenCalledTimes(0);
    expect(instance.state.listens).toContainEqual(listenToDelete);
  });

  it("calls newAlert if error is returned", async () => {
    const newAlertMock = jest.fn();
    const wrapper = mount<RecentListens>(
      <GlobalAppContext.Provider value={mountOptions.context}>
        <RecentListens {...props} newAlert={newAlertMock} />
      </GlobalAppContext.Provider>
    );
    const instance = wrapper.instance();

    const error = new Error("my error message");
    const { APIService } = instance.context;
    const spy = jest.spyOn(APIService, "deleteListen");
    spy.mockImplementation(() => {
      throw error;
    });

    const listenToDelete = props.listens[0];
    await instance.deleteListen(listenToDelete);

    expect(newAlertMock).toHaveBeenCalledWith(
      "danger",
      "Error while deleting listen",
      "my error message"
    );
  });
});

describe("Pagination", () => {
  const pushStateSpy = jest.spyOn(window.history, "pushState");

  afterEach(() => {
    jest.clearAllMocks();
  });

  describe("handleClickOlder", () => {
    it("does nothing if there is no older listens timestamp", async () => {
      const wrapper = mount<RecentListens>(
        <RecentListens {...props} />,
        mountOptions
      );
      const instance = wrapper.instance();

      wrapper.setState({ nextListenTs: undefined });

      const spy = jest.fn().mockImplementation(() => Promise.resolve([]));
      instance.context.APIService.getListensForUser = spy;

      await instance.handleClickOlder();
      expect(wrapper.state("loading")).toBeFalsy();
      expect(spy).not.toHaveBeenCalled();
    });

    it("calls the API to get older listens", async () => {
      const wrapper = mount<RecentListens>(
        <RecentListens {...props} />,
        mountOptions
      );
      const instance = wrapper.instance();

      wrapper.setState({ nextListenTs: 1586450000 });
      const expectedListensArray = [
        {
          track_metadata: {
            artist_name: "Beyonc\u00e9, Frank Ocean",
            track_name: "Superpower (feat. Frank Ocean)",
            release_name: "BEYONC\u00c9 [Platinum Edition]",
          },
          listened_at: 1586450001,
        },
      ];
      const spy = jest
        .fn()
        .mockImplementation(() => Promise.resolve(expectedListensArray));
      instance.context.APIService.getListensForUser = spy;

      await instance.handleClickOlder();
      expect(spy).toHaveBeenCalledWith(user.name, undefined, 1586450000);
      expect(wrapper.state("loading")).toBeFalsy();
      expect(wrapper.state("listens")).toEqual(expectedListensArray);
    });

    it("sets nextListenTs to undefined if it receives no listens from API", async () => {
      const wrapper = mount<RecentListens>(
        <RecentListens {...props} />,
        mountOptions
      );
      const instance = wrapper.instance();

      wrapper.setState({ nextListenTs: 1586450000 });

      const spy = jest.fn().mockImplementation(() => Promise.resolve([]));
      instance.context.APIService.getListensForUser = spy;

      await instance.handleClickOlder();
      expect(spy).toHaveBeenCalledWith(user.name, undefined, 1586450000);
      expect(wrapper.state("loading")).toBeFalsy();
      expect(wrapper.state("nextListenTs")).toBeUndefined();
      expect(pushStateSpy).not.toHaveBeenCalled();
    });

    it("sets the listens, nextListenTs and  previousListenTs on the state and updates browser history", async () => {
      const wrapper = mount<RecentListens>(
        <RecentListens {...props} />,
        mountOptions
      );
      const instance = wrapper.instance();

      // Random nextListenTs to ensure that is the value set in browser history
      wrapper.setProps({ latestListenTs: 1586623524 });
      wrapper.setState({ listens: [], nextListenTs: 1586440600 });

      const spy = jest.fn().mockImplementation((username, minTs, maxTs) => {
        return Promise.resolve(listens);
      });
      instance.context.APIService.getListensForUser = spy;
      const scrollSpy = jest.spyOn(instance, "afterListensFetch");

      await instance.handleClickOlder();

      expect(wrapper.state("listens")).toEqual(listens);
      expect(wrapper.state("loading")).toBeFalsy();
      expect(wrapper.state("nextListenTs")).toEqual(
        listens[listens.length - 1].listened_at
      );
      expect(wrapper.state("previousListenTs")).toEqual(listens[0].listened_at);
      expect(pushStateSpy).toHaveBeenCalledWith(null, "", `?max_ts=1586440600`);
      expect(scrollSpy).toHaveBeenCalled();
      expect(spy).toHaveBeenCalledWith(user.name, undefined, 1586440600);
    });

    it("disables 'next' pagination if returned less listens than expected", async () => {
      const wrapper = mount<RecentListens>(<RecentListens {...props} />);
      wrapper.setState({ nextListenTs: 1586440539 });
      const instance = wrapper.instance();

      const expectedListensArray = [
        {
          track_metadata: {
            artist_name: "Beyonc\u00e9, Frank Ocean",
            track_name: "Superpower (feat. Frank Ocean)",
            release_name: "BEYONC\u00c9 [Platinum Edition]",
          },
          listened_at: 1586450001,
        },
      ];
      const spy = jest
        .fn()
        .mockImplementation(() => Promise.resolve(expectedListensArray));
      // eslint-disable-next-line dot-notation
      instance["APIService"].getListensForUser = spy;
      instance.getFeedback = jest.fn();

      await instance.handleClickOlder();

      expect(wrapper.state("loading")).toBeFalsy();
      expect(wrapper.state("nextListenTs")).toBeUndefined();
      expect(wrapper.state("previousListenTs")).toEqual(1586450001);
      expect(wrapper.state("listens")).toEqual(expectedListensArray);
      expect(spy).toHaveBeenCalledWith(user.name, undefined, 1586440539);
    });
  });

  describe("handleClickNewer", () => {
    it("does nothing if there is no newer listens timestamp", async () => {
      const wrapper = mount<RecentListens>(
        <RecentListens {...props} />,
        mountOptions
      );
      const instance = wrapper.instance();

      wrapper.setState({ previousListenTs: undefined });

      const spy = jest.fn().mockImplementation(() => Promise.resolve([]));
      instance.context.APIService.getListensForUser = spy;

      await instance.handleClickNewer();
      expect(wrapper.state("loading")).toBeFalsy();
      expect(spy).not.toHaveBeenCalled();
    });

    it("calls the API to get older listens", async () => {
      const wrapper = mount<RecentListens>(
        <RecentListens {...props} />,
        mountOptions
      );
      const instance = wrapper.instance();
      wrapper.setState({ previousListenTs: 123456 });

      const expectedListensArray = [
        {
          track_metadata: {
            artist_name: "Beyonc\u00e9, Frank Ocean",
            track_name: "Superpower (feat. Frank Ocean)",
            release_name: "BEYONC\u00c9 [Platinum Edition]",
          },
          listened_at: 1586450001,
        },
      ];
      const spy = jest
        .fn()
        .mockImplementation(() => Promise.resolve(expectedListensArray));
      instance.context.APIService.getListensForUser = spy;

      await instance.handleClickNewer();

      expect(wrapper.state("listens")).toEqual(expectedListensArray);
      expect(wrapper.state("loading")).toBeFalsy();
      expect(spy).toHaveBeenCalledWith(user.name, 123456, undefined);
    });

    it("sets nextListenTs to undefined if it receives no listens from API", async () => {
      const wrapper = mount<RecentListens>(
        <RecentListens {...props} />,
        mountOptions
      );
      const instance = wrapper.instance();

      wrapper.setState({ previousListenTs: 123456 });

      const spy = jest.fn().mockImplementation(() => Promise.resolve([]));
      instance.context.APIService.getListensForUser = spy;

      await instance.handleClickNewer();
      expect(wrapper.state("loading")).toBeFalsy();
      expect(wrapper.state("previousListenTs")).toBeUndefined();
      expect(pushStateSpy).not.toHaveBeenCalled();
    });

    it("sets the listens, nextListenTs and  previousListenTs on the state and updates browser history", async () => {
      const wrapper = mount<RecentListens>(
        <RecentListens {...props} />,
        mountOptions
      );
      const instance = wrapper.instance();

      wrapper.setProps({ latestListenTs: 1586623524 });
      wrapper.setState({ previousListenTs: 123456 });

      const spy = jest.fn().mockImplementation((username, minTs, maxTs) => {
        return Promise.resolve(listens);
      });
      instance.context.APIService.getListensForUser = spy;
      const scrollSpy = jest.spyOn(instance, "afterListensFetch");

      await instance.handleClickNewer();

      expect(wrapper.state("listens")).toEqual(listens);
      expect(wrapper.state("loading")).toBeFalsy();
      expect(wrapper.state("nextListenTs")).toEqual(
        listens[listens.length - 1].listened_at
      );

      expect(wrapper.state("previousListenTs")).toEqual(listens[0].listened_at);
      expect(pushStateSpy).toHaveBeenCalledWith(null, "", `?min_ts=123456`);
      expect(scrollSpy).toHaveBeenCalled();
    });
    it("disables pagination if returned less listens than expected", async () => {
      const wrapper = mount<RecentListens>(<RecentListens {...props} />);
      const instance = wrapper.instance();
      wrapper.setState({ previousListenTs: 123456 });

      const expectedListensArray = [
        {
          track_metadata: {
            artist_name: "Beyonc\u00e9, Frank Ocean",
            track_name: "Superpower (feat. Frank Ocean)",
            release_name: "BEYONC\u00c9 [Platinum Edition]",
          },
          listened_at: 1586450001,
        },
      ];
      const spy = jest
        .fn()
        .mockImplementation(() => Promise.resolve(expectedListensArray));
      // eslint-disable-next-line dot-notation
      instance["APIService"].getListensForUser = spy;

      await instance.handleClickNewer();

      expect(wrapper.state("listens")).toEqual(expectedListensArray);
      expect(wrapper.state("loading")).toBeFalsy();
      expect(wrapper.state("nextListenTs")).toBeUndefined();
      expect(wrapper.state("previousListenTs")).toBeUndefined();
      expect(spy).toHaveBeenCalledWith(user.name, 123456, undefined);
    });
  });

  describe("handleClickOldest", () => {
    it("does nothing if last listens is the oldest", async () => {
      const wrapper = mount<RecentListens>(
        <RecentListens {...props} />,
        mountOptions
      );
      const instance = wrapper.instance();

      wrapper.setState({
        listens: [
          {
            track_metadata: {
              artist_name: "Beyonc\u00e9, Frank Ocean",
              track_name: "Superpower (feat. Frank Ocean)",
              release_name: "BEYONC\u00c9 [Platinum Edition]",
            },
            listened_at: 123456,
          },
        ],
      });
      wrapper.setProps({ oldestListenTs: 123456 });

      const spy = jest.fn().mockImplementation(() => Promise.resolve([]));
      instance.context.APIService.getListensForUser = spy;

      await instance.handleClickOldest();
      expect(wrapper.state("loading")).toBeFalsy();
      expect(spy).not.toHaveBeenCalled();
    });

    it("sets the listens, nextListenTs and  previousListenTs on the state and updates browser history", async () => {
      const listen = {
        track_metadata: {
          artist_name: "Beyonc\u00e9, Frank Ocean",
          track_name: "Superpower (feat. Frank Ocean)",
          release_name: "BEYONC\u00c9 [Platinum Edition]",
        },
        listened_at: 1586440600,
      };
      const extraProps = { ...props, listens: [listen] };
      const wrapper = mount<RecentListens>(
        <RecentListens {...extraProps} />,
        mountOptions
      );

      const instance = wrapper.instance();

      const oldestlisten = [
        {
          track_metadata: {
            artist_name: "Beyonc\u00e9, Frank Ocean",
            track_name: "Superpower (feat. Frank Ocean)",
            release_name: "BEYONC\u00c9 [Platinum Edition]",
          },
          listened_at: 1586440536,
        },
      ];
      const spy = jest
        .fn()
        .mockImplementation(() => Promise.resolve(oldestlisten));
      instance.context.APIService.getListensForUser = spy;
      const scrollSpy = jest.spyOn(instance, "afterListensFetch");

      await instance.handleClickOldest();
      expect(wrapper.state("loading")).toBeFalsy();
      expect(spy).toHaveBeenCalledWith(user.name, 1586440535);
      expect(wrapper.state("listens")).toEqual(oldestlisten);
      expect(wrapper.state("nextListenTs")).toEqual(undefined);
      expect(wrapper.state("previousListenTs")).toEqual(1586440536);
      expect(pushStateSpy).toHaveBeenCalledWith(null, "", `?min_ts=1586440535`);
      expect(scrollSpy).toHaveBeenCalled();
    });
  });

  describe("handleClickNewest", () => {
    it("does nothing if first listens is the newest", async () => {
      const wrapper = mount<RecentListens>(
        <RecentListens {...props} />,
        mountOptions
      );
      const instance = wrapper.instance();

      wrapper.setState({
        listens: [
          {
            track_metadata: {
              artist_name: "Beyonc\u00e9, Frank Ocean",
              track_name: "Superpower (feat. Frank Ocean)",
              release_name: "BEYONC\u00c9 [Platinum Edition]",
            },
            listened_at: 123456,
          },
        ],
      });
      wrapper.setProps({ latestListenTs: 123456 });

      const spy = jest.fn().mockImplementation(() => Promise.resolve([]));
      instance.context.APIService.getListensForUser = spy;

      await instance.handleClickNewest();
      expect(wrapper.state("loading")).toBeFalsy();
      expect(spy).not.toHaveBeenCalled();
    });

    it("sets the listens, nextListenTs and  previousListenTs on the state and updates browser history", async () => {
      const listen = {
        track_metadata: {
          artist_name: "Beyonc\u00e9, Frank Ocean",
          track_name: "Superpower (feat. Frank Ocean)",
          release_name: "BEYONC\u00c9 [Platinum Edition]",
        },
        listened_at: 123450,
      };
      const extraProps = { ...props, listens: [listen] };
      const wrapper = mount<RecentListens>(
        <RecentListens {...extraProps} />,
        mountOptions
      );
      wrapper.setProps({ latestListenTs: 123456 });
      const instance = wrapper.instance();

      const newestListen = [
        {
          track_metadata: {
            artist_name: "Beyonc\u00e9, Frank Ocean",
            track_name: "Superpower (feat. Frank Ocean)",
            release_name: "BEYONC\u00c9 [Platinum Edition]",
          },
          listened_at: 123456,
        },
      ];
      const spy = jest
        .fn()
        .mockImplementation(() => Promise.resolve(newestListen));
      instance.context.APIService.getListensForUser = spy;
      const scrollSpy = jest.spyOn(instance, "afterListensFetch");

      await instance.handleClickNewest();
      expect(spy).toHaveBeenCalledWith(user.name);
      expect(wrapper.state("listens")).toEqual(newestListen);
      expect(wrapper.state("loading")).toBeFalsy();
      expect(wrapper.state("nextListenTs")).toEqual(undefined);
      expect(wrapper.state("previousListenTs")).toEqual(undefined);
      expect(pushStateSpy).toHaveBeenCalledWith(null, "", "");
      expect(scrollSpy).toHaveBeenCalled();
    });
  });
});

// Will re-add this test when feature flag is removed

describe("pinRecordingModal", () => {
  it("renders the PinRecordingModal component with the correct props", async () => {
    const wrapper = mount<RecentListens>(
      <GlobalAppContext.Provider value={mountOptions.context}>
        <RecentListens {...props} />
      </GlobalAppContext.Provider>
    );
    const instance = wrapper.instance();
    const recordingToPin = props.listens[0];
    let pinRecordingModal = wrapper.find(PinRecordingModal).first();

    // recentListens renders pinRecordingModal with listens[0] as recordingToPin by default
    expect(pinRecordingModal.props()).toEqual({
      recordingToPin: props.listens[0],
      newAlert: props.newAlert,
      onSuccessfulPin: instance.handlePinnedRecording,
    });

    instance.updateRecordingToPin(recordingToPin);
    wrapper.update();

    pinRecordingModal = wrapper.find(PinRecordingModal).first();
    expect(pinRecordingModal.props()).toEqual({
      recordingToPin,
      newAlert: props.newAlert,
      onSuccessfulPin: instance.handlePinnedRecording,
    });
  });
});

/* eslint-enable jest/no-disabled-tests */<|MERGE_RESOLUTION|>--- conflicted
+++ resolved
@@ -433,8 +433,6 @@
     expect(instance.state.deletedListen).toEqual(null);
   });
 
-<<<<<<< HEAD
-=======
   it("does not render delete listen control if isCurrentUser is false", async () => {
     const wrapper = mount<RecentListens>(
       <GlobalAppContext.Provider
@@ -446,7 +444,6 @@
     expect(wrapper.find("button[title='Delete Listen']")).toHaveLength(0);
   });
 
->>>>>>> 8b4ecb71
   it("does nothing if CurrentUser.authtoken is not set", async () => {
     const wrapper = mount<RecentListens>(
       <GlobalAppContext.Provider
