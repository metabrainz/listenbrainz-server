import { enableFetchMocks } from "jest-fetch-mock";
import * as React from "react";
import { mount } from "enzyme";
import * as timeago from "time-ago";
import * as io from "socket.io-client";
<<<<<<< HEAD
=======
import { sortBy } from "lodash";
import GlobalAppContext, { GlobalAppContextT } from "./GlobalAppContext";
import APIService from "./APIService";
>>>>>>> 670bf582

import * as recentListensProps from "./__mocks__/recentListensProps.json";
import * as recentListensPropsTooManyListens from "./__mocks__/recentListensPropsTooManyListens.json";
import * as recentListensPropsOneListen from "./__mocks__/recentListensPropsOneListen.json";
import * as recentListensPropsPlayingNow from "./__mocks__/recentListensPropsPlayingNow.json";

import RecentListens, { RecentListensProps } from "./RecentListens";

enableFetchMocks();
// Font Awesome generates a random hash ID for each icon everytime.
// Mocking Math.random() fixes this
// https://github.com/FortAwesome/react-fontawesome/issues/194#issuecomment-627235075
jest.spyOn(global.Math, "random").mockImplementation(() => 0);

// Create a new instance of GlobalAppContext
const mountOptions: { context: GlobalAppContextT } = {
  context: {
    APIService: new APIService("foo"),
  },
};

const {
  artistCount,
  haveListenCount,
  latestListenTs,
  latestSpotifyUri,
  listenCount,
  listens,
  mode,
  oldestListenTs,
  profileUrl,
  spotify,
  user,
  webSocketsServerUrl,
} = recentListensProps;

const props = {
  artistCount,
  haveListenCount,
  latestListenTs,
  latestSpotifyUri,
  listenCount,
  listens,
  mode: mode as ListensListMode,
  oldestListenTs,
  profileUrl,
  spotify: spotify as SpotifyUser,
  user,
  webSocketsServerUrl,
  newAlert: () => {},
};

// fetchMock will be exported in globals
// eslint-disable-next-line no-undef
fetchMock.mockIf(
  (input) => input.url.endsWith("/listen-count"),
  () => {
    return Promise.resolve(JSON.stringify({ payload: { count: 42 } }));
  }
);

describe("Recentlistens", () => {
  it("renders correctly on the profile page", () => {
    timeago.ago = jest.fn().mockImplementation(() => "1 day ago");
    const wrapper = mount<RecentListens>(
      <RecentListens {...props} />,
      mountOptions
    );
    expect(wrapper.html()).toMatchSnapshot();
  });
});

describe("componentDidMount", () => {
  it('calls connectWebsockets if mode is "listens"', () => {
    const wrapper = mount<RecentListens>(
      <RecentListens {...props} />,
      mountOptions
    );
    const instance = wrapper.instance();
    instance.connectWebsockets = jest.fn();

    wrapper.setState({ mode: "listens" });
    instance.componentDidMount();

    expect(instance.connectWebsockets).toHaveBeenCalledTimes(1);
  });

  it('calls getUserListenCount if mode "listens"', async () => {
    const extraProps = { ...props, mode: "listens" as ListensListMode };
    const wrapper = mount<RecentListens>(
      <RecentListens {...extraProps} />,
      mountOptions
    );
    const instance = wrapper.instance();

    const spy = jest.fn().mockImplementation(() => {
      return Promise.resolve(42);
    });
    instance.context.APIService.getUserListenCount = spy;
    expect(wrapper.state("listenCount")).toBeUndefined();
    await instance.componentDidMount();

    expect(spy).toHaveBeenCalledWith(user.name);
    expect(wrapper.state("listenCount")).toEqual(42);
  });

  it('calls loadFeedback if user is the currentUser and mode "listens"', () => {
    /* JSON.parse(JSON.stringify(object) is a fast way to deep copy an object,
     * so that it doesn't get passed as a reference.
     */
    const wrapper = mount<RecentListens>(
      <RecentListens
        {...(JSON.parse(
          JSON.stringify(recentListensPropsOneListen)
        ) as RecentListensProps)}
      />,
      mountOptions
    );
    const instance = wrapper.instance();
    instance.loadFeedback = jest.fn();

    instance.componentDidMount();

    expect(instance.loadFeedback).toHaveBeenCalledTimes(1);
  });

  it('does not call loadFeedback if user is not the currentUser even if mode "listens"', () => {
    /* JSON.parse(JSON.stringify(object) is a fast way to deep copy an object,
     * so that it doesn't get passed as a reference.
     */
    const wrapper = mount<RecentListens>(
      <RecentListens
        {...{
          ...(JSON.parse(
            JSON.stringify(recentListensPropsOneListen)
          ) as RecentListensProps),
          currentUser: { name: "foobar" },
        }}
      />,
      mountOptions
    );
    const instance = wrapper.instance();
    instance.loadFeedback = jest.fn();

    instance.componentDidMount();

    expect(instance.loadFeedback).toHaveBeenCalledTimes(0);
  });
});

describe("createWebsocketsConnection", () => {
  it("calls io.connect with correct parameters", () => {
    const wrapper = mount<RecentListens>(
      <RecentListens {...props} />,
      mountOptions
    );
    const instance = wrapper.instance();

    const spy = jest.spyOn(io, "connect");
    instance.createWebsocketsConnection();

    expect(spy).toHaveBeenCalledWith("http://localhost:8082");
    jest.clearAllMocks();
  });
});

describe("addWebsocketsHandlers", () => {
  it('calls correct handler for "listen" event', () => {
    const wrapper = mount<RecentListens>(
      <RecentListens {...props} />,
      mountOptions
    );
    const instance = wrapper.instance();

    // eslint-disable-next-line dot-notation
    const spy = jest.spyOn(instance["socket"], "on");
    spy.mockImplementation((event, fn): any => {
      if (event === "listen") {
        fn(JSON.stringify(recentListensPropsOneListen.listens[0]));
      }
    });
    instance.receiveNewListen = jest.fn();
    instance.addWebsocketsHandlers();

    expect(instance.receiveNewListen).toHaveBeenCalledWith(
      JSON.stringify(recentListensPropsOneListen.listens[0])
    );
  });

  it('calls correct event for "playing_now" event', () => {
    const wrapper = mount<RecentListens>(
      <RecentListens {...props} />,
      mountOptions
    );
    const instance = wrapper.instance();

    // eslint-disable-next-line dot-notation
    const spy = jest.spyOn(instance["socket"], "on");
    spy.mockImplementation((event, fn): any => {
      if (event === "playing_now") {
        fn(JSON.stringify(recentListensPropsPlayingNow.listens[0]));
      }
    });
    instance.receiveNewPlayingNow = jest.fn();
    instance.addWebsocketsHandlers();

    expect(instance.receiveNewPlayingNow).toHaveBeenCalledWith(
      JSON.stringify(recentListensPropsPlayingNow.listens[0])
    );
  });
});

describe("receiveNewListen", () => {
  const mockListen: Listen = {
    track_metadata: {
      artist_name: "Coldplay",
      track_name: "Viva La Vida",
      additional_info: {
        recording_msid: "2edee875-55c3-4dad-b3ea-e8741484f4b5",
      },
    },
    listened_at: 1586580524,
    listened_at_iso: "2020-04-10T10:12:04Z",
  };
  it("crops the listens array if length is more than or equal to 100", () => {
    /* JSON.parse(JSON.stringify(object) is a fast way to deep copy an object,
     * so that it doesn't get passed as a reference.
     */
    const wrapper = mount<RecentListens>(
      <RecentListens
        {...(JSON.parse(
          JSON.stringify(recentListensPropsTooManyListens)
        ) as RecentListensProps)}
      />,
      mountOptions
    );
    const instance = wrapper.instance();

    instance.receiveNewListen(JSON.stringify(mockListen));

    expect(wrapper.state("listens").length).toBeLessThanOrEqual(100);

    /* JSON.parse(JSON.stringify(object) is a fast way to deep copy an object,
     * so that it doesn't get passed as a reference.
     */
    wrapper.setState({
      mode: "listens",
      listens: JSON.parse(
        JSON.stringify(recentListensPropsTooManyListens.listens)
      ),
    });
    instance.receiveNewListen(JSON.stringify(mockListen));

    expect(wrapper.state("listens").length).toBeLessThanOrEqual(100);
  });

  it("inserts the received listen for other modes", () => {
    /* JSON.parse(JSON.stringify(object) is a fast way to deep copy an object,
     * so that it doesn't get passed as a reference.
     */
    const wrapper = mount<RecentListens>(
      <RecentListens
        {...(JSON.parse(
          JSON.stringify(recentListensPropsOneListen)
        ) as RecentListensProps)}
      />,
      mountOptions
    );
    const instance = wrapper.instance();
    wrapper.setState({ mode: "recent" });
    /* JSON.parse(JSON.stringify(object) is a fast way to deep copy an object,
     * so that it doesn't get passed as a reference.
     */
    const result: Array<Listen> = JSON.parse(
      JSON.stringify(recentListensPropsOneListen.listens)
    );
    result.unshift(mockListen);
    instance.receiveNewListen(JSON.stringify(mockListen));

    expect(wrapper.state("listens")).toHaveLength(result.length);
    expect(wrapper.state("listens")).toEqual(result);
  });
});

describe("receiveNewPlayingNow", () => {
  const mockListenOne: Listen = {
    track_metadata: {
      artist_name: "Coldplay",
      track_name: "Viva La Vida",
    },
    user_name: "ishaanshah",
    listened_at: 1586580524,
    listened_at_iso: "2020-04-10T10:12:04Z",
  };

  it("sets state correctly for other modes", () => {
    /* JSON.parse(JSON.stringify(object) is a fast way to deep copy an object,
     * so that it doesn't get passed as a reference.
     */
    const wrapper = mount<RecentListens>(
      <RecentListens
        {...(JSON.parse(
          JSON.stringify(recentListensPropsPlayingNow)
        ) as RecentListensProps)}
      />
    );
    const instance = wrapper.instance();

    wrapper.setState({ mode: "listens" });
    /* JSON.parse(JSON.stringify(object) is a fast way to deep copy an object,
     * so that it doesn't get passed as a reference.
     */
    const result = JSON.parse(
      JSON.stringify(recentListensPropsPlayingNow.listens)
    );
    result.shift();
    result.unshift({ ...mockListenOne, playing_now: true });
    instance.receiveNewPlayingNow(JSON.stringify(mockListenOne));

    expect(wrapper.state("listens")).toEqual(result);
  });
});

describe("handleCurrentListenChange", () => {
  it("sets the state correctly", () => {
    const wrapper = mount<RecentListens>(
      <RecentListens {...props} />,
      mountOptions
    );
    const instance = wrapper.instance();

    const listen: Listen = {
      listened_at: 0,
      track_metadata: {
        artist_name: "George Erza",
        track_name: "Shotgun",
      },
    };
    instance.handleCurrentListenChange(listen);

    expect(wrapper.state().currentListen).toEqual(listen);
  });
});

describe("isCurrentListen", () => {
  it("returns true if currentListen and passed listen is same", () => {
    const wrapper = mount<RecentListens>(
      <RecentListens {...props} />,
      mountOptions
    );
    const instance = wrapper.instance();

    const listen: Listen = {
      listened_at: 0,
      track_metadata: {
        artist_name: "Coldplay",
        track_name: "Up & Up",
      },
    };
    wrapper.setState({ currentListen: listen });

    expect(instance.isCurrentListen(listen)).toBe(true);
  });

  it("returns false if currentListen is not set", () => {
    const wrapper = mount<RecentListens>(
      <RecentListens {...props} />,
      mountOptions
    );
    const instance = wrapper.instance();

    wrapper.setState({ currentListen: undefined });

    expect(instance.isCurrentListen({} as Listen)).toBeFalsy();
  });
});

describe("Pagination", () => {
  const pushStateSpy = jest.spyOn(window.history, "pushState");

  afterEach(() => {
    jest.clearAllMocks();
  });

  describe("handleClickOlder", () => {
    it("does nothing if there is no older listens timestamp", async () => {
      const wrapper = mount<RecentListens>(
        <RecentListens {...props} />,
        mountOptions
      );
      const instance = wrapper.instance();

      wrapper.setState({ nextListenTs: undefined });

      const spy = jest.fn().mockImplementation(() => Promise.resolve([]));
      instance.context.APIService.getListensForUser = spy;

      await instance.handleClickOlder();
      expect(wrapper.state("loading")).toBeFalsy();
      expect(spy).not.toHaveBeenCalled();
    });

    it("calls the API to get older listens", async () => {
      const wrapper = mount<RecentListens>(
        <RecentListens {...props} />,
        mountOptions
      );
      const instance = wrapper.instance();

      wrapper.setState({ nextListenTs: 1586450000 });
      const expectedListensArray = [
        {
          track_metadata: {
            artist_name: "Beyonc\u00e9, Frank Ocean",
            track_name: "Superpower (feat. Frank Ocean)",
            release_name: "BEYONC\u00c9 [Platinum Edition]",
          },
          listened_at: 1586450001,
        },
      ];
      const spy = jest
        .fn()
        .mockImplementation(() => Promise.resolve(expectedListensArray));
      instance.context.APIService.getListensForUser = spy;

      await instance.handleClickOlder();
      expect(spy).toHaveBeenCalledWith(user.name, undefined, 1586450000);
      expect(wrapper.state("loading")).toBeFalsy();
      expect(wrapper.state("listens")).toEqual(expectedListensArray);
    });

    it("sets nextListenTs to undefined if it receives no listens from API", async () => {
      const wrapper = mount<RecentListens>(
        <RecentListens {...props} />,
        mountOptions
      );
      const instance = wrapper.instance();

      wrapper.setState({ nextListenTs: 1586450000 });

      const spy = jest.fn().mockImplementation(() => Promise.resolve([]));
      instance.context.APIService.getListensForUser = spy;

      await instance.handleClickOlder();
      expect(spy).toHaveBeenCalledWith(user.name, undefined, 1586450000);
      expect(wrapper.state("loading")).toBeFalsy();
      expect(wrapper.state("nextListenTs")).toBeUndefined();
      expect(pushStateSpy).not.toHaveBeenCalled();
    });

    it("sets the listens, nextListenTs and  previousListenTs on the state and updates browser history", async () => {
      const wrapper = mount<RecentListens>(
        <RecentListens {...props} />,
        mountOptions
      );
      const instance = wrapper.instance();

      // Random nextListenTs to ensure that is the value set in browser history
      wrapper.setState({ listens: [], nextListenTs: 1586440600 });

      const spy = jest.fn().mockImplementation((username, minTs, maxTs) => {
        return Promise.resolve(listens);
      });
      instance.context.APIService.getListensForUser = spy;
      const scrollSpy = jest.spyOn(instance, "afterListensFetch");

      await instance.handleClickOlder();

      await new Promise((done) => setTimeout(done, 500));

      expect(wrapper.state("listens")).toEqual(listens);
      expect(wrapper.state("loading")).toBeFalsy();
      expect(wrapper.state("nextListenTs")).toEqual(
        listens[listens.length - 1].listened_at
      );
      expect(wrapper.state("previousListenTs")).toEqual(listens[0].listened_at);
      expect(pushStateSpy).toHaveBeenCalledWith(null, "", `?max_ts=1586440600`);
      expect(scrollSpy).toHaveBeenCalled();
      expect(spy).toHaveBeenCalledWith(user.name, undefined, 1586440600);
    });

    it("disables 'next' pagination if returned less listens than expected", async () => {
      const wrapper = shallow<RecentListens>(<RecentListens {...props} />);
      wrapper.setState({ nextListenTs: 1586440539 });
      const instance = wrapper.instance();

      const expectedListensArray = [
        {
          track_metadata: {
            artist_name: "Beyonc\u00e9, Frank Ocean",
            track_name: "Superpower (feat. Frank Ocean)",
            release_name: "BEYONC\u00c9 [Platinum Edition]",
          },
          listened_at: 1586450001,
        },
      ];
      const spy = jest
        .fn()
        .mockImplementation(() => Promise.resolve(expectedListensArray));
      // eslint-disable-next-line dot-notation
      instance["APIService"].getListensForUser = spy;
      instance.getFeedback = jest.fn();

      await instance.handleClickOlder();
      await new Promise((done) => setTimeout(done, 500));

      expect(wrapper.state("loading")).toBeFalsy();
      expect(wrapper.state("nextListenTs")).toBeUndefined();
      expect(wrapper.state("previousListenTs")).toEqual(1586450001);
      expect(wrapper.state("listens")).toEqual(expectedListensArray);
      expect(spy).toHaveBeenCalledWith(user.name, undefined, 1586440539);
    });
  });

  describe("handleClickNewer", () => {
    it("does nothing if there is no newer listens timestamp", async () => {
      const wrapper = mount<RecentListens>(
        <RecentListens {...props} />,
        mountOptions
      );
      const instance = wrapper.instance();

      wrapper.setState({ previousListenTs: undefined });

      const spy = jest.fn().mockImplementation(() => Promise.resolve([]));
      instance.context.APIService.getListensForUser = spy;

      await instance.handleClickNewer();
      expect(wrapper.state("loading")).toBeFalsy();
      expect(spy).not.toHaveBeenCalled();
    });

    it("calls the API to get older listens", async () => {
      const wrapper = mount<RecentListens>(
        <RecentListens {...props} />,
        mountOptions
      );
      const instance = wrapper.instance();
      wrapper.setState({ previousListenTs: 123456 });

      const expectedListensArray = [
        {
          track_metadata: {
            artist_name: "Beyonc\u00e9, Frank Ocean",
            track_name: "Superpower (feat. Frank Ocean)",
            release_name: "BEYONC\u00c9 [Platinum Edition]",
          },
          listened_at: 1586450001,
        },
      ];
      const spy = jest
        .fn()
        .mockImplementation(() => Promise.resolve(expectedListensArray));
      instance.context.APIService.getListensForUser = spy;

      await instance.handleClickNewer();

      expect(wrapper.state("listens")).toEqual(expectedListensArray);
      expect(wrapper.state("loading")).toBeFalsy();
      expect(spy).toHaveBeenCalledWith(user.name, 123456, undefined);
    });

    it("sets nextListenTs to undefined if it receives no listens from API", async () => {
      const wrapper = mount<RecentListens>(
        <RecentListens {...props} />,
        mountOptions
      );
      const instance = wrapper.instance();

      wrapper.setState({ previousListenTs: 123456 });

      const spy = jest.fn().mockImplementation(() => Promise.resolve([]));
      instance.context.APIService.getListensForUser = spy;

      await instance.handleClickNewer();
      expect(wrapper.state("loading")).toBeFalsy();
      expect(wrapper.state("previousListenTs")).toBeUndefined();
      expect(pushStateSpy).not.toHaveBeenCalled();
    });

    it("sets the listens, nextListenTs and  previousListenTs on the state and updates browser history", async () => {
      const wrapper = mount<RecentListens>(
        <RecentListens {...props} />,
        mountOptions
      );
      const instance = wrapper.instance();

      wrapper.setState({ previousListenTs: 123456 });

      const spy = jest.fn().mockImplementation((username, minTs, maxTs) => {
        return Promise.resolve(listens);
      });
      instance.context.APIService.getListensForUser = spy;
      const scrollSpy = jest.spyOn(instance, "afterListensFetch");

      await instance.handleClickNewer();

      await new Promise((done) => setTimeout(done, 500));

      expect(wrapper.state("listens")).toEqual(listens);
      expect(wrapper.state("loading")).toBeFalsy();
      expect(wrapper.state("nextListenTs")).toEqual(
        listens[listens.length - 1].listened_at
      );
      expect(wrapper.state("previousListenTs")).toEqual(listens[0].listened_at);
      expect(pushStateSpy).toHaveBeenCalledWith(null, "", `?min_ts=123456`);
      expect(scrollSpy).toHaveBeenCalled();
    });
    it("disables pagination if returned less listens than expected", async () => {
      const wrapper = shallow<RecentListens>(<RecentListens {...props} />);
      const instance = wrapper.instance();
      wrapper.setState({ previousListenTs: 123456 });

      const expectedListensArray = [
        {
          track_metadata: {
            artist_name: "Beyonc\u00e9, Frank Ocean",
            track_name: "Superpower (feat. Frank Ocean)",
            release_name: "BEYONC\u00c9 [Platinum Edition]",
          },
          listened_at: 1586450001,
        },
      ];
      const spy = jest
        .fn()
        .mockImplementation(() => Promise.resolve(expectedListensArray));
      // eslint-disable-next-line dot-notation
      instance["APIService"].getListensForUser = spy;

      await instance.handleClickNewer();

      expect(wrapper.state("listens")).toEqual(expectedListensArray);
      expect(wrapper.state("loading")).toBeFalsy();
      expect(wrapper.state("nextListenTs")).toBeUndefined();
      expect(wrapper.state("previousListenTs")).toBeUndefined();
      expect(spy).toHaveBeenCalledWith(user.name, 123456, undefined);
    });
  });

  describe("handleClickOldest", () => {
    it("does nothing if last listens is the oldest", async () => {
      const wrapper = mount<RecentListens>(
        <RecentListens {...props} />,
        mountOptions
      );
      const instance = wrapper.instance();

      wrapper.setState({
        listens: [
          {
            track_metadata: {
              artist_name: "Beyonc\u00e9, Frank Ocean",
              track_name: "Superpower (feat. Frank Ocean)",
              release_name: "BEYONC\u00c9 [Platinum Edition]",
            },
            listened_at: 123456,
          },
        ],
      });
      wrapper.setProps({ oldestListenTs: 123456 });

      const spy = jest.fn().mockImplementation(() => Promise.resolve([]));
      instance.context.APIService.getListensForUser = spy;

      await instance.handleClickOldest();
      expect(wrapper.state("loading")).toBeFalsy();
      expect(spy).not.toHaveBeenCalled();
    });

    it("sets the listens, nextListenTs and  previousListenTs on the state and updates browser history", async () => {
      const listen = {
        track_metadata: {
          artist_name: "Beyonc\u00e9, Frank Ocean",
          track_name: "Superpower (feat. Frank Ocean)",
          release_name: "BEYONC\u00c9 [Platinum Edition]",
        },
        listened_at: 1586440600,
      };
      const extraProps = { ...props, listens: [listen] };
      const wrapper = mount<RecentListens>(
        <RecentListens {...extraProps} />,
        mountOptions
      );

      const instance = wrapper.instance();

      const oldestlisten = [
        {
          track_metadata: {
            artist_name: "Beyonc\u00e9, Frank Ocean",
            track_name: "Superpower (feat. Frank Ocean)",
            release_name: "BEYONC\u00c9 [Platinum Edition]",
          },
          listened_at: 1586440536,
        },
      ];
      const spy = jest
        .fn()
        .mockImplementation(() => Promise.resolve(oldestlisten));
      instance.context.APIService.getListensForUser = spy;
      const scrollSpy = jest.spyOn(instance, "afterListensFetch");

      await instance.handleClickOldest();
      expect(wrapper.state("loading")).toBeFalsy();
      expect(spy).toHaveBeenCalledWith(user.name, 1586440535);
      expect(wrapper.state("listens")).toEqual(oldestlisten);
      expect(wrapper.state("nextListenTs")).toEqual(undefined);
      expect(wrapper.state("previousListenTs")).toEqual(1586440536);
      expect(pushStateSpy).toHaveBeenCalledWith(null, "", `?min_ts=1586440535`);
      expect(scrollSpy).toHaveBeenCalled();
    });
  });

  describe("handleClickNewest", () => {
    it("does nothing if first listens is the newest", async () => {
      const wrapper = mount<RecentListens>(
        <RecentListens {...props} />,
        mountOptions
      );
      const instance = wrapper.instance();

      wrapper.setState({
        listens: [
          {
            track_metadata: {
              artist_name: "Beyonc\u00e9, Frank Ocean",
              track_name: "Superpower (feat. Frank Ocean)",
              release_name: "BEYONC\u00c9 [Platinum Edition]",
            },
            listened_at: 123456,
          },
        ],
      });
      wrapper.setProps({ latestListenTs: 123456 });

      const spy = jest.fn().mockImplementation(() => Promise.resolve([]));
      instance.context.APIService.getListensForUser = spy;

      await instance.handleClickNewest();
      expect(wrapper.state("loading")).toBeFalsy();
      expect(spy).not.toHaveBeenCalled();
    });

    it("sets the listens, nextListenTs and  previousListenTs on the state and updates browser history", async () => {
      const listen = {
        track_metadata: {
          artist_name: "Beyonc\u00e9, Frank Ocean",
          track_name: "Superpower (feat. Frank Ocean)",
          release_name: "BEYONC\u00c9 [Platinum Edition]",
        },
        listened_at: 123450,
      };
      const extraProps = { ...props, listens: [listen] };
      const wrapper = mount<RecentListens>(
        <RecentListens {...extraProps} />,
        mountOptions
      );
      wrapper.setProps({ latestListenTs: 123456 });
      const instance = wrapper.instance();

      const newestListen = [
        {
          track_metadata: {
            artist_name: "Beyonc\u00e9, Frank Ocean",
            track_name: "Superpower (feat. Frank Ocean)",
            release_name: "BEYONC\u00c9 [Platinum Edition]",
          },
          listened_at: 123456,
        },
      ];
      const spy = jest
        .fn()
        .mockImplementation(() => Promise.resolve(newestListen));
      instance.context.APIService.getListensForUser = spy;
      const scrollSpy = jest.spyOn(instance, "afterListensFetch");

      await instance.handleClickNewest();
      expect(spy).toHaveBeenCalledWith(user.name);
      expect(wrapper.state("listens")).toEqual(newestListen);
      expect(wrapper.state("loading")).toBeFalsy();
      expect(wrapper.state("nextListenTs")).toEqual(undefined);
      expect(wrapper.state("previousListenTs")).toEqual(undefined);
      expect(pushStateSpy).toHaveBeenCalledWith(null, "", "");
      expect(scrollSpy).toHaveBeenCalled();
    });
  });
<<<<<<< HEAD
=======
  describe("checkListensRange", () => {
    afterAll(async () => {
      // Flush all pending promises
      await new Promise((resolve) => setImmediate(resolve));
    });
    it("sets endOfTheLine to false and returns if there are enough listens", async () => {
      const wrapper = mount<RecentListens>(
        <RecentListens {...props} />,
        mountOptions
      );
      const instance = wrapper.instance();

      wrapper.setState({ endOfTheLine: true });

      const getListensForUserSpy = jest.spyOn(
        instance.context.APIService,
        "getListensForUser"
      );
      const checkListensRangeSpy = jest.spyOn(instance, "checkListensRange");

      expect(instance.state.endOfTheLine).toBeTruthy();
      await instance.checkListensRange();
      expect(instance.state.endOfTheLine).toBeFalsy();
      expect(getListensForUserSpy).not.toHaveBeenCalled();
      expect(checkListensRangeSpy).toHaveBeenCalledTimes(1);
    });

    it("sets endOfTheLine to true if max API time range is reached", async () => {
      const wrapper = mount<RecentListens>(
        <RecentListens {...props} />,
        mountOptions
      );
      const instance = wrapper.instance();

      wrapper.setState({ endOfTheLine: false, listens: [] });

      const getListensForUserSpy = jest.spyOn(
        instance.context.APIService,
        "getListensForUser"
      );
      const checkListensRangeSpy = jest.spyOn(instance, "checkListensRange");

      expect(instance.state.endOfTheLine).toBeFalsy();
      // Max API time range is 73. Anything over and we abort and set endOfTheLine=true
      await instance.checkListensRange(80);
      expect(instance.state.endOfTheLine).toBeTruthy();
      expect(getListensForUserSpy).not.toHaveBeenCalled();
      expect(checkListensRangeSpy).toHaveBeenCalledTimes(1);
    });
    it("detects if we were loading older or more recent listens", async () => {
      const wrapper = mount<RecentListens>(
        <RecentListens {...props} />,
        mountOptions
      );
      const instance = wrapper.instance();

      wrapper.setState({
        lastFetchedDirection: "older",
        nextListenTs: 1234567891,
        // We're not expecting to see this ts as it will be updated by checkListensRange
        previousListenTs: 1234567881,
        listens: [],
      });
      const sortedListens = sortBy(listens, "listened_at");
      const getListensForUserSpy = jest
        .fn()
        .mockImplementation(() => Promise.resolve(sortedListens.slice(0, 25)));
      instance.context.APIService.getListensForUser = getListensForUserSpy;
      const checkListensRangeSpy = jest.spyOn(instance, "checkListensRange");

      await instance.checkListensRange();

      wrapper.setState({ lastFetchedDirection: "newer", listens: [] });
      await instance.checkListensRange();

      expect(instance.state.endOfTheLine).toBeFalsy();
      expect(getListensForUserSpy).toHaveBeenNthCalledWith(
        1,
        user.name,
        undefined,
        1234567891,
        25,
        6
      );
      expect(getListensForUserSpy).toHaveBeenNthCalledWith(
        2,
        user.name,
        sortedListens[0].listened_at,
        undefined,
        25,
        6
      );
      expect(checkListensRangeSpy).toHaveBeenCalledTimes(4);
    });
    it("retries loading more listens with increasing time range", async () => {
      const wrapper = mount<RecentListens>(
        <RecentListens {...props} />,
        mountOptions
      );
      const instance = wrapper.instance();

      wrapper.setState({
        lastFetchedDirection: "older",
        nextListenTs: 1234567891,
        listens: [],
      });

      const getListensForUserSpy = jest
        .fn()
        .mockImplementation(() => Promise.resolve([]));
      instance.context.APIService.getListensForUser = getListensForUserSpy;
      const checkListensRangeSpy = jest.spyOn(instance, "checkListensRange");

      await instance.checkListensRange();
      // Give it time to retry
      await new Promise((done) => setImmediate(done));

      expect(getListensForUserSpy).toHaveBeenNthCalledWith(
        1,
        user.name,
        undefined,
        1234567891,
        25,
        6
      );
      expect(getListensForUserSpy).toHaveBeenNthCalledWith(
        2,
        user.name,
        undefined,
        1234567891,
        25,
        12
      );
      expect(getListensForUserSpy).toHaveBeenNthCalledWith(
        3,
        user.name,
        undefined,
        1234567891,
        25,
        24
      );
      expect(getListensForUserSpy).toHaveBeenNthCalledWith(
        4,
        user.name,
        undefined,
        1234567891,
        25,
        48
      );
      expect(getListensForUserSpy).toHaveBeenNthCalledWith(
        5,
        user.name,
        undefined,
        1234567891,
        25,
        73
      );
      expect(getListensForUserSpy).toHaveBeenCalledTimes(5);
      expect(checkListensRangeSpy).toHaveBeenCalledTimes(6);
      expect(instance.state.endOfTheLine).toBeTruthy();
    });
    it("stops retrying once it has enough listens", async () => {
      const wrapper = mount<RecentListens>(
        <RecentListens {...props} />,
        mountOptions
      );
      const instance = wrapper.instance();

      wrapper.setState({
        lastFetchedDirection: "older",
        nextListenTs: 1234567891,
        listens: [],
      });

      const getListensForUserSpy = jest
        .fn()
        .mockImplementationOnce(() => Promise.resolve([]))
        .mockImplementationOnce(() => Promise.resolve(listens));
      instance.context.APIService.getListensForUser = getListensForUserSpy;
      const checkListensRangeSpy = jest.spyOn(instance, "checkListensRange");

      await instance.checkListensRange();
      expect(instance.state.endOfTheLine).toBeFalsy();
      expect(checkListensRangeSpy).toHaveBeenCalledTimes(3);
      expect(getListensForUserSpy).toHaveBeenCalledTimes(2);
      expect(getListensForUserSpy).toHaveBeenNthCalledWith(
        2,
        user.name,
        undefined,
        1234567891,
        25,
        12
      );
    });
  });
>>>>>>> 670bf582
});<|MERGE_RESOLUTION|>--- conflicted
+++ resolved
@@ -1,14 +1,10 @@
 import { enableFetchMocks } from "jest-fetch-mock";
 import * as React from "react";
-import { mount } from "enzyme";
+import { shallow, mount } from "enzyme";
 import * as timeago from "time-ago";
 import * as io from "socket.io-client";
-<<<<<<< HEAD
-=======
-import { sortBy } from "lodash";
-import GlobalAppContext, { GlobalAppContextT } from "./GlobalAppContext";
+import { GlobalAppContextT } from "./GlobalAppContext";
 import APIService from "./APIService";
->>>>>>> 670bf582
 
 import * as recentListensProps from "./__mocks__/recentListensProps.json";
 import * as recentListensPropsTooManyListens from "./__mocks__/recentListensPropsTooManyListens.json";
@@ -795,202 +791,4 @@
       expect(scrollSpy).toHaveBeenCalled();
     });
   });
-<<<<<<< HEAD
-=======
-  describe("checkListensRange", () => {
-    afterAll(async () => {
-      // Flush all pending promises
-      await new Promise((resolve) => setImmediate(resolve));
-    });
-    it("sets endOfTheLine to false and returns if there are enough listens", async () => {
-      const wrapper = mount<RecentListens>(
-        <RecentListens {...props} />,
-        mountOptions
-      );
-      const instance = wrapper.instance();
-
-      wrapper.setState({ endOfTheLine: true });
-
-      const getListensForUserSpy = jest.spyOn(
-        instance.context.APIService,
-        "getListensForUser"
-      );
-      const checkListensRangeSpy = jest.spyOn(instance, "checkListensRange");
-
-      expect(instance.state.endOfTheLine).toBeTruthy();
-      await instance.checkListensRange();
-      expect(instance.state.endOfTheLine).toBeFalsy();
-      expect(getListensForUserSpy).not.toHaveBeenCalled();
-      expect(checkListensRangeSpy).toHaveBeenCalledTimes(1);
-    });
-
-    it("sets endOfTheLine to true if max API time range is reached", async () => {
-      const wrapper = mount<RecentListens>(
-        <RecentListens {...props} />,
-        mountOptions
-      );
-      const instance = wrapper.instance();
-
-      wrapper.setState({ endOfTheLine: false, listens: [] });
-
-      const getListensForUserSpy = jest.spyOn(
-        instance.context.APIService,
-        "getListensForUser"
-      );
-      const checkListensRangeSpy = jest.spyOn(instance, "checkListensRange");
-
-      expect(instance.state.endOfTheLine).toBeFalsy();
-      // Max API time range is 73. Anything over and we abort and set endOfTheLine=true
-      await instance.checkListensRange(80);
-      expect(instance.state.endOfTheLine).toBeTruthy();
-      expect(getListensForUserSpy).not.toHaveBeenCalled();
-      expect(checkListensRangeSpy).toHaveBeenCalledTimes(1);
-    });
-    it("detects if we were loading older or more recent listens", async () => {
-      const wrapper = mount<RecentListens>(
-        <RecentListens {...props} />,
-        mountOptions
-      );
-      const instance = wrapper.instance();
-
-      wrapper.setState({
-        lastFetchedDirection: "older",
-        nextListenTs: 1234567891,
-        // We're not expecting to see this ts as it will be updated by checkListensRange
-        previousListenTs: 1234567881,
-        listens: [],
-      });
-      const sortedListens = sortBy(listens, "listened_at");
-      const getListensForUserSpy = jest
-        .fn()
-        .mockImplementation(() => Promise.resolve(sortedListens.slice(0, 25)));
-      instance.context.APIService.getListensForUser = getListensForUserSpy;
-      const checkListensRangeSpy = jest.spyOn(instance, "checkListensRange");
-
-      await instance.checkListensRange();
-
-      wrapper.setState({ lastFetchedDirection: "newer", listens: [] });
-      await instance.checkListensRange();
-
-      expect(instance.state.endOfTheLine).toBeFalsy();
-      expect(getListensForUserSpy).toHaveBeenNthCalledWith(
-        1,
-        user.name,
-        undefined,
-        1234567891,
-        25,
-        6
-      );
-      expect(getListensForUserSpy).toHaveBeenNthCalledWith(
-        2,
-        user.name,
-        sortedListens[0].listened_at,
-        undefined,
-        25,
-        6
-      );
-      expect(checkListensRangeSpy).toHaveBeenCalledTimes(4);
-    });
-    it("retries loading more listens with increasing time range", async () => {
-      const wrapper = mount<RecentListens>(
-        <RecentListens {...props} />,
-        mountOptions
-      );
-      const instance = wrapper.instance();
-
-      wrapper.setState({
-        lastFetchedDirection: "older",
-        nextListenTs: 1234567891,
-        listens: [],
-      });
-
-      const getListensForUserSpy = jest
-        .fn()
-        .mockImplementation(() => Promise.resolve([]));
-      instance.context.APIService.getListensForUser = getListensForUserSpy;
-      const checkListensRangeSpy = jest.spyOn(instance, "checkListensRange");
-
-      await instance.checkListensRange();
-      // Give it time to retry
-      await new Promise((done) => setImmediate(done));
-
-      expect(getListensForUserSpy).toHaveBeenNthCalledWith(
-        1,
-        user.name,
-        undefined,
-        1234567891,
-        25,
-        6
-      );
-      expect(getListensForUserSpy).toHaveBeenNthCalledWith(
-        2,
-        user.name,
-        undefined,
-        1234567891,
-        25,
-        12
-      );
-      expect(getListensForUserSpy).toHaveBeenNthCalledWith(
-        3,
-        user.name,
-        undefined,
-        1234567891,
-        25,
-        24
-      );
-      expect(getListensForUserSpy).toHaveBeenNthCalledWith(
-        4,
-        user.name,
-        undefined,
-        1234567891,
-        25,
-        48
-      );
-      expect(getListensForUserSpy).toHaveBeenNthCalledWith(
-        5,
-        user.name,
-        undefined,
-        1234567891,
-        25,
-        73
-      );
-      expect(getListensForUserSpy).toHaveBeenCalledTimes(5);
-      expect(checkListensRangeSpy).toHaveBeenCalledTimes(6);
-      expect(instance.state.endOfTheLine).toBeTruthy();
-    });
-    it("stops retrying once it has enough listens", async () => {
-      const wrapper = mount<RecentListens>(
-        <RecentListens {...props} />,
-        mountOptions
-      );
-      const instance = wrapper.instance();
-
-      wrapper.setState({
-        lastFetchedDirection: "older",
-        nextListenTs: 1234567891,
-        listens: [],
-      });
-
-      const getListensForUserSpy = jest
-        .fn()
-        .mockImplementationOnce(() => Promise.resolve([]))
-        .mockImplementationOnce(() => Promise.resolve(listens));
-      instance.context.APIService.getListensForUser = getListensForUserSpy;
-      const checkListensRangeSpy = jest.spyOn(instance, "checkListensRange");
-
-      await instance.checkListensRange();
-      expect(instance.state.endOfTheLine).toBeFalsy();
-      expect(checkListensRangeSpy).toHaveBeenCalledTimes(3);
-      expect(getListensForUserSpy).toHaveBeenCalledTimes(2);
-      expect(getListensForUserSpy).toHaveBeenNthCalledWith(
-        2,
-        user.name,
-        undefined,
-        1234567891,
-        25,
-        12
-      );
-    });
-  });
->>>>>>> 670bf582
 });