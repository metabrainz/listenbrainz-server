--- conflicted
+++ resolved
@@ -959,7 +959,6 @@
     return response.json();
   };
 
-<<<<<<< HEAD
   lookupReleaseFromColor = async (
     color: string,
     count?: number
@@ -967,11 +966,13 @@
     let query = `${this.APIBaseURI}/color/${color}`;
     if (!isUndefined(count)) query += `?count=${count}`;
     const response = await fetch(query);
-=======
+    await this.checkStatus(response);
+    return response.json();
+  };
+
   getMissingMBData = async (userName: string): Promise<any> => {
     const url = `${this.APIBaseURI}/missing/musicbrainz/user/${userName}/`;
     const response = await fetch(encodeURI(url));
->>>>>>> 937476fb
     await this.checkStatus(response);
     return response.json();
   };
