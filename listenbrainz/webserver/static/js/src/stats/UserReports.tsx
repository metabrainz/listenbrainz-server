--- conflicted
+++ resolved
@@ -9,12 +9,7 @@
 import UserTopEntity from "./UserTopEntity";
 import UserDailyActivity from "./UserDailyActivity";
 import UserArtistMap from "./UserArtistMap";
-<<<<<<< HEAD
 import { getPageProps } from "../utils/utils";
-=======
-import { getPageProps } from "../utils";
-import { getAllStatRanges } from "./utils";
->>>>>>> ec08a1ad
 
 export type UserReportsProps = {
   user: ListenBrainzUser;
@@ -82,8 +77,6 @@
     const { range } = this.state;
     const { apiUrl, user } = this.props;
 
-    type UserStatsPair = [UserStatsAPIRange, string];
-    const ranges = getAllStatRanges();
     return (
       <div>
         <div className="row mt-15">
