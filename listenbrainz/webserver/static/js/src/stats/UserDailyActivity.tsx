--- conflicted
+++ resolved
@@ -6,12 +6,7 @@
 import APIService from "../utils/APIService";
 import Card from "../utils/Card";
 import HeatMap from "./HeatMap";
-<<<<<<< HEAD
 import Loader from "../utils/Loader";
-=======
-import Loader from "../components/Loader";
-import { isInvalidStatRange } from "./utils";
->>>>>>> ec08a1ad
 
 export type UserDailyActivityProps = {
   range: UserStatsAPIRange;
@@ -81,7 +76,8 @@
   getData = async (): Promise<UserDailyActivityResponse> => {
     const { range, user } = this.props;
     try {
-      return await this.APIService.getUserDailyActivity(user.name, range);
+      const data = await this.APIService.getUserDailyActivity(user.name, range);
+      return data;
     } catch (error) {
       if (error.response && error.response.status === 204) {
         this.setState({
