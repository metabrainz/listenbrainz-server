/* eslint-disable jsx-a11y/anchor-is-valid */
import * as ReactDOM from "react-dom";
import * as React from "react";
import * as Sentry from "@sentry/react";
import { faExclamationCircle } from "@fortawesome/free-solid-svg-icons";
import { FontAwesomeIcon } from "@fortawesome/react-fontawesome";
import { IconProp } from "@fortawesome/fontawesome-svg-core";
import { Integrations } from "@sentry/tracing";
import APIServiceClass from "../utils/APIService";
import GlobalAppContext, { GlobalAppContextT } from "../utils/GlobalAppContext";
import BrainzPlayer from "../brainzplayer/BrainzPlayer";
import {
  withAlertNotifications,
  WithAlertNotificationsInjectedProps,
} from "../notifications/AlertNotificationsHOC";

import Bar from "./Bar";
<<<<<<< HEAD
import Loader from "../utils/Loader";
import ErrorBoundary from "../utils/ErrorBoundary";
import Pill from "../utils/Pill";
import { getPageProps } from "../utils/utils";
import { getChartEntityDetails, userChartEntityToListen } from "./utils";
=======
import Loader from "../components/Loader";
import ErrorBoundary from "../ErrorBoundary";
import Pill from "../components/Pill";
import { getPageProps } from "../utils";
import {
  getAllStatRanges,
  getChartEntityDetails,
  isInvalidStatRange,
  userChartEntityToListen,
} from "./utils";
>>>>>>> ec08a1ad
import ListenCard from "../listens/ListenCard";

export type UserEntityChartProps = {
  user: ListenBrainzUser;
  apiUrl: string;
} & WithAlertNotificationsInjectedProps;

export type UserEntityChartState = {
  data: UserEntityData;
  range: UserStatsAPIRange;
  entity: Entity;
  currPage: number;
  entityCount: number;
  totalPages: number;
  maxListens: number;
  startDate: Date;
  endDate: Date;
  loading: boolean;
  listenContainerHeight?: number;
  hasError: boolean;
  errorMessage: string;
};

export default class UserEntityChart extends React.Component<
  UserEntityChartProps,
  UserEntityChartState
> {
  static contextType = GlobalAppContext;
  declare context: React.ContextType<typeof GlobalAppContext>;

  ROWS_PER_PAGE = 25; // Number of rows to be shown on each page

  listenContainer: React.RefObject<HTMLDivElement>;

  constructor(props: UserEntityChartProps) {
    super(props);

    this.state = {
      data: [],
      range: "" as UserStatsAPIRange,
      entity: "" as Entity,
      currPage: 1,
      entityCount: 0,
      totalPages: 0,
      maxListens: 0, // Number of listens for first artist used to scale the graph
      startDate: new Date(),
      endDate: new Date(),
      loading: false,
      hasError: false,
      errorMessage: "",
    };

    this.listenContainer = React.createRef();
  }

  componentDidMount() {
    window.addEventListener("popstate", this.syncStateWithURL);
    window.addEventListener("resize", this.handleResize);

    // Fetch initial data and set URL correspondingly
    const { page, range, entity } = this.getURLParams();
    window.history.replaceState(
      null,
      "",
      this.buildURLParams(page, range, entity)
    );
    this.syncStateWithURL();
    this.handleResize();
  }

  componentWillUnmount() {
    window.removeEventListener("popstate", this.syncStateWithURL);
    window.removeEventListener("resize", this.handleResize);
  }

  changePage = (newPage: number): void => {
    const { entity, range } = this.state;
    this.setURLParams(newPage, range, entity);
    this.syncStateWithURL();
  };

  changeRange = (newRange: UserStatsAPIRange): void => {
    const { entity } = this.state;
    this.setURLParams(1, newRange, entity);
    this.syncStateWithURL();
  };

  changeEntity = (newEntity: Entity): void => {
    const { range } = this.state;
    this.setURLParams(1, range, newEntity);
    this.syncStateWithURL();
  };

  getInitData = async (
    range: UserStatsAPIRange,
    entity: Entity
  ): Promise<{
    maxListens: number;
    totalPages: number;
    entityCount: number;
    startDate: Date;
    endDate: Date;
  }> => {
    const { user } = this.props;
    const { APIService } = this.context;
    let data = await APIService.getUserEntity(
      user.name,
      entity,
      range,
      undefined,
      1
    );

    let maxListens = 0;
    let totalPages = 0;
    let entityCount = 0;

    if (entity === "artist") {
      data = data as UserArtistsResponse;
      maxListens = data.payload.artists[0].listen_count;
      totalPages = Math.ceil(
        data.payload.total_artist_count / this.ROWS_PER_PAGE
      );
      entityCount = data.payload.total_artist_count;
    } else if (entity === "release") {
      data = data as UserReleasesResponse;
      maxListens = data.payload.releases[0].listen_count;
      totalPages = Math.ceil(
        data.payload.total_release_count / this.ROWS_PER_PAGE
      );
      entityCount = data.payload.total_release_count;
    } else if (entity === "recording") {
      data = data as UserRecordingsResponse;
      maxListens = data.payload.recordings[0].listen_count;
      totalPages = Math.ceil(
        data.payload.total_recording_count / this.ROWS_PER_PAGE
      );
      entityCount = data.payload.total_recording_count;
    }

    return {
      maxListens,
      totalPages,
      entityCount,
      startDate: new Date(data.payload.from_ts * 1000),
      endDate: new Date(data.payload.to_ts * 1000),
    };
  };

  getData = async (
    page: number,
    range: UserStatsAPIRange,
    entity: Entity
  ): Promise<
    UserArtistsResponse | UserReleasesResponse | UserRecordingsResponse
  > => {
    const { user } = this.props;
    const { APIService } = this.context;
    const offset = (page - 1) * this.ROWS_PER_PAGE;

    return APIService.getUserEntity(
      user.name,
      entity,
      range,
      offset,
      this.ROWS_PER_PAGE
    );
  };

  processData = (
    data: UserArtistsResponse | UserReleasesResponse | UserRecordingsResponse,
    page: number,
    entity?: Entity
  ): UserEntityData => {
    if (!entity) {
      // eslint-disable-next-line no-param-reassign
      ({ entity } = this.state);
    }
    const offset = (page - 1) * this.ROWS_PER_PAGE;

    let result = [] as UserEntityData;
    if (!data?.payload) {
      return result;
    }
    if (entity === "artist") {
      result = (data as UserArtistsResponse).payload.artists
        .map((elem, idx: number) => {
          const entityMBID = elem.artist_mbids
            ? elem.artist_mbids[0]
            : undefined;
          return {
            id: idx.toString(),
            entity: elem.artist_name,
            entityType: entity as Entity,
            idx: offset + idx + 1,
            count: elem.listen_count,
            entityMBID,
          };
        })
        .reverse();
    } else if (entity === "release") {
      result = (data as UserReleasesResponse).payload.releases
        .map((elem, idx: number) => {
          return {
            id: idx.toString(),
            entity: elem.release_name,
            entityType: entity as Entity,
            entityMBID: elem.release_mbid,
            artist: elem.artist_name,
            artistMBID: elem.artist_mbids,
            idx: offset + idx + 1,
            count: elem.listen_count,
          };
        })
        .reverse();
    } else if (entity === "recording") {
      result = (data as UserRecordingsResponse).payload.recordings
        .map((elem, idx: number) => {
          return {
            id: idx.toString(),
            entity: elem.track_name,
            entityType: entity as Entity,
            entityMBID: elem.recording_mbid,
            artist: elem.artist_name,
            artistMBID: elem.artist_mbids,
            release: elem.release_name,
            releaseMBID: elem.release_mbid,
            idx: offset + idx + 1,
            count: elem.listen_count,
          };
        })
        .reverse();
    }

    return result;
  };

  syncStateWithURL = async (): Promise<void> => {
    this.setState({ loading: true });
    const { page, range, entity } = this.getURLParams();
    // Check that the given page is an integer
    if (!Number.isInteger(page)) {
      this.setState({
        hasError: true,
        loading: false,
        errorMessage: `Invalid page: ${page}`,
        currPage: page,
        range,
        entity,
      });
      return;
    }
    try {
      const { range: currRange, entity: currEntity } = this.state;
      let initData = {};
      if (range !== currRange || entity !== currEntity) {
        // Check if given range is valid
        if (isInvalidStatRange(range)) {
          this.setState({
            hasError: true,
            loading: false,
            errorMessage: `Invalid range: ${range}`,
            currPage: page,
            range,
            entity,
          });
          return;
        }
        // Check if given entity is valid
        if (["artist", "release", "recording"].indexOf(entity) < 0) {
          this.setState({
            hasError: true,
            loading: false,
            errorMessage: `Invalid entity: ${entity}`,
            currPage: page,
            range,
            entity,
          });
          return;
        }
        initData = await this.getInitData(range, entity);
      }
      const data = await this.getData(page, range, entity);
      this.setState(
        {
          data: this.processData(data, page, entity),
          currPage: page,
          loading: false,
          hasError: false,
          range,
          entity,
          ...initData,
        },
        this.handleResize
      );
    } catch (error) {
      if (error.response && error.response?.status === 204) {
        this.setState({
          hasError: true,
          errorMessage: "Statistics for the user have not been calculated",
          loading: false,
          currPage: page,
          entityCount: 0,
          range,
          entity,
        });
      } else {
        throw error;
      }
    }
  };

  getURLParams = (): {
    page: number;
    range: UserStatsAPIRange;
    entity: Entity;
  } => {
    const url = new URL(window.location.href);

    // Get page number from URL
    let page = 1;
    if (url.searchParams.get("page")) {
      page = Number(url.searchParams.get("page"));
      page = Math.max(page, 1);
    }

    // Get range from URL
    let range: UserStatsAPIRange = "all_time";
    if (url.searchParams.get("range")) {
      range = url.searchParams.get("range") as UserStatsAPIRange;
    }

    // Get entity from URL
    let entity: Entity = "artist";
    if (url.searchParams.get("entity")) {
      entity = url.searchParams.get("entity") as Entity;
    }

    return { page, range, entity };
  };

  setURLParams = (
    page: number,
    range: UserStatsAPIRange,
    entity: Entity
  ): void => {
    window.history.pushState(
      null,
      "",
      this.buildURLParams(page, range, entity)
    );
  };

  /*
  Build a url querystring (including the ?) for a page, range, and entity
   */
  buildURLParams = (
    page: number,
    range: UserStatsAPIRange,
    entity: Entity
  ): string => {
    return `?page=${page}&range=${range}&entity=${entity}`;
  };

  handleResize = () => {
    this.setState({
      listenContainerHeight: this.listenContainer.current?.offsetHeight,
    });
  };

  /*
  Handle a click on a link that will perform an action
   - if control is held down, don't prevent the event from firing
     this will allow ctrl/cmd-click to open links in a new tab
   - otherwise, prevent the event from happening and call a callback
     that performs some action (e.g. load a new page)
   */
  handleClickEvent = (
    e: React.MouseEvent<HTMLAnchorElement>,
    callback: () => any
  ) => {
    if (!e.ctrlKey) {
      e.preventDefault();
      callback();
    }
  };

  render() {
    const {
      data,
      range,
      entity,
      entityCount,
      currPage,
      maxListens,
      totalPages,
      startDate,
      endDate,
      loading,
      listenContainerHeight,
      hasError,
      errorMessage,
    } = this.state;
    const { APIService } = this.context;
    const { newAlert } = this.props;
    const prevPage = currPage - 1;
    const nextPage = currPage + 1;

    const ranges = getAllStatRanges();

    // We receive the items in inverse order so we need to reorder them
    const listenableItems: BaseListenFormat[] =
      data?.map(userChartEntityToListen).reverse() ?? [];
    return (
      <div role="main">
        <div className="row">
          <div className="col-md-8">
            <div style={{ marginTop: "1em", minHeight: 500 }}>
              <Loader isLoading={loading}>
                <div className="row">
                  <div className="col-xs-12">
                    <Pill
                      active={entity === "artist"}
                      type="secondary"
                      onClick={() => this.changeEntity("artist")}
                    >
                      Artists
                    </Pill>
                    <Pill
                      active={entity === "release"}
                      type="secondary"
                      onClick={() => this.changeEntity("release")}
                    >
                      Releases
                    </Pill>
                    <Pill
                      active={entity === "recording"}
                      type="secondary"
                      onClick={() => this.changeEntity("recording")}
                    >
                      Recordings
                    </Pill>
                  </div>
                </div>
                <div className="row">
                  <div className="col-xs-12">
                    <h3>
                      Top{" "}
                      <span style={{ textTransform: "capitalize" }}>
                        {entity ? `${entity}s` : ""}
                      </span>{" "}
                      of {range !== "all_time" ? "the" : ""}
                      <span className="dropdown" style={{ fontSize: 22 }}>
                        <button
                          className="dropdown-toggle btn-transparent capitalize-bold"
                          data-toggle="dropdown"
                          type="button"
                        >
                          {ranges.get(range)}
                          <span className="caret" />
                        </button>
                        <ul className="dropdown-menu" role="menu">
                          {Array.from(ranges, ([stat_type, stat_name]) => {
                            return (
                              <li>
                                <a
                                  href={this.buildURLParams(
                                    1,
                                    stat_type,
                                    entity
                                  )}
                                  role="button"
                                  onClick={(e) => {
                                    this.handleClickEvent(e, () => {
                                      this.changeRange(stat_type);
                                    });
                                  }}
                                >
                                  {stat_name}
                                </a>
                              </li>
                            );
                          })}
                        </ul>
                      </span>
                      {range !== "all_time" &&
                        !hasError &&
                        `(${startDate.toLocaleString("en-us", {
                          day: "2-digit",
                          month: "long",
                          year: "numeric",
                        })} - ${endDate.toLocaleString("en-us", {
                          day: "2-digit",
                          month: "long",
                          year: "numeric",
                        })})`}
                    </h3>
                  </div>
                </div>
                {hasError && (
                  <div className="row mt-15 mb-15">
                    <div className="col-xs-12 text-center">
                      <span style={{ fontSize: 24 }}>
                        <FontAwesomeIcon
                          icon={faExclamationCircle as IconProp}
                        />{" "}
                        {errorMessage}
                      </span>
                    </div>
                  </div>
                )}
                {!hasError && (
                  <>
                    <div className="row">
                      <div className="col-xs-12">
                        <h4 style={{ textTransform: "capitalize" }}>
                          {entity} count - <b>{entityCount}</b>
                        </h4>
                      </div>
                    </div>
                    <div className="row">
                      <div className="col-xs-6" ref={this.listenContainer}>
                        {data
                          ?.slice()
                          .reverse()
                          .map((datum, index) => {
                            const listen = listenableItems[index];
                            const listenDetails = getChartEntityDetails(datum);
                            return (
                              <ListenCard
                                key={`${datum.idx + 1}`}
                                compact
                                listenDetails={listenDetails}
                                listen={listen}
                                showTimestamp={false}
                                showUsername={false}
                                currentFeedback={0}
                                newAlert={newAlert}
                              />
                            );
                          })}
                      </div>
                      <div
                        className="col-xs-6"
                        style={{
                          height:
                            listenContainerHeight ?? `${55 * data?.length}px`,
                          paddingLeft: 0,
                        }}
                      >
                        <Bar data={data} maxValue={maxListens} />
                      </div>
                    </div>
                    {entity === "release" && (
                      <div className="row">
                        <div className="col-xs-12">
                          <small>
                            <sup>*</sup>The listen count denotes the number of
                            times you have listened to a recording from the
                            release.
                          </small>
                        </div>
                      </div>
                    )}
                    <div className="row">
                      <div className="col-xs-12">
                        <ul className="pager">
                          <li
                            className={`previous ${
                              !(prevPage > 0) ? "disabled" : ""
                            }`}
                          >
                            <a
                              href=""
                              role="button"
                              onClick={(e) => {
                                this.handleClickEvent(e, () => {
                                  this.changePage(prevPage);
                                });
                              }}
                            >
                              &larr; Previous
                            </a>
                          </li>
                          <li
                            className={`next ${
                              !(nextPage <= totalPages) ? "disabled" : ""
                            }`}
                          >
                            <a
                              href={this.buildURLParams(
                                nextPage,
                                range,
                                entity
                              )}
                              role="button"
                              onClick={(e) => {
                                this.handleClickEvent(e, () => {
                                  this.changePage(nextPage);
                                });
                              }}
                            >
                              Next &rarr;
                            </a>
                          </li>
                        </ul>
                      </div>
                    </div>
                  </>
                )}
              </Loader>
            </div>
          </div>
          <div
            className="col-md-4"
            // @ts-ignore
            // eslint-disable-next-line no-dupe-keys
            style={{ position: "-webkit-sticky", position: "sticky", top: 20 }}
          >
            <BrainzPlayer
              listens={listenableItems}
              newAlert={newAlert}
              listenBrainzAPIBaseURI={APIService.APIBaseURI}
              refreshSpotifyToken={APIService.refreshSpotifyToken}
              refreshYoutubeToken={APIService.refreshYoutubeToken}
            />
          </div>
        </div>
      </div>
    );
  }
}

document.addEventListener("DOMContentLoaded", () => {
  const {
    domContainer,
    reactProps,
    globalReactProps,
    optionalAlerts,
  } = getPageProps();
  const {
    api_url,
    sentry_dsn,
    current_user,
    spotify,
    youtube,
    sentry_traces_sample_rate,
  } = globalReactProps;
  const { user } = reactProps;

  const apiService = new APIServiceClass(
    api_url || `${window.location.origin}/1`
  );

  if (sentry_dsn) {
    Sentry.init({
      dsn: sentry_dsn,
      integrations: [new Integrations.BrowserTracing()],
      tracesSampleRate: sentry_traces_sample_rate,
    });
  }

  const UserEntityChartWithAlertNotifications = withAlertNotifications(
    UserEntityChart
  );

  const globalProps: GlobalAppContextT = {
    APIService: apiService,
    currentUser: current_user,
    spotifyAuth: spotify,
    youtubeAuth: youtube,
  };

  ReactDOM.render(
    <ErrorBoundary>
      <GlobalAppContext.Provider value={globalProps}>
        <UserEntityChartWithAlertNotifications
          initialAlerts={optionalAlerts}
          apiUrl={api_url}
          user={user}
        />
      </GlobalAppContext.Provider>
    </ErrorBoundary>,
    domContainer
  );
});<|MERGE_RESOLUTION|>--- conflicted
+++ resolved
@@ -15,24 +15,11 @@
 } from "../notifications/AlertNotificationsHOC";
 
 import Bar from "./Bar";
-<<<<<<< HEAD
 import Loader from "../utils/Loader";
 import ErrorBoundary from "../utils/ErrorBoundary";
 import Pill from "../utils/Pill";
 import { getPageProps } from "../utils/utils";
 import { getChartEntityDetails, userChartEntityToListen } from "./utils";
-=======
-import Loader from "../components/Loader";
-import ErrorBoundary from "../ErrorBoundary";
-import Pill from "../components/Pill";
-import { getPageProps } from "../utils";
-import {
-  getAllStatRanges,
-  getChartEntityDetails,
-  isInvalidStatRange,
-  userChartEntityToListen,
-} from "./utils";
->>>>>>> ec08a1ad
 import ListenCard from "../listens/ListenCard";
 
 export type UserEntityChartProps = {
@@ -193,13 +180,14 @@
     const { APIService } = this.context;
     const offset = (page - 1) * this.ROWS_PER_PAGE;
 
-    return APIService.getUserEntity(
+    const data = await APIService.getUserEntity(
       user.name,
       entity,
       range,
       offset,
       this.ROWS_PER_PAGE
     );
+    return data;
   };
 
   processData = (
