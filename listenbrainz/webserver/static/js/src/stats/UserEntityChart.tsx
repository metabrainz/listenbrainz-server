/* eslint-disable jsx-a11y/anchor-is-valid */
import * as ReactDOM from "react-dom";
import * as React from "react";
import * as Sentry from "@sentry/react";
import { faExclamationCircle } from "@fortawesome/free-solid-svg-icons";
import { FontAwesomeIcon } from "@fortawesome/react-fontawesome";
import { IconProp } from "@fortawesome/fontawesome-svg-core";
import { Integrations } from "@sentry/tracing";
import APIServiceClass from "../APIService";
import GlobalAppContext, { GlobalAppContextT } from "../GlobalAppContext";
import BrainzPlayer from "../brainzplayer/BrainzPlayer";
import {
  WithAlertNotificationsInjectedProps,
  withAlertNotifications,
} from "../notifications/AlertNotificationsHOC";

import Bar from "./Bar";
import Loader from "../components/Loader";
import ErrorBoundary from "../ErrorBoundary";
import Pill from "../components/Pill";
import { getPageProps } from "../utils";
import {
  getAllStatRanges,
  getChartEntityDetails,
  isInvalidStatRange,
  userChartEntityToListen,
} from "./utils";
import ListenCard from "../listens/ListenCard";

export type UserEntityChartProps = {
  user: ListenBrainzUser;
  apiUrl: string;
} & WithAlertNotificationsInjectedProps;

export type UserEntityChartState = {
  data: UserEntityData;
  range: UserStatsAPIRange;
  entity: Entity;
  currPage: number;
  entityCount: number;
  totalPages: number;
  maxListens: number;
  startDate: Date;
  endDate: Date;
  loading: boolean;
  listenContainerHeight?: number;
  hasError: boolean;
  errorMessage: string;
};

export default class UserEntityChart extends React.Component<
  UserEntityChartProps,
  UserEntityChartState
> {
  static contextType = GlobalAppContext;
  declare context: React.ContextType<typeof GlobalAppContext>;

  ROWS_PER_PAGE = 25; // Number of rows to be shown on each page

  listenContainer: React.RefObject<HTMLDivElement>;

  constructor(props: UserEntityChartProps) {
    super(props);

    this.state = {
      data: [],
      range: "" as UserStatsAPIRange,
      entity: "" as Entity,
      currPage: 1,
      entityCount: 0,
      totalPages: 0,
      maxListens: 0, // Number of listens for first artist used to scale the graph
      startDate: new Date(),
      endDate: new Date(),
      loading: false,
      hasError: false,
      errorMessage: "",
    };

    this.listenContainer = React.createRef();
  }

  componentDidMount() {
    window.addEventListener("popstate", this.syncStateWithURL);
    window.addEventListener("resize", this.handleResize);

    // Fetch initial data and set URL correspondingly
    const { page, range, entity } = this.getURLParams();
    window.history.replaceState(
      null,
      "",
      this.buildURLParams(page, range, entity)
    );
    this.syncStateWithURL();
    this.handleResize();
  }

  componentWillUnmount() {
    window.removeEventListener("popstate", this.syncStateWithURL);
    window.removeEventListener("resize", this.handleResize);
  }

  changePage = (newPage: number): void => {
    const { entity, range } = this.state;
    this.setURLParams(newPage, range, entity);
    this.syncStateWithURL();
  };

  changeRange = (newRange: UserStatsAPIRange): void => {
    const { entity } = this.state;
    this.setURLParams(1, newRange, entity);
    this.syncStateWithURL();
  };

  changeEntity = (newEntity: Entity): void => {
    const { range } = this.state;
    this.setURLParams(1, range, newEntity);
    this.syncStateWithURL();
  };

  getInitData = async (
    range: UserStatsAPIRange,
    entity: Entity
  ): Promise<{
    maxListens: number;
    totalPages: number;
    entityCount: number;
    startDate: Date;
    endDate: Date;
  }> => {
    const { user } = this.props;
    const { APIService } = this.context;
    let data = await APIService.getUserEntity(
      user.name,
      entity,
      range,
      undefined,
      1
    );

    let maxListens = 0;
    let totalPages = 0;
    let entityCount = 0;

    if (entity === "artist") {
      data = data as UserArtistsResponse;
      maxListens = data.payload.artists[0].listen_count;
      totalPages = Math.ceil(
        data.payload.total_artist_count / this.ROWS_PER_PAGE
      );
      entityCount = data.payload.total_artist_count;
    } else if (entity === "release") {
      data = data as UserReleasesResponse;
      maxListens = data.payload.releases[0].listen_count;
      totalPages = Math.ceil(
        data.payload.total_release_count / this.ROWS_PER_PAGE
      );
      entityCount = data.payload.total_release_count;
    } else if (entity === "recording") {
      data = data as UserRecordingsResponse;
      maxListens = data.payload.recordings[0].listen_count;
      totalPages = Math.ceil(
        data.payload.total_recording_count / this.ROWS_PER_PAGE
      );
      entityCount = data.payload.total_recording_count;
    }

    return {
      maxListens,
      totalPages,
      entityCount,
      startDate: new Date(data.payload.from_ts * 1000),
      endDate: new Date(data.payload.to_ts * 1000),
    };
  };

  getData = async (
    page: number,
    range: UserStatsAPIRange,
    entity: Entity
  ): Promise<
    UserArtistsResponse | UserReleasesResponse | UserRecordingsResponse
  > => {
    const { user } = this.props;
    const { APIService } = this.context;
    const offset = (page - 1) * this.ROWS_PER_PAGE;

    const data = await APIService.getUserEntity(
      user.name,
      entity,
      range,
      offset,
      this.ROWS_PER_PAGE
    );
    return data;
  };

  processData = (
    data: UserArtistsResponse | UserReleasesResponse | UserRecordingsResponse,
    page: number,
    entity?: Entity
  ): UserEntityData => {
    if (!entity) {
      // eslint-disable-next-line no-param-reassign
      ({ entity } = this.state);
    }
    const offset = (page - 1) * this.ROWS_PER_PAGE;

    let result = [] as UserEntityData;
    if (!data?.payload) {
      return result;
    }
    if (entity === "artist") {
      result = (data as UserArtistsResponse).payload.artists
        .map((elem, idx: number) => {
          const entityMBID = elem.artist_mbids
            ? elem.artist_mbids[0]
            : undefined;
          return {
            id: idx.toString(),
            entity: elem.artist_name,
            entityType: entity as Entity,
            idx: offset + idx + 1,
            count: elem.listen_count,
            entityMBID,
          };
        })
        .reverse();
    } else if (entity === "release") {
      result = (data as UserReleasesResponse).payload.releases
        .map((elem, idx: number) => {
          return {
            id: idx.toString(),
            entity: elem.release_name,
            entityType: entity as Entity,
            entityMBID: elem.release_mbid,
            artist: elem.artist_name,
            artistMBID: elem.artist_mbids,
            idx: offset + idx + 1,
            count: elem.listen_count,
          };
        })
        .reverse();
    } else if (entity === "recording") {
      result = (data as UserRecordingsResponse).payload.recordings
        .map((elem, idx: number) => {
          return {
            id: idx.toString(),
            entity: elem.track_name,
            entityType: entity as Entity,
            entityMBID: elem.recording_mbid,
            artist: elem.artist_name,
            artistMBID: elem.artist_mbids,
            release: elem.release_name,
            releaseMBID: elem.release_mbid,
            idx: offset + idx + 1,
            count: elem.listen_count,
          };
        })
        .reverse();
    }

    return result;
  };

  syncStateWithURL = async (): Promise<void> => {
    this.setState({ loading: true });
    const { page, range, entity } = this.getURLParams();
    // Check that the given page is an integer
    if (!Number.isInteger(page)) {
      this.setState({
        hasError: true,
        loading: false,
        errorMessage: `Invalid page: ${page}`,
        currPage: page,
        range,
        entity,
      });
      return;
    }
    try {
      const { range: currRange, entity: currEntity } = this.state;
      let initData = {};
      if (range !== currRange || entity !== currEntity) {
        // Check if given range is valid
        if (isInvalidStatRange(range)) {
          this.setState({
            hasError: true,
            loading: false,
            errorMessage: `Invalid range: ${range}`,
            currPage: page,
            range,
            entity,
          });
          return;
        }
        // Check if given entity is valid
        if (["artist", "release", "recording"].indexOf(entity) < 0) {
          this.setState({
            hasError: true,
            loading: false,
            errorMessage: `Invalid entity: ${entity}`,
            currPage: page,
            range,
            entity,
          });
          return;
        }
        initData = await this.getInitData(range, entity);
      }
      const data = await this.getData(page, range, entity);
      this.setState(
        {
          data: this.processData(data, page, entity),
          currPage: page,
          loading: false,
          hasError: false,
          range,
          entity,
          ...initData,
        },
        this.handleResize
      );
    } catch (error) {
      if (error.response && error.response?.status === 204) {
        this.setState({
          hasError: true,
          errorMessage: "Statistics for the user have not been calculated",
          loading: false,
          currPage: page,
          entityCount: 0,
          range,
          entity,
        });
      } else {
        throw error;
      }
    }
  };

  getURLParams = (): {
    page: number;
    range: UserStatsAPIRange;
    entity: Entity;
  } => {
    const url = new URL(window.location.href);

    // Get page number from URL
    let page = 1;
    if (url.searchParams.get("page")) {
      page = Number(url.searchParams.get("page"));
      page = Math.max(page, 1);
    }

    // Get range from URL
    let range: UserStatsAPIRange = "all_time";
    if (url.searchParams.get("range")) {
      range = url.searchParams.get("range") as UserStatsAPIRange;
    }

    // Get entity from URL
    let entity: Entity = "artist";
    if (url.searchParams.get("entity")) {
      entity = url.searchParams.get("entity") as Entity;
    }

    return { page, range, entity };
  };

  setURLParams = (
    page: number,
    range: UserStatsAPIRange,
    entity: Entity
  ): void => {
    window.history.pushState(
      null,
      "",
      this.buildURLParams(page, range, entity)
    );
  };

  /*
  Build a url querystring (including the ?) for a page, range, and entity
   */
  buildURLParams = (
    page: number,
    range: UserStatsAPIRange,
    entity: Entity
  ): string => {
    return `?page=${page}&range=${range}&entity=${entity}`;
  };

  handleResize = () => {
    this.setState({
      listenContainerHeight: this.listenContainer.current?.offsetHeight,
    });
  };

  /*
  Handle a click on a link that will perform an action
   - if control is held down, don't prevent the event from firing
     this will allow ctrl/cmd-click to open links in a new tab
   - otherwise, prevent the event from happening and call a callback
     that performs some action (e.g. load a new page)
   */
  handleClickEvent = (
    e: React.MouseEvent<HTMLAnchorElement>,
    callback: () => any
  ) => {
    if (!e.ctrlKey) {
      e.preventDefault();
      callback();
    }
  };

  render() {
    const {
      data,
      range,
      entity,
      entityCount,
      currPage,
      maxListens,
      totalPages,
      startDate,
      endDate,
      loading,
      listenContainerHeight,
      hasError,
      errorMessage,
    } = this.state;
    const { APIService } = this.context;
    const { newAlert } = this.props;
    const prevPage = currPage - 1;
    const nextPage = currPage + 1;

    const ranges = getAllStatRanges();

    // We receive the items in inverse order so we need to reorder them
    const listenableItems: BaseListenFormat[] =
      data?.map(userChartEntityToListen).reverse() ?? [];
    return (
      <div role="main">
        <div style={{ marginTop: "1em", minHeight: 500 }}>
          <Loader isLoading={loading}>
            <div className="row">
              <div className="col-xs-12">
                <Pill
                  active={entity === "artist"}
                  type="secondary"
                  onClick={() => this.changeEntity("artist")}
                >
                  Artists
                </Pill>
                <Pill
                  active={entity === "release"}
                  type="secondary"
                  onClick={() => this.changeEntity("release")}
                >
                  Releases
                </Pill>
                <Pill
                  active={entity === "recording"}
                  type="secondary"
                  onClick={() => this.changeEntity("recording")}
                >
                  Recordings
                </Pill>
              </div>
            </div>
            <div className="row">
              <div className="col-xs-12">
                <h3>
                  Top{" "}
                  <span style={{ textTransform: "capitalize" }}>
                    {entity ? `${entity}s` : ""}
                  </span>{" "}
                  of {range !== "all_time" ? "the" : ""}
                  <span className="dropdown" style={{ fontSize: 22 }}>
                    <button
                      className="dropdown-toggle btn-transparent capitalize-bold"
                      data-toggle="dropdown"
                      type="button"
                    >
                      {`${range.replace(/_/g, " ")}`}
                      <span className="caret" />
                    </button>
                    <ul className="dropdown-menu" role="menu">
                      <li>
                        <a
                          href={this.buildURLParams(1, "week", entity)}
                          role="button"
                          onClick={(e) => {
                            this.handleClickEvent(e, () => {
                              this.changeRange("week");
                            });
                          }}
                        >
                          Week
                        </a>
                      </li>
                      <li>
                        <a
                          href={this.buildURLParams(1, "month", entity)}
                          role="button"
                          onClick={(e) => {
                            this.handleClickEvent(e, () => {
                              this.changeRange("month");
                            });
                          }}
                        >
                          Month
                        </a>
                      </li>
                      <li>
                        <a
                          href={this.buildURLParams(1, "year", entity)}
                          role="button"
                          onClick={(e) => {
                            this.handleClickEvent(e, () => {
                              this.changeRange("year");
                            });
                          }}
                        >
                          Year
                        </a>
                      </li>
                      <li>
                        <a
                          href={this.buildURLParams(1, "all_time", entity)}
                          role="button"
                          onClick={(e) => {
                            this.handleClickEvent(e, () => {
                              this.changeRange("all_time");
                            });
                          }}
                        >
                          All Time
                        </a>
                      </li>
                    </ul>
                  </span>
                  {range !== "all_time" &&
                    !hasError &&
                    `(${startDate.toLocaleString("en-us", {
                      day: "2-digit",
                      month: "long",
                      year: "numeric",
                    })} - ${endDate.toLocaleString("en-us", {
                      day: "2-digit",
                      month: "long",
                      year: "numeric",
                    })})`}
                </h3>
              </div>
            </div>
            {hasError && (
              <div className="row mt-15 mb-15">
                <div className="col-xs-12 text-center">
                  <span style={{ fontSize: 24 }}>
                    <FontAwesomeIcon icon={faExclamationCircle as IconProp} />{" "}
                    {errorMessage}
                  </span>
                </div>
              </div>
            )}
            {!hasError && (
              <>
                <div className="row">
                  <div className="col-xs-12">
                    <h4 style={{ textTransform: "capitalize" }}>
                      {entity} count - <b>{entityCount}</b>
                    </h4>
                  </div>
                </div>
                <div className="row">
<<<<<<< HEAD
                  <div className="col-xs-6" ref={this.listenContainer}>
                    {data
                      ?.slice()
                      .reverse()
                      .map((datum, index) => {
                        const listen = listenableItems[index];
                        const listenDetails = getChartEntityDetails(datum);
                        return (
                          <ListenCard
                            key={`${datum.idx + 1}`}
                            compact
                            listenDetails={listenDetails}
                            listen={listen}
                            showTimestamp={false}
                            showUsername={false}
                            currentFeedback={0}
                            newAlert={newAlert}
                          />
                        );
                      })}
                  </div>
                  <div
                    className="col-xs-6"
                    style={{
                      height: listenContainerHeight ?? `${55 * data?.length}px`,
                      paddingLeft: 0,
                    }}
                  >
                    <Bar data={data} maxValue={maxListens} />
=======
                  <div className="col-xs-12">
                    <h3>
                      Top{" "}
                      <span style={{ textTransform: "capitalize" }}>
                        {entity ? `${entity}s` : ""}
                      </span>{" "}
                      of {range !== "all_time" ? "the" : ""}
                      <span className="dropdown" style={{ fontSize: 22 }}>
                        <button
                          className="dropdown-toggle btn-transparent capitalize-bold"
                          data-toggle="dropdown"
                          type="button"
                        >
                          {ranges.get(range)}
                          <span className="caret" />
                        </button>
                        <ul className="dropdown-menu" role="menu">
                          {Array.from(ranges, ([stat_type, stat_name]) => {
                            return (
                              <li>
                                <a
                                  href={this.buildURLParams(
                                    1,
                                    stat_type,
                                    entity
                                  )}
                                  role="button"
                                  onClick={(e) => {
                                    this.handleClickEvent(e, () => {
                                      this.changeRange(stat_type);
                                    });
                                  }}
                                >
                                  {stat_name}
                                </a>
                              </li>
                            );
                          })}
                        </ul>
                      </span>
                      {range !== "all_time" &&
                        !hasError &&
                        `(${startDate.toLocaleString("en-us", {
                          day: "2-digit",
                          month: "long",
                          year: "numeric",
                        })} - ${endDate.toLocaleString("en-us", {
                          day: "2-digit",
                          month: "long",
                          year: "numeric",
                        })})`}
                    </h3>
>>>>>>> e9e0706d
                  </div>
                </div>
                {entity === "release" && (
                  <div className="row">
                    <div className="col-xs-12">
                      <small>
                        <sup>*</sup>The listen count denotes the number of times
                        you have listened to a recording from the release.
                      </small>
                    </div>
                  </div>
                )}
                <div className="row">
                  <div className="col-xs-12">
                    <ul className="pager">
                      <li
                        className={`previous ${
                          !(prevPage > 0) ? "disabled" : ""
                        }`}
                      >
                        <a
                          href=""
                          role="button"
                          onClick={(e) => {
                            this.handleClickEvent(e, () => {
                              this.changePage(prevPage);
                            });
                          }}
                        >
                          &larr; Previous
                        </a>
                      </li>
                      <li
                        className={`next ${
                          !(nextPage <= totalPages) ? "disabled" : ""
                        }`}
                      >
                        <a
                          href={this.buildURLParams(nextPage, range, entity)}
                          role="button"
                          onClick={(e) => {
                            this.handleClickEvent(e, () => {
                              this.changePage(nextPage);
                            });
                          }}
                        >
                          Next &rarr;
                        </a>
                      </li>
                    </ul>
                  </div>
                </div>
              </>
            )}
          </Loader>
        </div>
        <div
          // @ts-ignore
          // eslint-disable-next-line no-dupe-keys
          style={{ position: "-webkit-sticky", position: "sticky", top: 20 }}
        >
          <BrainzPlayer
            direction="down"
            listens={listenableItems}
            newAlert={newAlert}
            listenBrainzAPIBaseURI={APIService.APIBaseURI}
            refreshSpotifyToken={APIService.refreshSpotifyToken}
            refreshYoutubeToken={APIService.refreshYoutubeToken}
          />
        </div>
      </div>
    );
  }
}

document.addEventListener("DOMContentLoaded", () => {
  const {
    domContainer,
    reactProps,
    globalReactProps,
    optionalAlerts,
  } = getPageProps();
  const {
    api_url,
    sentry_dsn,
    current_user,
    spotify,
    youtube,
    sentry_traces_sample_rate,
  } = globalReactProps;
  const { user } = reactProps;

  const apiService = new APIServiceClass(
    api_url || `${window.location.origin}/1`
  );

  if (sentry_dsn) {
    Sentry.init({
      dsn: sentry_dsn,
      integrations: [new Integrations.BrowserTracing()],
      tracesSampleRate: sentry_traces_sample_rate,
    });
  }

  const UserEntityChartWithAlertNotifications = withAlertNotifications(
    UserEntityChart
  );

  const globalProps: GlobalAppContextT = {
    APIService: apiService,
    currentUser: current_user,
    spotifyAuth: spotify,
    youtubeAuth: youtube,
  };

  ReactDOM.render(
    <ErrorBoundary>
      <GlobalAppContext.Provider value={globalProps}>
        <UserEntityChartWithAlertNotifications
          initialAlerts={optionalAlerts}
          apiUrl={api_url}
          user={user}
        />
      </GlobalAppContext.Provider>
    </ErrorBoundary>,
    domContainer
  );
});<|MERGE_RESOLUTION|>--- conflicted
+++ resolved
@@ -5,6 +5,7 @@
 import { faExclamationCircle } from "@fortawesome/free-solid-svg-icons";
 import { FontAwesomeIcon } from "@fortawesome/react-fontawesome";
 import { IconProp } from "@fortawesome/fontawesome-svg-core";
+import { isEqual, isNil } from "lodash";
 import { Integrations } from "@sentry/tracing";
 import APIServiceClass from "../APIService";
 import GlobalAppContext, { GlobalAppContextT } from "../GlobalAppContext";
@@ -441,170 +442,36 @@
       data?.map(userChartEntityToListen).reverse() ?? [];
     return (
       <div role="main">
-        <div style={{ marginTop: "1em", minHeight: 500 }}>
-          <Loader isLoading={loading}>
-            <div className="row">
-              <div className="col-xs-12">
-                <Pill
-                  active={entity === "artist"}
-                  type="secondary"
-                  onClick={() => this.changeEntity("artist")}
-                >
-                  Artists
-                </Pill>
-                <Pill
-                  active={entity === "release"}
-                  type="secondary"
-                  onClick={() => this.changeEntity("release")}
-                >
-                  Releases
-                </Pill>
-                <Pill
-                  active={entity === "recording"}
-                  type="secondary"
-                  onClick={() => this.changeEntity("recording")}
-                >
-                  Recordings
-                </Pill>
-              </div>
-            </div>
-            <div className="row">
-              <div className="col-xs-12">
-                <h3>
-                  Top{" "}
-                  <span style={{ textTransform: "capitalize" }}>
-                    {entity ? `${entity}s` : ""}
-                  </span>{" "}
-                  of {range !== "all_time" ? "the" : ""}
-                  <span className="dropdown" style={{ fontSize: 22 }}>
-                    <button
-                      className="dropdown-toggle btn-transparent capitalize-bold"
-                      data-toggle="dropdown"
-                      type="button"
-                    >
-                      {`${range.replace(/_/g, " ")}`}
-                      <span className="caret" />
-                    </button>
-                    <ul className="dropdown-menu" role="menu">
-                      <li>
-                        <a
-                          href={this.buildURLParams(1, "week", entity)}
-                          role="button"
-                          onClick={(e) => {
-                            this.handleClickEvent(e, () => {
-                              this.changeRange("week");
-                            });
-                          }}
-                        >
-                          Week
-                        </a>
-                      </li>
-                      <li>
-                        <a
-                          href={this.buildURLParams(1, "month", entity)}
-                          role="button"
-                          onClick={(e) => {
-                            this.handleClickEvent(e, () => {
-                              this.changeRange("month");
-                            });
-                          }}
-                        >
-                          Month
-                        </a>
-                      </li>
-                      <li>
-                        <a
-                          href={this.buildURLParams(1, "year", entity)}
-                          role="button"
-                          onClick={(e) => {
-                            this.handleClickEvent(e, () => {
-                              this.changeRange("year");
-                            });
-                          }}
-                        >
-                          Year
-                        </a>
-                      </li>
-                      <li>
-                        <a
-                          href={this.buildURLParams(1, "all_time", entity)}
-                          role="button"
-                          onClick={(e) => {
-                            this.handleClickEvent(e, () => {
-                              this.changeRange("all_time");
-                            });
-                          }}
-                        >
-                          All Time
-                        </a>
-                      </li>
-                    </ul>
-                  </span>
-                  {range !== "all_time" &&
-                    !hasError &&
-                    `(${startDate.toLocaleString("en-us", {
-                      day: "2-digit",
-                      month: "long",
-                      year: "numeric",
-                    })} - ${endDate.toLocaleString("en-us", {
-                      day: "2-digit",
-                      month: "long",
-                      year: "numeric",
-                    })})`}
-                </h3>
-              </div>
-            </div>
-            {hasError && (
-              <div className="row mt-15 mb-15">
-                <div className="col-xs-12 text-center">
-                  <span style={{ fontSize: 24 }}>
-                    <FontAwesomeIcon icon={faExclamationCircle as IconProp} />{" "}
-                    {errorMessage}
-                  </span>
-                </div>
-              </div>
-            )}
-            {!hasError && (
-              <>
+        <div className="row">
+          <div className="col-md-8">
+            <div style={{ marginTop: "1em", minHeight: 500 }}>
+              <Loader isLoading={loading}>
                 <div className="row">
                   <div className="col-xs-12">
-                    <h4 style={{ textTransform: "capitalize" }}>
-                      {entity} count - <b>{entityCount}</b>
-                    </h4>
+                    <Pill
+                      active={entity === "artist"}
+                      type="secondary"
+                      onClick={() => this.changeEntity("artist")}
+                    >
+                      Artists
+                    </Pill>
+                    <Pill
+                      active={entity === "release"}
+                      type="secondary"
+                      onClick={() => this.changeEntity("release")}
+                    >
+                      Releases
+                    </Pill>
+                    <Pill
+                      active={entity === "recording"}
+                      type="secondary"
+                      onClick={() => this.changeEntity("recording")}
+                    >
+                      Recordings
+                    </Pill>
                   </div>
                 </div>
                 <div className="row">
-<<<<<<< HEAD
-                  <div className="col-xs-6" ref={this.listenContainer}>
-                    {data
-                      ?.slice()
-                      .reverse()
-                      .map((datum, index) => {
-                        const listen = listenableItems[index];
-                        const listenDetails = getChartEntityDetails(datum);
-                        return (
-                          <ListenCard
-                            key={`${datum.idx + 1}`}
-                            compact
-                            listenDetails={listenDetails}
-                            listen={listen}
-                            showTimestamp={false}
-                            showUsername={false}
-                            currentFeedback={0}
-                            newAlert={newAlert}
-                          />
-                        );
-                      })}
-                  </div>
-                  <div
-                    className="col-xs-6"
-                    style={{
-                      height: listenContainerHeight ?? `${55 * data?.length}px`,
-                      paddingLeft: 0,
-                    }}
-                  >
-                    <Bar data={data} maxValue={maxListens} />
-=======
                   <div className="col-xs-12">
                     <h3>
                       Top{" "}
@@ -657,76 +524,136 @@
                           year: "numeric",
                         })})`}
                     </h3>
->>>>>>> e9e0706d
                   </div>
                 </div>
-                {entity === "release" && (
-                  <div className="row">
-                    <div className="col-xs-12">
-                      <small>
-                        <sup>*</sup>The listen count denotes the number of times
-                        you have listened to a recording from the release.
-                      </small>
+                {hasError && (
+                  <div className="row mt-15 mb-15">
+                    <div className="col-xs-12 text-center">
+                      <span style={{ fontSize: 24 }}>
+                        <FontAwesomeIcon
+                          icon={faExclamationCircle as IconProp}
+                        />{" "}
+                        {errorMessage}
+                      </span>
                     </div>
                   </div>
                 )}
-                <div className="row">
-                  <div className="col-xs-12">
-                    <ul className="pager">
-                      <li
-                        className={`previous ${
-                          !(prevPage > 0) ? "disabled" : ""
-                        }`}
+                {!hasError && (
+                  <>
+                    <div className="row">
+                      <div className="col-xs-12">
+                        <h4 style={{ textTransform: "capitalize" }}>
+                          {entity} count - <b>{entityCount}</b>
+                        </h4>
+                      </div>
+                    </div>
+                    <div className="row">
+                      <div className="col-xs-6" ref={this.listenContainer}>
+                        {data
+                          ?.slice()
+                          .reverse()
+                          .map((datum, index) => {
+                            const listen = listenableItems[index];
+                            const listenDetails = getChartEntityDetails(datum);
+                            return (
+                              <ListenCard
+                                key={`${datum.idx + 1}`}
+                                compact
+                                listenDetails={listenDetails}
+                                listen={listen}
+                                showTimestamp={false}
+                                showUsername={false}
+                                currentFeedback={0}
+                                newAlert={newAlert}
+                              />
+                            );
+                          })}
+                      </div>
+                      <div
+                        className="col-xs-6"
+                        style={{
+                          height:
+                            listenContainerHeight ?? `${55 * data?.length}px`,
+                          paddingLeft: 0,
+                        }}
                       >
-                        <a
-                          href=""
-                          role="button"
-                          onClick={(e) => {
-                            this.handleClickEvent(e, () => {
-                              this.changePage(prevPage);
-                            });
-                          }}
-                        >
-                          &larr; Previous
-                        </a>
-                      </li>
-                      <li
-                        className={`next ${
-                          !(nextPage <= totalPages) ? "disabled" : ""
-                        }`}
-                      >
-                        <a
-                          href={this.buildURLParams(nextPage, range, entity)}
-                          role="button"
-                          onClick={(e) => {
-                            this.handleClickEvent(e, () => {
-                              this.changePage(nextPage);
-                            });
-                          }}
-                        >
-                          Next &rarr;
-                        </a>
-                      </li>
-                    </ul>
-                  </div>
-                </div>
-              </>
-            )}
-          </Loader>
-        </div>
-        <div
-          // @ts-ignore
-          // eslint-disable-next-line no-dupe-keys
-          style={{ position: "-webkit-sticky", position: "sticky", top: 20 }}
-        >
-          <BrainzPlayer
-            direction="down"
-            listens={listenableItems}
-            newAlert={newAlert}
-            listenBrainzAPIBaseURI={APIService.APIBaseURI}
-            refreshSpotifyToken={APIService.refreshSpotifyToken}
-            refreshYoutubeToken={APIService.refreshYoutubeToken}
-          />
+                        <Bar data={data} maxValue={maxListens} />
+                      </div>
+                    </div>
+                    {entity === "release" && (
+                      <div className="row">
+                        <div className="col-xs-12">
+                          <small>
+                            <sup>*</sup>The listen count denotes the number of
+                            times you have listened to a recording from the
+                            release.
+                          </small>
+                        </div>
+                      </div>
+                    )}
+                    <div className="row">
+                      <div className="col-xs-12">
+                        <ul className="pager">
+                          <li
+                            className={`previous ${
+                              !(prevPage > 0) ? "disabled" : ""
+                            }`}
+                          >
+                            <a
+                              href=""
+                              role="button"
+                              onClick={(e) => {
+                                this.handleClickEvent(e, () => {
+                                  this.changePage(prevPage);
+                                });
+                              }}
+                            >
+                              &larr; Previous
+                            </a>
+                          </li>
+                          <li
+                            className={`next ${
+                              !(nextPage <= totalPages) ? "disabled" : ""
+                            }`}
+                          >
+                            <a
+                              href={this.buildURLParams(
+                                nextPage,
+                                range,
+                                entity
+                              )}
+                              role="button"
+                              onClick={(e) => {
+                                this.handleClickEvent(e, () => {
+                                  this.changePage(nextPage);
+                                });
+                              }}
+                            >
+                              Next &rarr;
+                            </a>
+                          </li>
+                        </ul>
+                      </div>
+                    </div>
+                  </>
+                )}
+              </Loader>
+            </div>
+          </div>
+          <div
+            className="col-md-4"
+            // @ts-ignore
+            // eslint-disable-next-line no-dupe-keys
+            style={{ position: "-webkit-sticky", position: "sticky", top: 20 }}
+          >
+            <BrainzPlayer
+              listens={listenableItems}
+              newAlert={newAlert}
+              listenBrainzAPIBaseURI={APIService.APIBaseURI}
+              refreshSpotifyToken={APIService.refreshSpotifyToken}
+              refreshYoutubeToken={APIService.refreshYoutubeToken}
+            />
+          </div>
         </div>
       </div>
     );
