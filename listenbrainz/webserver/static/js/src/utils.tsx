--- conflicted
+++ resolved
@@ -303,9 +303,6 @@
   getPlayButton,
   formatWSMessageToListen,
   preciseTimestamp,
-<<<<<<< HEAD
   getPageProps,
-=======
   searchForYoutubeTrack,
->>>>>>> ef4691fe
 };