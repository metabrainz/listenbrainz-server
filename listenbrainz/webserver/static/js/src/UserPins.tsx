/* eslint-disable jsx-a11y/anchor-is-valid */

import * as ReactDOM from "react-dom";
import * as React from "react";

<<<<<<< HEAD
import { isEqual } from "lodash";
=======
import { get } from "lodash";
>>>>>>> 76bcc123
import { Integrations } from "@sentry/tracing";
import * as Sentry from "@sentry/react";
import ErrorBoundary from "./ErrorBoundary";
import GlobalAppContext, { GlobalAppContextT } from "./GlobalAppContext";
import {
  WithAlertNotificationsInjectedProps,
  withAlertNotifications,
} from "./AlertNotificationsHOC";

import APIServiceClass from "./APIService";
import BrainzPlayer from "./BrainzPlayer";
import Loader from "./components/Loader";
import PinnedRecordingCard from "./PinnedRecordingCard";
import { getPageProps, getListenablePin } from "./utils";

export type UserPinsProps = {
  user: ListenBrainzUser;
  pins: PinnedRecording[];
  totalCount: number;
  profileUrl?: string;
} & WithAlertNotificationsInjectedProps;

export type UserPinsState = {
  direction: BrainzPlayDirection;
  pins: PinnedRecording[];
  page: number;
  maxPage: number;
  loading: boolean;
  recordingFeedbackMap: RecordingFeedbackMap;
};

export default class UserPins extends React.Component<
  UserPinsProps,
  UserPinsState
> {
  static contextType = GlobalAppContext;
  declare context: React.ContextType<typeof GlobalAppContext>;

  private DEFAULT_PINS_PER_PAGE = 25;

  constructor(props: UserPinsProps) {
    super(props);
    const { totalCount } = this.props;
    this.state = {
      maxPage: Math.ceil(totalCount / this.DEFAULT_PINS_PER_PAGE),
      page: 1,
      pins: props.pins || [],
      loading: false,
      direction: "down",
      recordingFeedbackMap: {},
    };
  }

  async componentDidMount(): Promise<void> {
    const { currentUser } = this.context;
    // Listen to browser previous/next events and load page accordingly
    window.addEventListener("popstate", this.handleURLChange);
    this.handleURLChange();
    this.loadFeedback();
  }

  componentWillUnmount() {
    window.removeEventListener("popstate", this.handleURLChange);
  }

  // pagination functions
  handleURLChange = async (): Promise<void> => {
    const { page, maxPage } = this.state;
    const url = new URL(window.location.href);

    if (url.searchParams.get("page")) {
      let newPage = Number(url.searchParams.get("page"));
      if (newPage === page) {
        // page didn't change
        return;
      }
      newPage = Math.max(newPage, 1);
      newPage = Math.min(newPage, maxPage);
      await this.getPinsFromAPI(newPage, false);
    } else if (page !== 1) {
      // occurs on back + forward history
      await this.getPinsFromAPI(1, false);
    }
  };

  handleClickOlder = async (event?: React.MouseEvent) => {
    const { page, maxPage } = this.state;
    if (event) {
      event.preventDefault();
    }
    if (page >= maxPage) {
      return;
    }

    await this.getPinsFromAPI(page + 1);
  };

  handleClickNewer = async (event?: React.MouseEvent) => {
    const { page } = this.state;
    if (event) {
      event.preventDefault();
    }
    if (page === 1) {
      return;
    }

    await this.getPinsFromAPI(page - 1);
  };

  getPinsFromAPI = async (page: number, pushHistory: boolean = true) => {
    const { newAlert, user } = this.props;
    const { APIService } = this.context;
    this.setState({ loading: true });

    try {
      const limit = (page - 1) * this.DEFAULT_PINS_PER_PAGE;
      const count = this.DEFAULT_PINS_PER_PAGE;
      const newPins = await APIService.getPinsForUser(user.name, limit, count);

      if (!newPins.pinned_recordings.length) {
        // No pins were fetched
        this.setState({ loading: false });
        return;
      }

      const totalCount = parseInt(newPins.total_count, 10);
      this.setState(
        {
          loading: false,
          page,
          maxPage: Math.ceil(totalCount / this.DEFAULT_PINS_PER_PAGE),
          pins: newPins.pinned_recordings,
        },
        this.loadFeedback
      );
      if (pushHistory) {
        window.history.pushState(null, "", `?page=${[page]}`);
      }

      // Scroll window back to the top of the events container element
      const eventContainerElement = document.querySelector(
        "#pinned-recordings"
      );
      if (eventContainerElement) {
        eventContainerElement.scrollIntoView({ behavior: "smooth" });
      }
    } catch (error) {
      newAlert(
        "warning",
        "Could not load pin history",
        <>
          Something went wrong when we tried to load your pinned recordings,
          please try again or contact us if the problem persists.
          <br />
          <strong>
            {error.name}: {error.message}
          </strong>
        </>
      );
      this.setState({ loading: false });
    }
  };

  getFeedback = async () => {
    const { pins, newAlert } = this.props;
    const { APIService, currentUser } = this.context;
    let recordings = "";

    if (pins && currentUser?.name) {
      pins.forEach((pin) => {
        const recordingMsid = pin.recording_msid;
        if (recordingMsid) {
          recordings += `${recordingMsid},`;
        }
      });
      try {
        const data = await APIService.getFeedbackForUserForRecordings(
          currentUser.name,
          recordings
        );
        return data.feedback;
      } catch (error) {
        if (newAlert) {
          newAlert(
            "danger",
            "Playback error",
            typeof error === "object" ? error.message : error
          );
        }
      }
    }
    return [];
  };

  loadFeedback = async () => {
    const feedback = await this.getFeedback();
    if (!feedback) {
      return;
    }
    const recordingFeedbackMap: RecordingFeedbackMap = {};
    feedback.forEach((fb: FeedbackResponse) => {
      recordingFeedbackMap[fb.recording_msid] = fb.score;
    });
    this.setState({ recordingFeedbackMap });
  };

  updateFeedback = (
    recordingMsid: string,
    score: ListenFeedBack | RecommendationFeedBack
  ) => {
    const { recordingFeedbackMap } = this.state;
    const newFeedbackMap = {
      ...recordingFeedbackMap,
      [recordingMsid]: score as ListenFeedBack,
    };
    this.setState({ recordingFeedbackMap: newFeedbackMap });
  };

  getFeedbackForRecordingMsid = (
    recordingMsid?: string | null
  ): ListenFeedBack => {
    const { recordingFeedbackMap } = this.state;
    return recordingMsid ? get(recordingFeedbackMap, recordingMsid, 0) : 0;
  };

  // BrainzPlayer functions
  removePinFromPinsList = (pin: PinnedRecording) => {
    const { pins } = this.state;
    const index = pins.indexOf(pin);

    pins.splice(index, 1);
    this.setState({ pins });
  };

  render() {
    const { user, profileUrl, newAlert } = this.props;
    const { pins, page, direction, loading, maxPage } = this.state;
    const { currentUser, APIService } = this.context;

    const isNewerButtonDisabled = page === 1;
    const isOlderButtonDisabled = page >= maxPage;

    const pinsAsListens = pins.map((pin) => {
      return getListenablePin(pin);
    });

    return (
      <div role="main">
        <div className="row">
          <div className="col-md-8">
            <h3>Pinned Recordings</h3>

            {pins.length === 0 && (
              <>
                <div className="lead text-center">No pins yet</div>

                {user.name === currentUser.name && (
                  <>
                    Pin one of your
                    <a href={`${profileUrl}`}> recent Listens!</a>
                  </>
                )}
              </>
            )}

            {pins.length > 0 && (
              <div>
                <div
                  style={{
                    height: 0,
                    position: "sticky",
                    top: "50%",
                    zIndex: 1,
                  }}
                >
                  <Loader isLoading={loading} />
                </div>
                <div
                  id="pinned-recordings"
                  style={{ opacity: loading ? "0.4" : "1" }}
                >
                  {pins?.map((pin) => {
                    return (
                      <PinnedRecordingCard
                        key={`${pin.created}-${pin.track_metadata.track_name}-${pin.recording_msid}-${user}`}
                        userName={user.name}
                        pinnedRecording={pin}
                        isCurrentUser={currentUser?.name === user?.name}
                        removePinFromPinsList={this.removePinFromPinsList}
                        newAlert={newAlert}
                        currentFeedback={this.getFeedbackForRecordingMsid(
                          pin.recording_msid
                        )}
                        updateFeedbackCallback={this.updateFeedback}
                      />
                    );
                  })}

                  {pins.length < this.DEFAULT_PINS_PER_PAGE && (
                    <h5 className="text-center">No more pins to show.</h5>
                  )}
                </div>

                <ul
                  className="pager"
                  id="navigation"
                  style={{ marginRight: "-1em", marginLeft: "1.5em" }}
                >
                  <li
                    className={`previous ${
                      isNewerButtonDisabled ? "disabled" : ""
                    }`}
                  >
                    <a
                      role="button"
                      onClick={this.handleClickNewer}
                      onKeyDown={(e) => {
                        if (e.key === "Enter") this.handleClickNewer();
                      }}
                      tabIndex={0}
                      href={
                        isNewerButtonDisabled ? undefined : `?page=${page - 1}`
                      }
                    >
                      &larr; Newer
                    </a>
                  </li>
                  <li
                    className={`next ${
                      isOlderButtonDisabled ? "disabled" : ""
                    }`}
                    style={{ marginLeft: "auto" }}
                  >
                    <a
                      role="button"
                      onClick={this.handleClickOlder}
                      onKeyDown={(e) => {
                        if (e.key === "Enter") this.handleClickOlder();
                      }}
                      tabIndex={0}
                      href={
                        isOlderButtonDisabled ? undefined : `?page=${page + 1}`
                      }
                    >
                      Older &rarr;
                    </a>
                  </li>
                </ul>
              </div>
            )}
          </div>
          <div
            className="col-md-4"
            // @ts-ignore
            // eslint-disable-next-line no-dupe-keys
            style={{ position: "-webkit-sticky", position: "sticky", top: 20 }}
          >
            <BrainzPlayer
              direction={direction}
              listens={pinsAsListens}
              newAlert={newAlert}
              listenBrainzAPIBaseURI={APIService.APIBaseURI}
              refreshSpotifyToken={APIService.refreshSpotifyToken}
              refreshYoutubeToken={APIService.refreshYoutubeToken}
            />
          </div>
        </div>
      </div>
    );
  }
}

document.addEventListener("DOMContentLoaded", () => {
  const { domContainer, reactProps, globalReactProps } = getPageProps();
  const {
    api_url,
    current_user,
    spotify,
    youtube,
    sentry_dsn,
    sentry_traces_sample_rate,
  } = globalReactProps;
  const { user, pins, total_count, profile_url } = reactProps;

  const apiService = new APIServiceClass(
    api_url || `${window.location.origin}/1`
  );

  if (sentry_dsn) {
    Sentry.init({
      dsn: sentry_dsn,
      integrations: [new Integrations.BrowserTracing()],
      tracesSampleRate: sentry_traces_sample_rate,
    });
  }

  const UserPinsWithAlertNotifications = withAlertNotifications(UserPins);

  const globalProps: GlobalAppContextT = {
    APIService: apiService,
    currentUser: current_user,
    spotifyAuth: spotify,
    youtubeAuth: youtube,
  };

  ReactDOM.render(
    <ErrorBoundary>
      <GlobalAppContext.Provider value={globalProps}>
        <UserPinsWithAlertNotifications
          user={user}
          pins={pins}
          totalCount={total_count}
          profileUrl={profile_url}
        />
      </GlobalAppContext.Provider>
    </ErrorBoundary>,
    domContainer
  );
});<|MERGE_RESOLUTION|>--- conflicted
+++ resolved
@@ -3,11 +3,7 @@
 import * as ReactDOM from "react-dom";
 import * as React from "react";
 
-<<<<<<< HEAD
-import { isEqual } from "lodash";
-=======
 import { get } from "lodash";
->>>>>>> 76bcc123
 import { Integrations } from "@sentry/tracing";
 import * as Sentry from "@sentry/react";
 import ErrorBoundary from "./ErrorBoundary";
