/* eslint-disable no-underscore-dangle */
import * as React from "react";
import {
  isEqual as _isEqual,
  get as _get,
  has as _has,
  debounce as _debounce,
} from "lodash";
import { searchForSpotifyTrack, loadScriptAsync } from "./utils";
import { DataSourceType, DataSourceProps } from "./BrainzPlayer";

const getSpotifyUriFromListen = (listen: Listen): string => {
  if (
    !listen ||
    !listen.track_metadata ||
    !listen.track_metadata.additional_info ||
    typeof listen.track_metadata.additional_info.spotify_id !== "string"
  ) {
    return "";
  }
  const spotifyId = listen.track_metadata.additional_info.spotify_id;
  const spotifyTrack = spotifyId.split("https://open.spotify.com/")[1];
  if (typeof spotifyTrack !== "string") {
    return "";
  }
  return `spotify:${spotifyTrack.replace("/", ":")}`;
};

// Fix for LB-447 (Player does not play any sound)
// https://github.com/spotify/web-playback-sdk/issues/75#issuecomment-487325589
const fixSpotifyPlayerStyleIssue = () => {
  const iframe = document.querySelector(
    'iframe[src="https://sdk.scdn.co/embedded/index.html"]'
  ) as any; // TODO: this is hacky, but this whole function seems hacky tbh
  if (iframe) {
    iframe.style.display = "block";
    iframe.style.position = "absolute";
    iframe.style.top = "-1000px";
    iframe.style.left = "-1000px";
  }
};

type SpotifyPlayerProps = DataSourceProps & {
  spotifyUser: SpotifyUser;
  refreshSpotifyToken: () => Promise<string>;
};

type SpotifyPlayerState = {
  accessToken: string;
  currentSpotifyTrack?: SpotifyTrack;
  durationMs: number;
  trackWindow?: SpotifyPlayerTrackWindow;
  device_id?: string;
};

export default class SpotifyPlayer
  extends React.Component<SpotifyPlayerProps, SpotifyPlayerState>
  implements DataSourceType {
  static hasPermissions = (spotifyUser: SpotifyUser) => {
    const { access_token: accessToken, permission } = spotifyUser;
    if (!accessToken || !permission) {
      return false;
    }
    const scopes = permission;
    const requiredScopes = [
      "streaming",
      "user-read-email",
      "user-read-private",
    ] as Array<SpotifyPermission>;
    for (let i = 0; i < requiredScopes.length; i += 1) {
      if (!scopes.includes(requiredScopes[i])) {
        return false;
      }
    }
    return true;
  };

  spotifyPlayer?: SpotifyPlayerType;
  debouncedOnTrackEnd: () => void;

  constructor(props: SpotifyPlayerProps) {
    super(props);
    this.state = {
      accessToken: props.spotifyUser.access_token || "",
      durationMs: 0,
    };

    this.debouncedOnTrackEnd = _debounce(props.onTrackEnd, 500, {
      leading: true,
      trailing: false,
    });

    // Do an initial check of the spotify token permissions (scopes) before loading the SDK library
    if (SpotifyPlayer.hasPermissions(props.spotifyUser)) {
      window.onSpotifyWebPlaybackSDKReady = this.connectSpotifyPlayer;
      loadScriptAsync(document, "https://sdk.scdn.co/spotify-player.js");
    } else {
      this.handleAccountError();
    }
  }

  componentDidUpdate(prevProps: DataSourceProps) {
    const { show } = this.props;
    if (prevProps.show === true && show === false) {
      this.stopAndClear();
    }
  }

  componentWillUnmount(): void {
    this.disconnectSpotifyPlayer();
  }

  searchAndPlayTrack = async (listen: Listen | JSPFTrack): Promise<void> => {
    const trackName =
      _get(listen, "track_metadata.track_name") || _get(listen, "title");
    const artistName =
      _get(listen, "track_metadata.artist_name") || _get(listen, "creator");
    // Using the releaseName has paradoxically given worst search results, so we're going to ignore it for now
    const releaseName = ""; // _get(listen, "track_metadata.release_name");
    const {
      handleError,
      handleWarning,
      handleSuccess,
      onTrackNotFound,
    } = this.props;
    if (!trackName) {
      handleWarning("Not enough info to search on Spotify");
      onTrackNotFound();
    }
    const { accessToken } = this.state;
    try {
      const track = await searchForSpotifyTrack(
        accessToken,
        trackName,
        artistName,
        releaseName
      );
      if (track?.uri) {
        this.playSpotifyURI(track.uri);
        return;
      }
      onTrackNotFound();
    } catch (errorObject) {
      if (errorObject.status === 401) {
        // Handle token error and try again if fixed
        this.handleTokenError(
          errorObject.message,
          this.searchAndPlayTrack.bind(this, listen)
        );
        return;
      }
      if (errorObject.status === 403) {
        this.handleAccountError();
        return;
      }
      handleError(errorObject);
    }
  };

  playSpotifyURI = async (
    spotifyURI: string,
    retryCount = 0
  ): Promise<void> => {
    const { accessToken, device_id } = this.state;
    const { handleError } = this.props;
    if (retryCount > 5) {
      handleError("Could not play Spotify track", "Playback error");
      return;
    }
    if (!this.spotifyPlayer || !device_id) {
      this.connectSpotifyPlayer(
        this.playSpotifyURI.bind(this, spotifyURI, retryCount + 1)
      );
      return;
    }
    try {
      const response = await fetch(
        `https://api.spotify.com/v1/me/player/play?device_id=${device_id}`,
        {
          method: "PUT",
          body: JSON.stringify({ uris: [spotifyURI] }),
          headers: {
            "Content-Type": "application/json",
            Authorization: `Bearer ${accessToken}`,
          },
        }
<<<<<<< HEAD
      })
      .catch((error) => {
        handleError(error.message);
      });
=======
      );
      let errorMessage;
      try {
        errorMessage = await response.json();
      } catch (err) {
        console.error(err);
      }
      if (response.status === 401) {
        // Handle token error and try again if fixed
        this.handleTokenError(
          response.statusText,
          this.playSpotifyURI.bind(this, spotifyURI, retryCount + 1)
        );
        return;
      }
      if (response.status === 403) {
        this.handleAccountError();
        return;
      }
      if (response.status === 404) {
        // Device not found
        // Wait a second, reconnect and try again
        await new Promise((resolve) => setTimeout(resolve, 1000));
        this.connectSpotifyPlayer(
          this.playSpotifyURI.bind(this, spotifyURI, retryCount + 1)
        );
        return;
      }
      if (!response.ok) {
        handleError(errorMessage || response);
      }
    } catch (error) {
      handleError(error);
    }
>>>>>>> 32efc035
  };

  playListen = (listen: Listen | JSPFTrack): void => {
    if (_get(listen, "track_metadata.additional_info.spotify_id")) {
      this.playSpotifyURI(getSpotifyUriFromListen(listen as Listen));
    } else {
      this.searchAndPlayTrack(listen);
    }
  };

  togglePlay = (): void => {
    const { handleError } = this.props;
    this.spotifyPlayer.togglePlay().catch((error: Response) => {
      handleError(error);
    });
  };

  stopAndClear = (): void => {
    this.setState({ currentSpotifyTrack: undefined });
    if (this.spotifyPlayer) {
      this.spotifyPlayer.pause();
    }
  };

  handleTokenError = async (
    error: Error | string,
    callbackFunction: () => void
  ): Promise<void> => {
    if (
      error &&
      typeof error === "object" &&
      error.message &&
      error.message === "Invalid token scopes."
    ) {
      this.handleAccountError();
    }
    const { refreshSpotifyToken, onTrackNotFound } = this.props;
    try {
      const userToken = await refreshSpotifyToken();
      this.setState({ accessToken: userToken }, () => {
        this.connectSpotifyPlayer(callbackFunction);
      });
    } catch (err) {
      const { handleError } = this.props;
      handleError(err.message, "Spotify error");
      onTrackNotFound();
    }
  };

  handleAccountError = (): void => {
    const errorMessage = (
      <p>
        In order to play music with Spotify, you will need a Spotify Premium
        account linked to your ListenBrainz account.
        <br />
        Please try to{" "}
        <a href="/profile/music-services/details/" target="_blank">
          link for &quot;playing music&quot; feature
        </a>{" "}
        and refresh this page
      </p>
    );
    const { onInvalidateDataSource } = this.props;
    onInvalidateDataSource(this, errorMessage);
  };

  seekToPositionMs = (msTimecode: number): void => {
    this.spotifyPlayer.seek(msTimecode);
  };

  disconnectSpotifyPlayer = (): void => {
    if (!this.spotifyPlayer) {
      return;
    }
    if (typeof this.spotifyPlayer.disconnect === "function") {
      this.spotifyPlayer.removeListener("initialization_error");
      this.spotifyPlayer.removeListener("authentication_error");
      this.spotifyPlayer.removeListener("account_error");
      this.spotifyPlayer.removeListener("playback_error");
      this.spotifyPlayer.removeListener("ready");
      this.spotifyPlayer.removeListener("player_state_changed");
      this.spotifyPlayer.disconnect();
    }
    this.spotifyPlayer = null;
  };

  handleSpotifyPlayerError = (error: {
    status: number;
    message: string;
    reason: string;
  }): void => {
    const { handleError } = this.props;
    handleError(
      {
        status: error.status,
        message: `${error.reason ? `${error.reason} - ` : ""}${error.message}`,
      },
      "Spotify player error"
    );
  };

  connectSpotifyPlayer = (callbackFunction?: () => void): void => {
    this.disconnectSpotifyPlayer();

    const { accessToken } = this.state;

    if (!window.Spotify) {
      setTimeout(this.connectSpotifyPlayer.bind(this, callbackFunction), 1000);
      return;
    }

    this.spotifyPlayer = new window.Spotify.Player({
      name: "ListenBrainz Player",
      getOAuthToken: (authCallback) => {
        authCallback(accessToken);
      },
      volume: 0.7, // Careful with this, now…
    });

    const { handleError } = this.props;
    // Error handling
    this.spotifyPlayer.on(
      "initialization_error",
      this.handleSpotifyPlayerError
    );
    this.spotifyPlayer.on("authentication_error", this.handleTokenError);
    this.spotifyPlayer.on("account_error", this.handleAccountError);
    this.spotifyPlayer.on("playback_error", this.handleSpotifyPlayerError);

    this.spotifyPlayer.addListener(
      "ready",
      ({ device_id }: { device_id: string }) => {
        this.setState({ device_id });
        if (callbackFunction) {
          callbackFunction();
        }
        if (fixSpotifyPlayerStyleIssue) {
          fixSpotifyPlayerStyleIssue();
        }
      }
    );

    this.spotifyPlayer.addListener(
      "player_state_changed",
      this.handlePlayerStateChanged
    );

    this.spotifyPlayer
      .connect()
      .then((success: boolean) => {
        if (!success) {
          throw Error("Could not connect Web Playback SDK");
        }
      })
      .catch((error: Error) => {
        handleError(error);
      });
  };

  handlePlayerStateChanged = (playerState: SpotifyPlayerSDKState): void => {
    const { show } = this.props;
    if (!playerState || !show) {
      return;
    }
    const {
      paused,
      position,
      duration,
      track_window: { current_track },
    } = playerState;

    const { currentSpotifyTrack, durationMs } = this.state;
    const { playerPaused } = this.props;
    const {
      onPlayerPausedChange,
      onProgressChange,
      onDurationChange,
    } = this.props;

    if (paused !== playerPaused) {
      onPlayerPausedChange(paused);
    }

    // How do we accurately detect the end of a song?
    // From https://github.com/spotify/web-playback-sdk/issues/35#issuecomment-469834686
    if (position === 0 && paused === true) {
      // Track finished, play next track
      this.debouncedOnTrackEnd();
      return;
    }

    if (!_isEqual(_get(currentSpotifyTrack, "id"), current_track.id)) {
      const { onTrackInfoChange } = this.props;

      const artists = current_track.artists
        .map((artist: SpotifyArtist) => artist.name)
        .join(", ");
      onTrackInfoChange(current_track.name, artists);

      this.setState({
        durationMs: duration,
        currentSpotifyTrack: current_track,
      });
      return;
    }

    onProgressChange(position);

    if (duration !== durationMs) {
      onDurationChange(duration);
      this.setState({
        durationMs: duration,
      });
    }
  };

  getAlbumArt = (): JSX.Element | null => {
    const { currentSpotifyTrack } = this.state;
    if (
      !currentSpotifyTrack ||
      !currentSpotifyTrack.album ||
      !Array.isArray(currentSpotifyTrack.album.images)
    ) {
      return null;
    }
    const sortedImages = currentSpotifyTrack.album.images.sort(
      (a: SpotifyImage, b: SpotifyImage) =>
        a?.height && b?.height && a.height > b.height ? -1 : 1
    );
    return (
      sortedImages[0] && (
        <img
          alt="coverart"
          className="img-responsive"
          src={sortedImages[0].url}
        />
      )
    );
  };

  render() {
    const { show } = this.props;
    if (!show) {
      return null;
    }
    return <div>{this.getAlbumArt()}</div>;
  }
}<|MERGE_RESOLUTION|>--- conflicted
+++ resolved
@@ -184,12 +184,6 @@
             Authorization: `Bearer ${accessToken}`,
           },
         }
-<<<<<<< HEAD
-      })
-      .catch((error) => {
-        handleError(error.message);
-      });
-=======
       );
       let errorMessage;
       try {
@@ -222,9 +216,8 @@
         handleError(errorMessage || response);
       }
     } catch (error) {
-      handleError(error);
-    }
->>>>>>> 32efc035
+      handleError(error.message);
+    }
   };
 
   playListen = (listen: Listen | JSPFTrack): void => {
