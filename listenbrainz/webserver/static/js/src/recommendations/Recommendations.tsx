--- conflicted
+++ resolved
@@ -2,18 +2,14 @@
 
 import * as React from "react";
 import * as ReactDOM from "react-dom";
-
-<<<<<<< HEAD
 import * as Sentry from "@sentry/react";
-import BrainzPlayer from "../BrainzPlayer";
-=======
+
 import { get, isEqual } from "lodash";
 import {
   WithAlertNotificationsInjectedProps,
   withAlertNotifications,
 } from "../AlertNotificationsHOC";
 
->>>>>>> 63826071
 import APIService from "../APIService";
 import BrainzPlayer from "../BrainzPlayer";
 import ErrorBoundary from "../ErrorBoundary";
@@ -358,15 +354,12 @@
     current_user,
     sentry_dsn,
   } = reactProps;
-<<<<<<< HEAD
 
   Sentry.init({ dsn: sentry_dsn });
 
-=======
   const RecommendationsWithAlertNotifications = withAlertNotifications(
     Recommendations
   );
->>>>>>> 63826071
   ReactDOM.render(
     <ErrorBoundary>
       <RecommendationsWithAlertNotifications
