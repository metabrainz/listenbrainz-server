import * as React from "react";
import { get as _get } from "lodash";
import { faGripLines, faMinusCircle } from "@fortawesome/free-solid-svg-icons";
import { IconProp } from "@fortawesome/fontawesome-svg-core";
import { FontAwesomeIcon } from "@fortawesome/react-fontawesome";

import {
  getTrackExtension,
  JSPFTrackToListen,
  listenToJSPFTrack,
  millisecondsToStr,
} from "./utils";
import ListenCard from "../listens/ListenCard";
import ListenControl from "../listens/ListenControl";

export const DEFAULT_COVER_ART_URL = "/static/img/default_cover_art.png";

export type PlaylistItemCardProps = {
  track: JSPFTrack;
  currentFeedback: ListenFeedBack;
  canEdit: Boolean;
  removeTrackFromPlaylist: (track: JSPFTrack) => void;
  updateFeedbackCallback: (
    recordingMsid: string,
    score: ListenFeedBack | RecommendationFeedBack
  ) => void;
  newAlert: (
    alertType: AlertType,
    title: string,
    message: string | JSX.Element
  ) => void;
};

export default class PlaylistItemCard extends React.Component<
  PlaylistItemCardProps
> {
<<<<<<< HEAD

=======
>>>>>>> 9a9fd5da
  removeTrack = () => {
    const { track, removeTrackFromPlaylist } = this.props;
    removeTrackFromPlaylist(track);
  };

  render() {
    const {
      track,
      canEdit,
      currentFeedback,
      newAlert,
      updateFeedbackCallback,
    } = this.props;
    // const customFields = getTrackExtension(track);
    // const trackDuration = track.duration
    //   ? millisecondsToStr(track.duration)
    //   : null;

    const thumbnail = canEdit ? (
      <div style={{ padding: "10px", paddingLeft: "0" }}>
        <FontAwesomeIcon
          icon={faGripLines as IconProp}
          title="Drag to reorder"
          className="drag-handle text-muted"
        />
      </div>
    ) : undefined;
    const additionalMenuItems = (
      <>
        {canEdit && (
          <ListenControl
            title="Remove from playlist"
            icon={faMinusCircle}
            action={this.removeTrack}
          />
        )}
      </>
    );
    const listen = JSPFTrackToListen(track);
    return (
      <ListenCard
<<<<<<< HEAD
=======
        className="playlist-item-card"
>>>>>>> 9a9fd5da
        listen={listen}
        currentFeedback={currentFeedback}
        showTimestamp={Boolean(listen.listened_at_iso)}
        showUsername={Boolean(listen.user_name)}
        // showTrackLength
        newAlert={newAlert}
        thumbnail={thumbnail}
        data-recording-mbid={track.id}
        additionalMenuItems={additionalMenuItems}
        updateFeedbackCallback={updateFeedbackCallback}
      />
    );
  }
}<|MERGE_RESOLUTION|>--- conflicted
+++ resolved
@@ -34,10 +34,6 @@
 export default class PlaylistItemCard extends React.Component<
   PlaylistItemCardProps
 > {
-<<<<<<< HEAD
-
-=======
->>>>>>> 9a9fd5da
   removeTrack = () => {
     const { track, removeTrackFromPlaylist } = this.props;
     removeTrackFromPlaylist(track);
@@ -79,10 +75,7 @@
     const listen = JSPFTrackToListen(track);
     return (
       <ListenCard
-<<<<<<< HEAD
-=======
         className="playlist-item-card"
->>>>>>> 9a9fd5da
         listen={listen}
         currentFeedback={currentFeedback}
         showTimestamp={Boolean(listen.listened_at_iso)}
