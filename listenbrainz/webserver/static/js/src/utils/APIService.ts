--- conflicted
+++ resolved
@@ -1140,8 +1140,40 @@
     return response.status;
   };
 
-<<<<<<< HEAD
-  fetchFreshReleases = async (
+  submitTroiPreferences = async (
+    userToken: string,
+    exportToSpotify: boolean
+  ): Promise<any> => {
+    const url = `${this.APIBaseURI}/settings/troi`;
+    const response = await fetch(url, {
+      method: "POST",
+      headers: {
+        Authorization: `Token ${userToken}`,
+        "Content-Type": "application/json;charset=UTF-8",
+      },
+      body: JSON.stringify({ export_to_spotify: exportToSpotify }),
+    });
+    await this.checkStatus(response);
+    return response.status;
+  };
+
+  exportPlaylistToSpotify = async (
+    userToken: string,
+    playlist_mbid: string
+  ): Promise<any> => {
+    const url = `${this.APIBaseURI}/playlist/${playlist_mbid}/export/spotify`;
+    const response = await fetch(url, {
+      method: "POST",
+      headers: {
+        Authorization: `Token ${userToken}`,
+        "Content-Type": "application/json;charset=UTF-8",
+      },
+    });
+    await this.checkStatus(response);
+    return response.json();
+  };
+
+  fetchSitewideFreshReleases = async (
     release_date?: string,
     days?: number
   ): Promise<any> => {
@@ -1152,38 +1184,5 @@
     const response = await fetch(url);
     await this.checkStatus(response);
     return response.json();
-=======
-  submitTroiPreferences = async (
-    userToken: string,
-    exportToSpotify: boolean
-  ): Promise<any> => {
-    const url = `${this.APIBaseURI}/settings/troi`;
-    const response = await fetch(url, {
-      method: "POST",
-      headers: {
-        Authorization: `Token ${userToken}`,
-        "Content-Type": "application/json;charset=UTF-8",
-      },
-      body: JSON.stringify({ export_to_spotify: exportToSpotify }),
-    });
-    await this.checkStatus(response);
-    return response.status;
->>>>>>> aedecfbf
-  };
-
-  exportPlaylistToSpotify = async (
-    userToken: string,
-    playlist_mbid: string
-  ): Promise<any> => {
-    const url = `${this.APIBaseURI}/playlist/${playlist_mbid}/export/spotify`;
-    const response = await fetch(url, {
-      method: "POST",
-      headers: {
-        Authorization: `Token ${userToken}`,
-        "Content-Type": "application/json;charset=UTF-8",
-      },
-    });
-    await this.checkStatus(response);
-    return response.json();
   };
 }