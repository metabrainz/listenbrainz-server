import * as React from "react";
import * as _ from "lodash";
import * as timeago from "time-ago";
import { isFinite, isUndefined } from "lodash";
import { Rating } from "react-simple-star-rating";
import SpotifyPlayer from "../brainzplayer/SpotifyPlayer";
import YoutubePlayer from "../brainzplayer/YoutubePlayer";
import SpotifyAPIService from "./SpotifyAPIService";
import NamePill from "../personal-recommendations/NamePill";

const originalFetch = window.fetch;
const fetchWithRetry = require("fetch-retry")(originalFetch);

const searchForSpotifyTrack = async (
  spotifyToken?: string,
  trackName?: string,
  artistName?: string,
  releaseName?: string
): Promise<SpotifyTrack | null> => {
  if (!spotifyToken) {
    // eslint-disable-next-line no-throw-literal
    throw {
      status: 403,
      message: "You need to connect to your Spotify account",
    };
  }
  let queryString = `type=track&q=`;
  if (trackName) {
    queryString += `track:${encodeURIComponent(trackName)}`;
  }
  if (artistName) {
    queryString += ` artist:${encodeURIComponent(artistName)}`;
  }
  if (releaseName) {
    queryString += ` album:${encodeURIComponent(releaseName)}`;
  }

  const response = await fetch(
    `https://api.spotify.com/v1/search?${queryString}`,
    {
      method: "GET",
      headers: {
        "Content-Type": "application/json",
        Authorization: `Bearer ${spotifyToken}`,
      },
    }
  );
  const responseBody = await response.json();
  if (!response.ok) {
    throw responseBody.error;
  }
  // Valid response
  const tracks: SpotifyTrack[] = _.get(responseBody, "tracks.items");
  if (tracks && tracks.length) {
    return tracks[0];
  }
  return null;
};

const searchForYoutubeTrack = async (
  apiKey?: string,
  trackName?: string,
  artistName?: string,
  releaseName?: string,
  refreshToken?: () => Promise<string>,
  onAccountError?: () => void
): Promise<Array<string> | null> => {
  if (!apiKey) return null;
  let query = trackName ?? "";
  if (artistName) {
    query += ` ${artistName}`;
  }
  // Considering we cannot tell the Youtube API that this should match only an album title,
  // results are paradoxically sometimes worse if we add it to the query (YT will find random matches for album title words)
  if (releaseName) {
    query += ` ${releaseName}`;
  }
  if (!query) {
    return null;
  }
  const response = await fetch(
    `https://youtube.googleapis.com/youtube/v3/search?part=snippet&q=${encodeURIComponent(
      query
    )}&videoEmbeddable=true&type=video&key=${apiKey}`,
    {
      method: "GET",
      headers: {
        "Content-Type": "application/json",
      },
    }
  );

  if (response.status === 401) {
    if (refreshToken) {
      try {
        return searchForYoutubeTrack(
          apiKey,
          trackName,
          artistName,
          releaseName,
          undefined
        );
      } catch (error) {
        // Run onAccountError if we can't refresh the token
        if (_.isFunction(onAccountError)) {
          onAccountError();
        }
      }
    }
    // Run onAccountError if we already tried refreshing the token but still getting 401
    if (_.isFunction(onAccountError)) {
      onAccountError();
    }
  }

  const responseBody = await response.json();
  if (!response.ok) {
    throw responseBody.error;
  }
  const tracks: Array<any> = _.get(responseBody, "items");
  const videoIds = tracks.map((track) => track.id.videoId);
  if (videoIds.length) return videoIds;
  return null;
};

const getAdditionalContent = (metadata: EventMetadata): string =>
  _.get(metadata, "blurb_content") ?? _.get(metadata, "text") ?? "";

const getArtistMBIDs = (listen: Listen): string[] | undefined =>
  _.get(listen, "track_metadata.additional_info.artist_mbids") ??
  _.get(listen, "track_metadata.mbid_mapping.artist_mbids");

const getRecordingMSID = (listen: Listen): string =>
  _.get(listen, "track_metadata.additional_info.recording_msid");

const getRecordingMBID = (listen: Listen): string | undefined =>
  _.get(listen, "track_metadata.additional_info.recording_mbid") ??
  _.get(listen, "track_metadata.mbid_mapping.recording_mbid");

const getReleaseMBID = (listen: Listen): string | undefined =>
  _.get(listen, "track_metadata.additional_info.release_mbid") ??
  _.get(listen, "track_metadata.mbid_mapping.release_mbid");

const getReleaseGroupMBID = (listen: Listen): string | undefined =>
  _.get(listen, "track_metadata.additional_info.release_group_mbid") ??
  _.get(listen, "track_metadata.mbid_mapping.release_group_mbid");

const getTrackName = (listen?: Listen | JSPFTrack | PinnedRecording): string =>
  _.get(listen, "track_metadata.track_name", "") || _.get(listen, "title", "");

const getTrackDurationInMs = (listen?: Listen | JSPFTrack): number =>
  _.get(listen, "track_metadata.additional_info.duration_ms", "") ||
  _.get(listen, "track_metadata.additional_info.duration", "") * 1000 ||
  _.get(listen, "duration", "");

const getArtistName = (listen?: Listen | JSPFTrack | PinnedRecording): string =>
  _.get(listen, "track_metadata.artist_name", "") ||
  _.get(listen, "creator", "");

const getArtistLink = (listen: Listen) => {
  const artists = listen.track_metadata.mbid_mapping?.artists;
  if (artists) {
    return (
      <>
        {artists.map((artist) => (
          <>
            <a
              href={`https://musicbrainz.org/artist/${artist.artist_mbid}`}
              target="_blank"
              rel="noopener noreferrer"
            >
              {artist.artist_credit_name}
            </a>
            {artist.join_phrase}
          </>
        ))}
      </>
    );
  }
  const artistName = getArtistName(listen);
  const artistMbids = getArtistMBIDs(listen);
  const firstArtist = _.first(artistMbids);
  if (firstArtist) {
    return (
      <a
        href={`https://musicbrainz.org/artist/${firstArtist}`}
        target="_blank"
        rel="noopener noreferrer"
      >
        {artistName}
      </a>
    );
  }
  return artistName;
};

const getTrackLink = (listen: Listen): JSX.Element | string => {
  const trackName = getTrackName(listen);
  const recordingMbid = getRecordingMBID(listen);

  if (recordingMbid) {
    return (
      <a
        href={`https://musicbrainz.org/recording/${recordingMbid}`}
        target="_blank"
        rel="noopener noreferrer"
      >
        {trackName}
      </a>
    );
  }
  return trackName;
};

const formatWSMessageToListen = (wsMsg: any): Listen | null => {
  const json = wsMsg;
  try {
    // The websocket message received may not contain the expected track_metadata and listened_at fields.
    // Therefore, we look for their alias as well.
    if (!("track_metadata" in json)) {
      if ("data" in json) {
        json.track_metadata = json.data;
        delete json.data;
      } else {
        // eslint-disable-next-line no-console
        console.debug(
          "Could not find track_metadata and data in following json: ",
          json
        );
        return null;
      }
    }
    if (!("listened_at" in json)) {
      if ("timestamp" in json) {
        json.listened_at = json.timestamp;
        delete json.timestamp;
      } else {
        // eslint-disable-next-line no-console
        console.debug(
          "Could not find listened_at and timestamp in following json: ",
          json
        );
        return null;
      }
    }
    // The websocket message received contains the recording_msid as a top level key.
    // Therefore, we need to shift it json.track_metadata.additional_info.
    if (!_.has(json, "track_metadata.additional_info.recording_msid")) {
      if ("recording_msid" in json) {
        _.merge(json, {
          track_metadata: {
            additional_info: { recording_msid: json.recording_msid },
          },
        });
        delete json.recording_msid;
      } else {
        // eslint-disable-next-line no-console
        console.debug(
          "Could not find recording_msid in following json: ",
          json
        );
        return null;
      }
    }
  } catch (error) {
    // eslint-disable-next-line no-console
    console.error(error);
    return null;
  }

  // The websocket message received contain some keys which are are either duplicates or are not required in the frontend.
  // Ideally this should be handled server-side and this will probably be fixed with protobuf move.
  return json as Listen;
};

// recieves or unix epoch timestamp int or ISO datetime string
const preciseTimestamp = (
  listened_at: number | string,
  displaySetting?: "timeAgo" | "includeYear" | "excludeYear"
): string => {
  const listenDate: Date = new Date(listened_at);
  let display = displaySetting;

  // invalid date
  if (Number.isNaN(listenDate.getTime())) {
    return String(listened_at);
  }

  // determine which display setting based on time difference to use if no argument was provided
  if (!display) {
    // We can easily mock Date.now in our tests to mock the current dateTime
    const now = Date.now();
    const currentDate = new Date(now);
    const currentYear = currentDate.getFullYear();
    const listenYear = listenDate.getFullYear();
    // Date is today : format using timeago
    if (
      currentDate.getDate() === listenDate.getDate() &&
      currentDate.getMonth() === listenDate.getMonth() &&
      currentYear === listenYear
    ) {
      display = "timeAgo";
    }
    // Date is this current year, don't show the year
    else if (currentYear === listenYear) {
      display = "excludeYear";
    }
    // Not this year, show the year
    else {
      display = "includeYear";
    }
  }

  switch (display) {
    case "includeYear":
      return `${listenDate.toLocaleString(undefined, {
        day: "2-digit",
        month: "short",
        year: "numeric",
        hour: "numeric",
        minute: "numeric",
      })}`;
    case "excludeYear":
      return `${listenDate.toLocaleString(undefined, {
        day: "2-digit",
        month: "short",
        hour: "numeric",
        minute: "numeric",
      })}`;
    default:
      return `${timeago.ago(listened_at)}`;
  }
};
// recieves or unix epoch timestamp int or ISO datetime string
const fullLocalizedDateFromTimestampOrISODate = (
  unix_epoch_timestamp: number | string | undefined | null
): string => {
  if (!unix_epoch_timestamp) {
    return "";
  }
  const date: Date = new Date(unix_epoch_timestamp);

  // invalid date
  if (Number.isNaN(date.getTime())) {
    return String(unix_epoch_timestamp);
  }
  return date.toLocaleString(undefined, {
    // @ts-ignore see https://github.com/microsoft/TypeScript/issues/40806
    dateStyle: "full",
    timeStyle: "long",
  });
};

/** Loads a script asynchronously into the HTML page */
export function loadScriptAsync(document: any, scriptSrc: string): void {
  const el = document.createElement("script");
  const container = document.head || document.body;
  el.type = "text/javascript";
  el.async = true;
  el.src = scriptSrc;
  container.appendChild(el);
}

const createAlert = (
  type: AlertType,
  title: string,
  message: string | JSX.Element
): Alert => {
  return {
    id: new Date().getTime(),
    type,
    headline: title,
    message,
  };
};

interface GlobalProps {
  api_url: string;
  sentry_dsn: string;
  current_user: ListenBrainzUser;
  spotify?: SpotifyUser;
  youtube?: YoutubeUser;
  critiquebrainz?: CritiqueBrainzUser;
  sentry_traces_sample_rate?: number;
}

const getPageProps = (): {
  domContainer: HTMLElement;
  reactProps: Record<string, any>;
  globalReactProps: GlobalProps;
  optionalAlerts: Alert[];
} => {
  let domContainer = document.getElementById("react-container");
  const propsElement = document.getElementById("page-react-props");
  const globalPropsElement = document.getElementById("global-react-props");
  let reactProps = {};
  let globalReactProps = {} as GlobalProps;
  const optionalAlerts = [];
  if (!domContainer) {
    // Ensure there is a container for React rendering
    // We should always have on on the page already, but displaying errors to the user relies on there being one
    domContainer = document.createElement("div");
    domContainer.id = "react-container";
    const container = document.getElementsByClassName("wrapper");
    container[0].appendChild(domContainer);
  }
  try {
    // Global props *cannot* be empty
    if (globalPropsElement?.innerHTML) {
      globalReactProps = JSON.parse(globalPropsElement.innerHTML);
    } else {
      throw new Error("No global props element found on the page");
    }
    // Page props can be empty
    if (propsElement?.innerHTML) {
      reactProps = JSON.parse(propsElement!.innerHTML);
    }
  } catch (err) {
    // Show error to the user and ask to reload page
    const errorMessage = `Please refresh the page.
	If the problem persists, please contact us.
	Reason: ${err}`;
    const newAlert = createAlert(
      "danger",
      "Error loading the page",
      errorMessage
    );
    optionalAlerts.push(newAlert);
  }
  return { domContainer, reactProps, globalReactProps, optionalAlerts };
};

const getListenablePin = (pinnedRecording: PinnedRecording): Listen => {
  const pinnedRecListen: Listen = {
    listened_at: 0,
    ...pinnedRecording,
  };
  _.set(
    pinnedRecListen,
    "track_metadata.additional_info.recording_msid",
    pinnedRecording.recording_msid
  );
  return pinnedRecListen;
};

const countWords = (str: string): number => {
  // Credit goes to iamwhitebox https://stackoverflow.com/a/39125279/14911205
  const words = str.match(/\w+/g);
  if (words === null) return 0;
  return words.length;
};

const handleNavigationClickEvent = (event?: React.MouseEvent): void => {
  // Allow opening in new tab or window with shift or control key
  // Otherwise prevent default
  if (event && !event.ctrlKey && !event.shiftKey) {
    event.preventDefault();
  }
};

const pinnedRecordingToListen = (pinnedRecording: PinnedRecording): Listen => {
  return {
    listened_at: pinnedRecording.created,
    track_metadata: pinnedRecording.track_metadata,
  };
};

<<<<<<< HEAD
const getAlbumArtFromReleaseMBID = async (
  releaseMBID: string
): Promise<string | undefined> => {
  try {
    const CAAResponse = await fetchWithRetry(
      `https://coverartarchive.org/release/${releaseMBID}`,
      {
        retries: 4,
        retryOn: [429],
        retryDelay(attempt: number) {
          // Exponential backoff at random interval between maxRetryTime and minRetryTime,
          // adding minRetryTime for every attempt. `attempt` starts at 0
          const maxRetryTime = 2500;
          const minRetryTime = 1800;
          const clampedRandomTime =
            Math.random() * (maxRetryTime - minRetryTime) + minRetryTime;
          // Make it exponential
          return Math.floor(clampedRandomTime) * 2 ** attempt;
        },
      }
    );
    if (CAAResponse.ok) {
      const body: CoverArtArchiveResponse = await CAAResponse.json();
      if (!body.images?.length) {
        return undefined;
      }

      const frontImage = body.images.find((image) => image.front);

      if (frontImage?.id) {
        // CAA links are http redirects instead of https, causing LB-1067 (mixed content warning).
        // We also don't need or want the redirect from CAA, instead we can reconstruct
        // the link to the underlying archive.org resource directly
        // Also see https://github.com/metabrainz/listenbrainz-server/commit/9e40ad440d0b280b6c53d13e804f911657469c8b
        const { id } = frontImage;
        return `https://archive.org/download/mbid-${releaseMBID}/mbid-${releaseMBID}-${id}_thumb250.jpg`;
      }

      // No front image? Fallback to whatever the first image is
      const { thumbnails, image } = body.images[0];
      return thumbnails[250] ?? thumbnails.small ?? image;
    }
  } catch (error) {
    // eslint-disable-next-line no-console
    console.warn(
      `Couldn't fetch Cover Art Archive entry for ${releaseMBID}`,
      error
    );
  }
  return undefined;
=======
const generateAlbumArtThumbnailLink = (
  caaId: number | string,
  releaseMBID: string
): string => {
  return `https://archive.org/download/mbid-${releaseMBID}/mbid-${releaseMBID}-${caaId}_thumb250.jpg`;
>>>>>>> 7e4d7533
};

const getAlbumArtFromListenMetadata = async (
  listen: BaseListenFormat,
  spotifyUser?: SpotifyUser
): Promise<string | undefined> => {
  // if spotifyListen
  if (
    SpotifyPlayer.isListenFromThisService(listen) &&
    SpotifyPlayer.hasPermissions(spotifyUser)
  ) {
    const trackID = SpotifyPlayer.getSpotifyTrackIDFromListen(listen);
    return new SpotifyAPIService(spotifyUser).getAlbumArtFromSpotifyTrackID(
      trackID
    );
  }
  if (YoutubePlayer.isListenFromThisService(listen)) {
    const videoId = YoutubePlayer.getVideoIDFromListen(listen);
    const images = YoutubePlayer.getThumbnailsFromVideoid(videoId);
    return images?.[0].src;
  }
  /** Could not load image from music service, fetching from CoverArtArchive if MBID is available */
<<<<<<< HEAD
  const releaseMBID = getReleaseMBID(listen);
  if (releaseMBID) getAlbumArtFromReleaseMBID(releaseMBID);

=======
  // directly access additional_info.release_mbid instead of using getReleaseMBID because we only want
  // to query CAA for user submitted mbids.
  const userSubmittedReleaseMBID =
    listen.track_metadata.additional_info?.release_mbid;
  if (userSubmittedReleaseMBID) {
    try {
      const CAAResponse = await fetchWithRetry(
        `https://coverartarchive.org/release/${userSubmittedReleaseMBID}`,
        {
          retries: 4,
          retryOn: [429],
          retryDelay(attempt: number) {
            // Exponential backoff at random interval between maxRetryTime and minRetryTime,
            // adding minRetryTime for every attempt. `attempt` starts at 0
            const maxRetryTime = 2500;
            const minRetryTime = 1800;
            const clampedRandomTime =
              Math.random() * (maxRetryTime - minRetryTime) + minRetryTime;
            // Make it exponential
            return Math.floor(clampedRandomTime) * 2 ** attempt;
          },
        }
      );
      if (CAAResponse.ok) {
        const body: CoverArtArchiveResponse = await CAAResponse.json();
        if (!body.images?.length) {
          return undefined;
        }

        const frontImage = body.images.find((image) => image.front);

        if (frontImage?.id) {
          // CAA links are http redirects instead of https, causing LB-1067 (mixed content warning).
          // We also don't need or want the redirect from CAA, instead we can reconstruct
          // the link to the underlying archive.org resource directly
          // Also see https://github.com/metabrainz/listenbrainz-server/commit/9e40ad440d0b280b6c53d13e804f911657469c8b
          const { id } = frontImage;
          return generateAlbumArtThumbnailLink(id, userSubmittedReleaseMBID);
        }

        // No front image? Fallback to whatever the first image is
        const { thumbnails, image } = body.images[0];
        return thumbnails[250] ?? thumbnails.small ?? image;
      }
    } catch (error) {
      // eslint-disable-next-line no-console
      console.warn(
        `Couldn't fetch Cover Art Archive entry for ${userSubmittedReleaseMBID}`,
        error
      );
    }
  }

  // user submitted release mbids not found, check if there is a match from mbid mapper.
  const caaId = listen.track_metadata.mbid_mapping?.caa_id;
  const caaReleaseMbid = listen.track_metadata.mbid_mapping?.caa_release_mbid;
  if (caaId && caaReleaseMbid) {
    return generateAlbumArtThumbnailLink(caaId, caaReleaseMbid);
  }
>>>>>>> 7e4d7533
  return undefined;
};

/** Courtesy of Matt Zimmerman
 * https://codepen.io/influxweb/pen/LpoXba
 */
/* eslint-disable no-bitwise */
function getAverageRGBOfImage(
  imgEl: HTMLImageElement | null
): { r: number; g: number; b: number } {
  const defaultRGB = { r: 0, g: 0, b: 0 }; // for non-supporting envs
  if (!imgEl) {
    return defaultRGB;
  }
  const blockSize = 5; // only visit every 5 pixels
  const canvas = document.createElement("canvas");
  const context = canvas.getContext && canvas.getContext("2d");
  let data;
  let i = -4;
  const rgb = { r: 0, g: 0, b: 0 };
  let count = 0;

  if (!context) {
    return defaultRGB;
  }

  const height = imgEl.naturalHeight || imgEl.offsetHeight || imgEl.height;
  const width = imgEl.naturalWidth || imgEl.offsetWidth || imgEl.width;
  canvas.height = height;
  canvas.width = width;
  context.drawImage(imgEl, 0, 0);

  try {
    data = context.getImageData(0, 0, width, height);
  } catch (e) {
    /* security error, img on diff domain */
    return defaultRGB;
  }

  const { length } = data.data;

  // eslint-disable-next-line no-cond-assign
  while ((i += blockSize * 4) < length) {
    count += 1;
    rgb.r += data.data[i];
    rgb.g += data.data[i + 1];
    rgb.b += data.data[i + 2];
  }

  // ~~ used to floor values
  rgb.r = ~~(rgb.r / count);
  rgb.g = ~~(rgb.g / count);
  rgb.b = ~~(rgb.b / count);

  return rgb;
}
/* eslint-enable no-bitwise */

export function feedReviewEventToListen(
  eventMetadata: CritiqueBrainzReview
): BaseListenFormat {
  const { entity_id, entity_name, entity_type } = eventMetadata;

  let trackName;
  let artistName;
  let releaseGroupName;
  let artist_mbids: string[] = [];
  let recording_mbid;
  let release_group_mbid;
  if (entity_type === "artist" && entity_id) {
    artistName = entity_name;
    artist_mbids = [entity_id] as string[];
  }
  if (entity_type === "release_group" && entity_id) {
    // currently releaseGroupName isn't displayed by the ListenCard
    // so also assign trackName and recording_mbid
    trackName = entity_name;
    recording_mbid = entity_id;
    releaseGroupName = entity_name;
    release_group_mbid = entity_id;
  }
  if (entity_type === "recording" && entity_id) {
    trackName = entity_name;
    recording_mbid = entity_id;
  }
  return {
    listened_at: -1,
    track_metadata: {
      track_name: trackName ?? "",
      artist_name: artistName ?? "",
      release_name: releaseGroupName ?? "",
      additional_info: {
        artist_mbids,
        recording_mbid,
        release_group_mbid,
      },
    },
  };
}

export function personalRecommendationEventToListen(
  eventMetadata: UserTrackPersonalRecommendationMetadata
): BaseListenFormat {
  return {
    listened_at: -1,
    track_metadata: {
      track_name: eventMetadata.track_name,
      artist_name: eventMetadata.artist_name,
      release_name: eventMetadata.release_name ?? "",
      additional_info: {
        recording_mbid: eventMetadata.recording_mbid,
        recording_msid: eventMetadata.recording_msid,
      },
    },
  };
}

export function getReviewEventContent(
  eventMetadata: CritiqueBrainzReview
): JSX.Element {
  const additionalContent = getAdditionalContent(eventMetadata);
  return (
    <>
      <a
        href={`https://critiquebrainz.org/review/${eventMetadata.review_mbid}`}
        target="_blank"
        rel="noopener noreferrer"
        className="pull-right"
      >
        See this review on CritiqueBrainz
      </a>
      {!isUndefined(eventMetadata.rating) && isFinite(eventMetadata.rating) && (
        <div className="rating-container">
          <b>Rating: </b>
          <Rating
            readonly
            onClick={() => {}}
            className="rating-stars"
            ratingValue={eventMetadata.rating * 20} // CB stores ratings in 0 - 5 scale but the component requires 0 - 100
            transition
            size={20}
            iconsCount={5}
          />
        </div>
      )}
      {additionalContent}
    </>
  );
}

export function getPersonalRecommendationEventContent(
  eventMetadata: UserTrackPersonalRecommendationMetadata,
  isCreator: Boolean
): JSX.Element {
  const additionalContent = getAdditionalContent(eventMetadata);
  return (
    <>
      {isCreator && (
        <div className="sent-to">
          Sent to:{" "}
          {eventMetadata.users.map((userName) => {
            return <NamePill title={userName} />;
          })}
        </div>
      )}
      {additionalContent}
    </>
  );
}

export {
  searchForSpotifyTrack,
  getArtistLink,
  getTrackLink,
  formatWSMessageToListen,
  preciseTimestamp,
  fullLocalizedDateFromTimestampOrISODate,
  getPageProps,
  searchForYoutubeTrack,
  createAlert,
  getListenablePin,
  countWords,
  handleNavigationClickEvent,
  getRecordingMSID,
  getRecordingMBID,
  getReleaseMBID,
  getReleaseGroupMBID,
  getArtistMBIDs,
  getArtistName,
  getTrackName,
  getTrackDurationInMs,
  pinnedRecordingToListen,
  getAlbumArtFromReleaseMBID,
  getAlbumArtFromListenMetadata,
  getAverageRGBOfImage,
  getAdditionalContent,
};<|MERGE_RESOLUTION|>--- conflicted
+++ resolved
@@ -465,13 +465,19 @@
   };
 };
 
-<<<<<<< HEAD
+const generateAlbumArtThumbnailLink = (
+  caaId: number | string,
+  releaseMBID: string
+): string => {
+  return `https://archive.org/download/mbid-${releaseMBID}/mbid-${releaseMBID}-${caaId}_thumb250.jpg`;
+};
+
 const getAlbumArtFromReleaseMBID = async (
-  releaseMBID: string
+  userSubmittedReleaseMBID: string
 ): Promise<string | undefined> => {
   try {
     const CAAResponse = await fetchWithRetry(
-      `https://coverartarchive.org/release/${releaseMBID}`,
+      `https://coverartarchive.org/release/${userSubmittedReleaseMBID}`,
       {
         retries: 4,
         retryOn: [429],
@@ -501,7 +507,7 @@
         // the link to the underlying archive.org resource directly
         // Also see https://github.com/metabrainz/listenbrainz-server/commit/9e40ad440d0b280b6c53d13e804f911657469c8b
         const { id } = frontImage;
-        return `https://archive.org/download/mbid-${releaseMBID}/mbid-${releaseMBID}-${id}_thumb250.jpg`;
+        return generateAlbumArtThumbnailLink(id, userSubmittedReleaseMBID);
       }
 
       // No front image? Fallback to whatever the first image is
@@ -511,18 +517,11 @@
   } catch (error) {
     // eslint-disable-next-line no-console
     console.warn(
-      `Couldn't fetch Cover Art Archive entry for ${releaseMBID}`,
+      `Couldn't fetch Cover Art Archive entry for ${userSubmittedReleaseMBID}`,
       error
     );
   }
   return undefined;
-=======
-const generateAlbumArtThumbnailLink = (
-  caaId: number | string,
-  releaseMBID: string
-): string => {
-  return `https://archive.org/download/mbid-${releaseMBID}/mbid-${releaseMBID}-${caaId}_thumb250.jpg`;
->>>>>>> 7e4d7533
 };
 
 const getAlbumArtFromListenMetadata = async (
@@ -545,71 +544,18 @@
     return images?.[0].src;
   }
   /** Could not load image from music service, fetching from CoverArtArchive if MBID is available */
-<<<<<<< HEAD
-  const releaseMBID = getReleaseMBID(listen);
-  if (releaseMBID) getAlbumArtFromReleaseMBID(releaseMBID);
-
-=======
   // directly access additional_info.release_mbid instead of using getReleaseMBID because we only want
   // to query CAA for user submitted mbids.
   const userSubmittedReleaseMBID =
     listen.track_metadata.additional_info?.release_mbid;
-  if (userSubmittedReleaseMBID) {
-    try {
-      const CAAResponse = await fetchWithRetry(
-        `https://coverartarchive.org/release/${userSubmittedReleaseMBID}`,
-        {
-          retries: 4,
-          retryOn: [429],
-          retryDelay(attempt: number) {
-            // Exponential backoff at random interval between maxRetryTime and minRetryTime,
-            // adding minRetryTime for every attempt. `attempt` starts at 0
-            const maxRetryTime = 2500;
-            const minRetryTime = 1800;
-            const clampedRandomTime =
-              Math.random() * (maxRetryTime - minRetryTime) + minRetryTime;
-            // Make it exponential
-            return Math.floor(clampedRandomTime) * 2 ** attempt;
-          },
-        }
-      );
-      if (CAAResponse.ok) {
-        const body: CoverArtArchiveResponse = await CAAResponse.json();
-        if (!body.images?.length) {
-          return undefined;
-        }
-
-        const frontImage = body.images.find((image) => image.front);
-
-        if (frontImage?.id) {
-          // CAA links are http redirects instead of https, causing LB-1067 (mixed content warning).
-          // We also don't need or want the redirect from CAA, instead we can reconstruct
-          // the link to the underlying archive.org resource directly
-          // Also see https://github.com/metabrainz/listenbrainz-server/commit/9e40ad440d0b280b6c53d13e804f911657469c8b
-          const { id } = frontImage;
-          return generateAlbumArtThumbnailLink(id, userSubmittedReleaseMBID);
-        }
-
-        // No front image? Fallback to whatever the first image is
-        const { thumbnails, image } = body.images[0];
-        return thumbnails[250] ?? thumbnails.small ?? image;
-      }
-    } catch (error) {
-      // eslint-disable-next-line no-console
-      console.warn(
-        `Couldn't fetch Cover Art Archive entry for ${userSubmittedReleaseMBID}`,
-        error
-      );
-    }
-  }
-
+  if (userSubmittedReleaseMBID)
+    getAlbumArtFromReleaseMBID(userSubmittedReleaseMBID);
   // user submitted release mbids not found, check if there is a match from mbid mapper.
   const caaId = listen.track_metadata.mbid_mapping?.caa_id;
   const caaReleaseMbid = listen.track_metadata.mbid_mapping?.caa_release_mbid;
   if (caaId && caaReleaseMbid) {
     return generateAlbumArtThumbnailLink(caaId, caaReleaseMbid);
   }
->>>>>>> 7e4d7533
   return undefined;
 };
 
