--- conflicted
+++ resolved
@@ -348,19 +348,6 @@
   }
 
   async startImport() {
-<<<<<<< HEAD
-    this.updateModalAction(<p>Your import from Last.fm is starting!</p>, false);
-    this.latestImportTime = await this.APIService.getLatestImport(
-      this.userName
-    );
-    this.incrementalImport = this.latestImportTime > 0;
-    this.playCount = await this.getTotalNumberOfScrobbles();
-    this.totalPages = await this.getNumberOfPages();
-    this.userIsPrivate = await this.getUserPrivacy();
-    this.page = this.totalPages; // Start from the last page so that oldest scrobbles are imported first
-
-=======
->>>>>>> 6b697d84
     let finalMsg: JSX.Element;
     const { profileUrl } = this.props;
     this.updateModalAction(<p>Your import from Last.fm is starting!</p>, false);
@@ -372,6 +359,7 @@
       this.incrementalImport = this.latestImportTime > 0;
       this.playCount = await this.getTotalNumberOfScrobbles();
       this.totalPages = await this.getNumberOfPages();
+      this.userIsPrivate = await this.getUserPrivacy();
       this.page = this.totalPages; // Start from the last page so that oldest scrobbles are imported first
 
       await this.importLoop(); // import pages
