--- conflicted
+++ resolved
@@ -60,8 +60,6 @@
   private userName: string;
   private userToken: string;
 
-  private userIsPrivate: boolean;
-
   private page = 1;
   private totalPages = 0;
 
@@ -100,8 +98,6 @@
 
     this.userName = props.user.name;
     this.userToken = props.user.auth_token || "";
-
-    this.userIsPrivate = false;
   }
 
   async getTotalNumberOfScrobbles() {
@@ -153,20 +149,6 @@
       );
       return -1;
     }
-  }
-
-  async getUserPrivacy() {
-    // fetch page from Last.fm
-    const { lastfmUsername } = this.state;
-    const url = `${this.lastfmURL}?method=user.getrecenttracks&user=${lastfmUsername}&api_key=${this.lastfmKey}&format=json`;
-    const response = await fetch(encodeURI(url));
-
-    const data = await response.json();
-    if (data.error === 17) {
-      // user is private
-      return true;
-    }
-    return false;
   }
 
   async getPage(page: number) {
@@ -220,15 +202,9 @@
     return null;
   }
 
-<<<<<<< HEAD
-  static getlastImportedString(listenedAt: number) {
-    // Retrieve first track's timestamp from payload and convert it into string for display
-    const lastImportedDate = new Date(listenedAt * 1000);
-=======
   static getlastImportedString(listen: Listen) {
     // Retrieve first track's timestamp from payload and convert it into string for display
     const lastImportedDate = new Date(listen.listened_at * 1000);
->>>>>>> d079a261
     return lastImportedDate.toLocaleString("en-US", {
       month: "short",
       day: "2-digit",
@@ -302,21 +278,7 @@
     this.updateRateLimitParameters(response);
   }
 
-<<<<<<< HEAD
-  async startImport() {
-    this.updateModalAction(<p>Your import from Last.fm is starting!</p>, false);
-    this.latestImportTime = await this.APIService.getLatestImport(
-      this.userName
-    );
-    this.incrementalImport = this.latestImportTime > 0;
-    this.playCount = await this.getTotalNumberOfScrobbles();
-    this.totalPages = await this.getNumberOfPages();
-    this.userIsPrivate = await this.getUserPrivacy();
-    this.page = this.totalPages; // Start from the last page so that oldest scrobbles are imported first
-
-=======
   async importLoop() {
->>>>>>> d079a261
     while (this.page > 0) {
       // Fixing no-await-in-loop will require significant changes to the code, ignoring for now
       this.lastImportedString = "...";
@@ -331,12 +293,6 @@
 
       this.page -= 1;
       this.numCompleted += 1;
-<<<<<<< HEAD
-      this.lastImportedString = LastFmImporter.getlastImportedString(
-        payload[0].listened_at
-      );
-=======
->>>>>>> d079a261
 
       // Update message
       const msg = (
@@ -352,8 +308,7 @@
               </span>
             )}
             <span>
-              Closing this page during import may require a full restart of the
-              importer from the beginning.
+              Please don&apos;t close this page while this is running.
             </span>{" "}
             <br /> <br />
             <div
@@ -442,13 +397,7 @@
         3000
       );
     }
-<<<<<<< HEAD
-    const { profileUrl } = this.props;
-
-    let finalMsg = (
-=======
     finalMsg = (
->>>>>>> d079a261
       <p>
         <FontAwesomeIcon icon={faCheck as IconProp} />
         Import finished
@@ -485,35 +434,6 @@
         </span>
       </p>
     );
-
-    // If the user is private, cancel the import and prompt them to change their settings
-    if (this.userIsPrivate) {
-      finalMsg = (
-        <p>
-          <FontAwesomeIcon icon={faTimes as IconProp} /> Import failed
-          <br />
-          <br />
-          <b>
-            <span style={{ fontSize: `${10}pt` }} className="text-danger">
-              Please make sure your Last.fm recent listening information is
-              public by updating your privacy settings
-              <a href="https://www.last.fm/settings/privacy"> here. </a>
-              <br />
-            </span>
-          </b>
-          <span style={{ fontSize: `${8}pt` }}>
-            Thank you for using ListenBrainz!
-          </span>
-          <br />
-          <br />
-          <span style={{ fontSize: `${10}pt` }}>
-            <a href={`${profileUrl}`}>
-              Close and go to your ListenBrainz profile
-            </a>
-          </span>
-        </p>
-      );
-    }
     this.setState({ canClose: true, msg: finalMsg });
     return Promise.resolve(null);
   }
