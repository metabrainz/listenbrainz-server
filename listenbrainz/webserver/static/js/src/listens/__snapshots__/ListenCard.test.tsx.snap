// Jest Snapshot v1, https://goo.gl/fbAQLP

exports[`ListenCard renders correctly 1`] = `
<ListenCard
  currentFeedback={1}
  listen={
    Object {
      "listened_at": 0,
      "playing_now": false,
      "track_metadata": Object {
        "additional_info": Object {
          "artist_mbids": Array [
            "xxxx",
          ],
          "artist_msid": "artist_msid",
          "recording_mbid": "yyyy",
          "recording_msid": "bar",
          "release_mbid": "foo",
        },
        "artist_name": "Moondog",
        "track_name": "Bird's Lament",
      },
      "user_name": "test",
    }
  }
  newAlert={[Function]}
  showTimestamp={true}
  showUsername={true}
  updateFeedbackCallback={[Function]}
>
  <ForwardRef
    className="listen-card row   "
    onDoubleClick={[Function]}
  >
    <div
      className="card listen-card row   "
      onDoubleClick={[Function]}
    >
      <div
        className="listen-details"
      >
        <div
          className="ellipsis-2-lines"
          title="Bird's Lament"
        >
          <a
            href="https://musicbrainz.org/recording/yyyy"
            rel="noopener noreferrer"
            target="_blank"
          >
            Bird's Lament
          </a>
        </div>
        <span
          className="small text-muted ellipsis"
          title="Moondog"
        >
          <a
            href="https://musicbrainz.org/artist/xxxx"
            rel="noopener noreferrer"
            target="_blank"
          >
            Moondog
          </a>
        </span>
      </div>
      <div
        className="username-and-timestamp"
      >
        <a
          href="/user/test"
          rel="noopener noreferrer"
          target="_blank"
          title="test"
        >
          test
        </a>
        <span
          className="listen-time"
          title=""
        >
          Jan 01, 1970, 1:00 AM
        </span>
      </div>
      <div
        className="listen-controls"
      >
        <ListenFeedbackComponent
          currentFeedback={1}
          listen={
            Object {
              "listened_at": 0,
              "playing_now": false,
              "track_metadata": Object {
                "additional_info": Object {
                  "artist_mbids": Array [
                    "xxxx",
                  ],
                  "artist_msid": "artist_msid",
                  "recording_mbid": "yyyy",
                  "recording_msid": "bar",
                  "release_mbid": "foo",
                },
                "artist_name": "Moondog",
                "track_name": "Bird's Lament",
              },
              "user_name": "test",
            }
          }
          newAlert={[Function]}
          updateFeedbackCallback={[Function]}
<<<<<<< HEAD
        >
          <ListenControl
            action={[Function]}
            className=" loved"
            icon={
              Object {
                "icon": Array [
                  512,
                  512,
                  Array [],
                  "f004",
                  "M462.3 62.6C407.5 15.9 326 24.3 275.7 76.2L256 96.5l-19.7-20.3C186.1 24.3 104.5 15.9 49.7 62.6c-62.8 53.6-66.1 149.8-9.9 207.9l193.5 199.8c12.5 12.9 32.8 12.9 45.3 0l193.5-199.8c56.3-58.1 53-154.3-9.8-207.9z",
                ],
                "iconName": "heart",
                "prefix": "fas",
              }
            }
            iconOnly={true}
            title="Love"
          >
            <FontAwesomeIcon
              border={false}
              className=" loved"
              fixedWidth={false}
              flip={null}
              icon={
                Object {
                  "icon": Array [
                    512,
                    512,
                    Array [],
                    "f004",
                    "M462.3 62.6C407.5 15.9 326 24.3 275.7 76.2L256 96.5l-19.7-20.3C186.1 24.3 104.5 15.9 49.7 62.6c-62.8 53.6-66.1 149.8-9.9 207.9l193.5 199.8c12.5 12.9 32.8 12.9 45.3 0l193.5-199.8c56.3-58.1 53-154.3-9.8-207.9z",
                  ],
                  "iconName": "heart",
                  "prefix": "fas",
                }
              }
              inverse={false}
              listItem={false}
              mask={null}
              onClick={[Function]}
              pull={null}
              pulse={false}
              rotation={null}
              size={null}
              spin={false}
              swapOpacity={false}
              symbol={false}
              title="Love"
              transform={null}
            >
              <svg
                aria-labelledby="svg-inline--fa-title-000000000000"
                className="svg-inline--fa fa-heart fa-w-16  loved"
                data-icon="heart"
                data-prefix="fas"
                onClick={[Function]}
                role="img"
                style={Object {}}
                viewBox="0 0 512 512"
                xmlns="http://www.w3.org/2000/svg"
              >
                <title
                  id="svg-inline--fa-title-000000000000"
                  style={Object {}}
                >
                  Love
                </title>
                <path
                  d="M462.3 62.6C407.5 15.9 326 24.3 275.7 76.2L256 96.5l-19.7-20.3C186.1 24.3 104.5 15.9 49.7 62.6c-62.8 53.6-66.1 149.8-9.9 207.9l193.5 199.8c12.5 12.9 32.8 12.9 45.3 0l193.5-199.8c56.3-58.1 53-154.3-9.8-207.9z"
                  fill="currentColor"
                  style={Object {}}
                />
              </svg>
            </FontAwesomeIcon>
          </ListenControl>
          <ListenControl
            action={[Function]}
            className=""
            icon={
              Object {
                "icon": Array [
                  512,
                  512,
                  Array [],
                  "f7a9",
                  "M473.7 73.8l-2.4-2.5c-46-47-118-51.7-169.6-14.8L336 159.9l-96 64 48 128-144-144 96-64-28.6-86.5C159.7 19.6 87 24 40.7 71.4l-2.4 2.4C-10.4 123.6-12.5 202.9 31 256l212.1 218.6c7.1 7.3 18.6 7.3 25.7 0L481 255.9c43.5-53 41.4-132.3-7.3-182.1z",
                ],
                "iconName": "heart-broken",
                "prefix": "fas",
              }
            }
            iconOnly={true}
            title="Hate"
          >
            <FontAwesomeIcon
              border={false}
              className=""
              fixedWidth={false}
              flip={null}
              icon={
                Object {
                  "icon": Array [
                    512,
                    512,
                    Array [],
                    "f7a9",
                    "M473.7 73.8l-2.4-2.5c-46-47-118-51.7-169.6-14.8L336 159.9l-96 64 48 128-144-144 96-64-28.6-86.5C159.7 19.6 87 24 40.7 71.4l-2.4 2.4C-10.4 123.6-12.5 202.9 31 256l212.1 218.6c7.1 7.3 18.6 7.3 25.7 0L481 255.9c43.5-53 41.4-132.3-7.3-182.1z",
                  ],
                  "iconName": "heart-broken",
                  "prefix": "fas",
                }
              }
              inverse={false}
              listItem={false}
              mask={null}
              onClick={[Function]}
              pull={null}
              pulse={false}
              rotation={null}
              size={null}
              spin={false}
              swapOpacity={false}
              symbol={false}
              title="Hate"
              transform={null}
            >
              <svg
                aria-labelledby="svg-inline--fa-title-000000000000"
                className="svg-inline--fa fa-heart-broken fa-w-16 "
                data-icon="heart-broken"
                data-prefix="fas"
                onClick={[Function]}
                role="img"
                style={Object {}}
                viewBox="0 0 512 512"
                xmlns="http://www.w3.org/2000/svg"
              >
                <title
                  id="svg-inline--fa-title-000000000000"
                  style={Object {}}
                >
                  Hate
                </title>
                <path
                  d="M473.7 73.8l-2.4-2.5c-46-47-118-51.7-169.6-14.8L336 159.9l-96 64 48 128-144-144 96-64-28.6-86.5C159.7 19.6 87 24 40.7 71.4l-2.4 2.4C-10.4 123.6-12.5 202.9 31 256l212.1 218.6c7.1 7.3 18.6 7.3 25.7 0L481 255.9c43.5-53 41.4-132.3-7.3-182.1z"
                  fill="currentColor"
                  style={Object {}}
                />
              </svg>
            </FontAwesomeIcon>
          </ListenControl>
        </ListenFeedbackComponent>
        <FontAwesomeIcon
          aria-expanded="true"
          aria-haspopup="true"
          border={false}
          className="dropdown-toggle"
          data-toggle="dropdown"
          fixedWidth={false}
          flip={null}
          icon={
            Object {
              "icon": Array [
                192,
                512,
                Array [],
                "f142",
                "M96 184c39.8 0 72 32.2 72 72s-32.2 72-72 72-72-32.2-72-72 32.2-72 72-72zM24 80c0 39.8 32.2 72 72 72s72-32.2 72-72S135.8 8 96 8 24 40.2 24 80zm0 352c0 39.8 32.2 72 72 72s72-32.2 72-72-32.2-72-72-72-72 32.2-72 72z",
              ],
              "iconName": "ellipsis-v",
              "prefix": "fas",
            }
          }
          id="listenControlsDropdown"
          inverse={false}
          listItem={false}
          mask={null}
          pull={null}
          pulse={false}
          rotation={null}
          size={null}
          spin={false}
          swapOpacity={false}
          symbol={false}
          title="More actions"
          transform={null}
        >
          <svg
            aria-expanded="true"
            aria-haspopup="true"
            aria-labelledby="svg-inline--fa-title-000000000000"
            className="svg-inline--fa fa-ellipsis-v fa-w-6 dropdown-toggle"
            data-icon="ellipsis-v"
            data-prefix="fas"
            data-toggle="dropdown"
            id="listenControlsDropdown"
            role="img"
            style={Object {}}
            viewBox="0 0 192 512"
            xmlns="http://www.w3.org/2000/svg"
          >
            <title
              id="svg-inline--fa-title-000000000000"
              style={Object {}}
            >
              More actions
            </title>
            <path
              d="M96 184c39.8 0 72 32.2 72 72s-32.2 72-72 72-72-32.2-72-72 32.2-72 72-72zM24 80c0 39.8 32.2 72 72 72s72-32.2 72-72S135.8 8 96 8 24 40.2 24 80zm0 352c0 39.8 32.2 72 72 72s72-32.2 72-72-32.2-72-72-72-72 32.2-72 72z"
              fill="currentColor"
              style={Object {}}
            />
          </svg>
        </FontAwesomeIcon>
        <ul
          aria-labelledby="listenControlsDropdown"
          className="dropdown-menu dropdown-menu-right"
        >
          <ListenControl
            action={[Function]}
            icon={
              Object {
                "icon": Array [
                  512,
                  512,
                  Array [],
                  "f4ad",
                  "M256 32C114.6 32 0 125.1 0 240c0 49.6 21.4 95 57 130.7C44.5 421.1 2.7 466 2.2 466.5c-2.2 2.3-2.8 5.7-1.5 8.7S4.8 480 8 480c66.3 0 116-31.8 140.6-51.4 32.7 12.3 69 19.4 107.4 19.4 141.4 0 256-93.1 256-208S397.4 32 256 32zM128 272c-17.7 0-32-14.3-32-32s14.3-32 32-32 32 14.3 32 32-14.3 32-32 32zm128 0c-17.7 0-32-14.3-32-32s14.3-32 32-32 32 14.3 32 32-14.3 32-32 32zm128 0c-17.7 0-32-14.3-32-32s14.3-32 32-32 32 14.3 32 32-14.3 32-32 32z",
                ],
                "iconName": "comment-dots",
                "prefix": "fas",
              }
            }
            title="Recommend to my followers"
          >
            <button
              disabled={false}
              onClick={[Function]}
              title="Recommend to my followers"
              type="button"
            >
              <FontAwesomeIcon
                border={false}
                className=""
                fixedWidth={false}
                flip={null}
                icon={
                  Object {
                    "icon": Array [
                      512,
                      512,
                      Array [],
                      "f4ad",
                      "M256 32C114.6 32 0 125.1 0 240c0 49.6 21.4 95 57 130.7C44.5 421.1 2.7 466 2.2 466.5c-2.2 2.3-2.8 5.7-1.5 8.7S4.8 480 8 480c66.3 0 116-31.8 140.6-51.4 32.7 12.3 69 19.4 107.4 19.4 141.4 0 256-93.1 256-208S397.4 32 256 32zM128 272c-17.7 0-32-14.3-32-32s14.3-32 32-32 32 14.3 32 32-14.3 32-32 32zm128 0c-17.7 0-32-14.3-32-32s14.3-32 32-32 32 14.3 32 32-14.3 32-32 32zm128 0c-17.7 0-32-14.3-32-32s14.3-32 32-32 32 14.3 32 32-14.3 32-32 32z",
                    ],
                    "iconName": "comment-dots",
                    "prefix": "fas",
                  }
                }
                inverse={false}
                listItem={false}
                mask={null}
                onClick={[Function]}
                pull={null}
                pulse={false}
                rotation={null}
                size={null}
                spin={false}
                swapOpacity={false}
                symbol={false}
                title="Recommend to my followers"
                transform={null}
              >
                <svg
                  aria-labelledby="svg-inline--fa-title-000000000000"
                  className="svg-inline--fa fa-comment-dots fa-w-16 "
                  data-icon="comment-dots"
                  data-prefix="fas"
                  onClick={[Function]}
                  role="img"
                  style={Object {}}
                  viewBox="0 0 512 512"
                  xmlns="http://www.w3.org/2000/svg"
                >
                  <title
                    id="svg-inline--fa-title-000000000000"
                    style={Object {}}
                  >
                    Recommend to my followers
                  </title>
                  <path
                    d="M256 32C114.6 32 0 125.1 0 240c0 49.6 21.4 95 57 130.7C44.5 421.1 2.7 466 2.2 466.5c-2.2 2.3-2.8 5.7-1.5 8.7S4.8 480 8 480c66.3 0 116-31.8 140.6-51.4 32.7 12.3 69 19.4 107.4 19.4 141.4 0 256-93.1 256-208S397.4 32 256 32zM128 272c-17.7 0-32-14.3-32-32s14.3-32 32-32 32 14.3 32 32-14.3 32-32 32zm128 0c-17.7 0-32-14.3-32-32s14.3-32 32-32 32 14.3 32 32-14.3 32-32 32zm128 0c-17.7 0-32-14.3-32-32s14.3-32 32-32 32 14.3 32 32-14.3 32-32 32z"
                    fill="currentColor"
                    style={Object {}}
                  />
                </svg>
              </FontAwesomeIcon>
               
              Recommend to my followers
            </button>
          </ListenControl>
        </ul>
        <button
          className="btn-transparent play-button"
          onClick={[Function]}
          title="Play"
          type="button"
=======
>>>>>>> 9a9fd5da
        >
          <ListenControl
            action={[Function]}
            className=" loved"
            icon={
              Object {
                "icon": Array [
                  512,
                  512,
                  Array [],
                  "f004",
                  "M462.3 62.6C407.5 15.9 326 24.3 275.7 76.2L256 96.5l-19.7-20.3C186.1 24.3 104.5 15.9 49.7 62.6c-62.8 53.6-66.1 149.8-9.9 207.9l193.5 199.8c12.5 12.9 32.8 12.9 45.3 0l193.5-199.8c56.3-58.1 53-154.3-9.8-207.9z",
                ],
                "iconName": "heart",
                "prefix": "fas",
              }
            }
            iconOnly={true}
            title="Love"
          >
            <FontAwesomeIcon
              border={false}
              className=" loved"
              fixedWidth={false}
              flip={null}
              icon={
                Object {
                  "icon": Array [
                    512,
                    512,
                    Array [],
                    "f004",
                    "M462.3 62.6C407.5 15.9 326 24.3 275.7 76.2L256 96.5l-19.7-20.3C186.1 24.3 104.5 15.9 49.7 62.6c-62.8 53.6-66.1 149.8-9.9 207.9l193.5 199.8c12.5 12.9 32.8 12.9 45.3 0l193.5-199.8c56.3-58.1 53-154.3-9.8-207.9z",
                  ],
                  "iconName": "heart",
                  "prefix": "fas",
                }
              }
              inverse={false}
              listItem={false}
              mask={null}
              onClick={[Function]}
              pull={null}
              pulse={false}
              rotation={null}
              size={null}
              spin={false}
              swapOpacity={false}
              symbol={false}
              title="Love"
              transform={null}
            >
              <svg
                aria-labelledby="svg-inline--fa-title-000000000000"
                className="svg-inline--fa fa-heart fa-w-16  loved"
                data-icon="heart"
                data-prefix="fas"
                onClick={[Function]}
                role="img"
                style={Object {}}
                viewBox="0 0 512 512"
                xmlns="http://www.w3.org/2000/svg"
              >
                <title
                  id="svg-inline--fa-title-000000000000"
                  style={Object {}}
                >
                  Love
                </title>
                <path
                  d="M462.3 62.6C407.5 15.9 326 24.3 275.7 76.2L256 96.5l-19.7-20.3C186.1 24.3 104.5 15.9 49.7 62.6c-62.8 53.6-66.1 149.8-9.9 207.9l193.5 199.8c12.5 12.9 32.8 12.9 45.3 0l193.5-199.8c56.3-58.1 53-154.3-9.8-207.9z"
                  fill="currentColor"
                  style={Object {}}
                />
              </svg>
            </FontAwesomeIcon>
          </ListenControl>
          <ListenControl
            action={[Function]}
            className=""
            icon={
              Object {
                "icon": Array [
                  512,
                  512,
                  Array [],
                  "f7a9",
                  "M473.7 73.8l-2.4-2.5c-46-47-118-51.7-169.6-14.8L336 159.9l-96 64 48 128-144-144 96-64-28.6-86.5C159.7 19.6 87 24 40.7 71.4l-2.4 2.4C-10.4 123.6-12.5 202.9 31 256l212.1 218.6c7.1 7.3 18.6 7.3 25.7 0L481 255.9c43.5-53 41.4-132.3-7.3-182.1z",
                ],
                "iconName": "heart-broken",
                "prefix": "fas",
              }
            }
            iconOnly={true}
            title="Hate"
          >
            <FontAwesomeIcon
              border={false}
              className=""
              fixedWidth={false}
              flip={null}
              icon={
                Object {
                  "icon": Array [
                    512,
                    512,
                    Array [],
                    "f7a9",
                    "M473.7 73.8l-2.4-2.5c-46-47-118-51.7-169.6-14.8L336 159.9l-96 64 48 128-144-144 96-64-28.6-86.5C159.7 19.6 87 24 40.7 71.4l-2.4 2.4C-10.4 123.6-12.5 202.9 31 256l212.1 218.6c7.1 7.3 18.6 7.3 25.7 0L481 255.9c43.5-53 41.4-132.3-7.3-182.1z",
                  ],
                  "iconName": "heart-broken",
                  "prefix": "fas",
                }
              }
              inverse={false}
              listItem={false}
              mask={null}
              onClick={[Function]}
              pull={null}
              pulse={false}
              rotation={null}
              size={null}
              spin={false}
              swapOpacity={false}
              symbol={false}
              title="Hate"
              transform={null}
            >
              <svg
                aria-labelledby="svg-inline--fa-title-000000000000"
                className="svg-inline--fa fa-heart-broken fa-w-16 "
                data-icon="heart-broken"
                data-prefix="fas"
                onClick={[Function]}
                role="img"
                style={Object {}}
<<<<<<< HEAD
              />
            </svg>
          </FontAwesomeIcon>
        </button>
      </div>
    </div>
  </ForwardRef>
</ListenCard>
`;

exports[`ListenCard renders correctly for mode = 'recent ' 1`] = `
<ListenCard
  currentFeedback={1}
  listen={
    Object {
      "listened_at": 0,
      "playing_now": false,
      "track_metadata": Object {
        "additional_info": Object {
          "artist_mbids": Array [
            "xxxx",
          ],
          "artist_msid": "artist_msid",
          "recording_mbid": "yyyy",
          "recording_msid": "bar",
          "release_mbid": "foo",
        },
        "artist_name": "Moondog",
        "track_name": "Bird's Lament",
      },
      "user_name": "test",
    }
  }
  mode="recent"
  newAlert={[Function]}
  showTimestamp={true}
  showUsername={true}
  updateFeedbackCallback={[Function]}
>
  <ForwardRef
    className="listen-card row   "
    onDoubleClick={[Function]}
  >
    <div
      className="card listen-card row   "
      onDoubleClick={[Function]}
    >
      <div
        className="listen-details"
      >
        <div
          className="ellipsis-2-lines"
          title="Bird's Lament"
=======
                viewBox="0 0 512 512"
                xmlns="http://www.w3.org/2000/svg"
              >
                <title
                  id="svg-inline--fa-title-000000000000"
                  style={Object {}}
                >
                  Hate
                </title>
                <path
                  d="M473.7 73.8l-2.4-2.5c-46-47-118-51.7-169.6-14.8L336 159.9l-96 64 48 128-144-144 96-64-28.6-86.5C159.7 19.6 87 24 40.7 71.4l-2.4 2.4C-10.4 123.6-12.5 202.9 31 256l212.1 218.6c7.1 7.3 18.6 7.3 25.7 0L481 255.9c43.5-53 41.4-132.3-7.3-182.1z"
                  fill="currentColor"
                  style={Object {}}
                />
              </svg>
            </FontAwesomeIcon>
          </ListenControl>
        </ListenFeedbackComponent>
        <FontAwesomeIcon
          aria-expanded="true"
          aria-haspopup="true"
          border={false}
          className="dropdown-toggle"
          data-toggle="dropdown"
          fixedWidth={false}
          flip={null}
          icon={
            Object {
              "icon": Array [
                192,
                512,
                Array [],
                "f142",
                "M96 184c39.8 0 72 32.2 72 72s-32.2 72-72 72-72-32.2-72-72 32.2-72 72-72zM24 80c0 39.8 32.2 72 72 72s72-32.2 72-72S135.8 8 96 8 24 40.2 24 80zm0 352c0 39.8 32.2 72 72 72s72-32.2 72-72-32.2-72-72-72-72 32.2-72 72z",
              ],
              "iconName": "ellipsis-v",
              "prefix": "fas",
            }
          }
          id="listenControlsDropdown"
          inverse={false}
          listItem={false}
          mask={null}
          pull={null}
          pulse={false}
          rotation={null}
          size={null}
          spin={false}
          swapOpacity={false}
          symbol={false}
          title="More actions"
          transform={null}
>>>>>>> 9a9fd5da
        >
          <svg
            aria-expanded="true"
            aria-haspopup="true"
            aria-labelledby="svg-inline--fa-title-000000000000"
            className="svg-inline--fa fa-ellipsis-v fa-w-6 dropdown-toggle"
            data-icon="ellipsis-v"
            data-prefix="fas"
            data-toggle="dropdown"
            id="listenControlsDropdown"
            role="img"
            style={Object {}}
            viewBox="0 0 192 512"
            xmlns="http://www.w3.org/2000/svg"
          >
            <title
              id="svg-inline--fa-title-000000000000"
              style={Object {}}
            >
              More actions
            </title>
            <path
              d="M96 184c39.8 0 72 32.2 72 72s-32.2 72-72 72-72-32.2-72-72 32.2-72 72-72zM24 80c0 39.8 32.2 72 72 72s72-32.2 72-72S135.8 8 96 8 24 40.2 24 80zm0 352c0 39.8 32.2 72 72 72s72-32.2 72-72-32.2-72-72-72-72 32.2-72 72z"
              fill="currentColor"
              style={Object {}}
            />
          </svg>
        </FontAwesomeIcon>
        <ul
          aria-labelledby="listenControlsDropdown"
          className="dropdown-menu dropdown-menu-right"
        >
          <ListenControl
            action={[Function]}
            icon={
              Object {
                "icon": Array [
                  512,
                  512,
                  Array [],
                  "f4ad",
                  "M256 32C114.6 32 0 125.1 0 240c0 49.6 21.4 95 57 130.7C44.5 421.1 2.7 466 2.2 466.5c-2.2 2.3-2.8 5.7-1.5 8.7S4.8 480 8 480c66.3 0 116-31.8 140.6-51.4 32.7 12.3 69 19.4 107.4 19.4 141.4 0 256-93.1 256-208S397.4 32 256 32zM128 272c-17.7 0-32-14.3-32-32s14.3-32 32-32 32 14.3 32 32-14.3 32-32 32zm128 0c-17.7 0-32-14.3-32-32s14.3-32 32-32 32 14.3 32 32-14.3 32-32 32zm128 0c-17.7 0-32-14.3-32-32s14.3-32 32-32 32 14.3 32 32-14.3 32-32 32z",
                ],
                "iconName": "comment-dots",
                "prefix": "fas",
              }
            }
            title="Recommend to my followers"
          >
<<<<<<< HEAD
            Moondog
          </a>
        </span>
      </div>
      <div
        className="username-and-timestamp"
      >
        <a
          href="/user/test"
          rel="noopener noreferrer"
          target="_blank"
          title="test"
        >
          test
        </a>
        <span
          className="listen-time"
          title=""
        >
          Jan 01, 1970, 1:00 AM
        </span>
      </div>
      <div
        className="listen-controls"
      >
        <ListenFeedbackComponent
          currentFeedback={1}
          listen={
            Object {
              "listened_at": 0,
              "playing_now": false,
              "track_metadata": Object {
                "additional_info": Object {
                  "artist_mbids": Array [
                    "xxxx",
                  ],
                  "artist_msid": "artist_msid",
                  "recording_mbid": "yyyy",
                  "recording_msid": "bar",
                  "release_mbid": "foo",
                },
                "artist_name": "Moondog",
                "track_name": "Bird's Lament",
              },
              "user_name": "test",
            }
          }
          newAlert={[Function]}
          updateFeedbackCallback={[Function]}
        >
          <ListenControl
            action={[Function]}
            className=" loved"
            icon={
              Object {
                "icon": Array [
                  512,
                  512,
                  Array [],
                  "f004",
                  "M462.3 62.6C407.5 15.9 326 24.3 275.7 76.2L256 96.5l-19.7-20.3C186.1 24.3 104.5 15.9 49.7 62.6c-62.8 53.6-66.1 149.8-9.9 207.9l193.5 199.8c12.5 12.9 32.8 12.9 45.3 0l193.5-199.8c56.3-58.1 53-154.3-9.8-207.9z",
                ],
                "iconName": "heart",
                "prefix": "fas",
              }
            }
            iconOnly={true}
            title="Love"
          >
            <FontAwesomeIcon
              border={false}
              className=" loved"
              fixedWidth={false}
              flip={null}
              icon={
                Object {
                  "icon": Array [
                    512,
                    512,
                    Array [],
                    "f004",
                    "M462.3 62.6C407.5 15.9 326 24.3 275.7 76.2L256 96.5l-19.7-20.3C186.1 24.3 104.5 15.9 49.7 62.6c-62.8 53.6-66.1 149.8-9.9 207.9l193.5 199.8c12.5 12.9 32.8 12.9 45.3 0l193.5-199.8c56.3-58.1 53-154.3-9.8-207.9z",
                  ],
                  "iconName": "heart",
                  "prefix": "fas",
                }
              }
              inverse={false}
              listItem={false}
              mask={null}
              onClick={[Function]}
              pull={null}
              pulse={false}
              rotation={null}
              size={null}
              spin={false}
              swapOpacity={false}
              symbol={false}
              title="Love"
              transform={null}
            >
              <svg
                aria-labelledby="svg-inline--fa-title-000000000000"
                className="svg-inline--fa fa-heart fa-w-16  loved"
                data-icon="heart"
                data-prefix="fas"
                onClick={[Function]}
                role="img"
                style={Object {}}
                viewBox="0 0 512 512"
                xmlns="http://www.w3.org/2000/svg"
              >
                <title
                  id="svg-inline--fa-title-000000000000"
                  style={Object {}}
                >
                  Love
                </title>
                <path
                  d="M462.3 62.6C407.5 15.9 326 24.3 275.7 76.2L256 96.5l-19.7-20.3C186.1 24.3 104.5 15.9 49.7 62.6c-62.8 53.6-66.1 149.8-9.9 207.9l193.5 199.8c12.5 12.9 32.8 12.9 45.3 0l193.5-199.8c56.3-58.1 53-154.3-9.8-207.9z"
                  fill="currentColor"
                  style={Object {}}
                />
              </svg>
            </FontAwesomeIcon>
          </ListenControl>
          <ListenControl
            action={[Function]}
            className=""
            icon={
              Object {
                "icon": Array [
                  512,
                  512,
                  Array [],
                  "f7a9",
                  "M473.7 73.8l-2.4-2.5c-46-47-118-51.7-169.6-14.8L336 159.9l-96 64 48 128-144-144 96-64-28.6-86.5C159.7 19.6 87 24 40.7 71.4l-2.4 2.4C-10.4 123.6-12.5 202.9 31 256l212.1 218.6c7.1 7.3 18.6 7.3 25.7 0L481 255.9c43.5-53 41.4-132.3-7.3-182.1z",
                ],
                "iconName": "heart-broken",
                "prefix": "fas",
              }
            }
            iconOnly={true}
            title="Hate"
          >
            <FontAwesomeIcon
              border={false}
              className=""
              fixedWidth={false}
              flip={null}
              icon={
                Object {
                  "icon": Array [
                    512,
                    512,
                    Array [],
                    "f7a9",
                    "M473.7 73.8l-2.4-2.5c-46-47-118-51.7-169.6-14.8L336 159.9l-96 64 48 128-144-144 96-64-28.6-86.5C159.7 19.6 87 24 40.7 71.4l-2.4 2.4C-10.4 123.6-12.5 202.9 31 256l212.1 218.6c7.1 7.3 18.6 7.3 25.7 0L481 255.9c43.5-53 41.4-132.3-7.3-182.1z",
                  ],
                  "iconName": "heart-broken",
                  "prefix": "fas",
                }
              }
              inverse={false}
              listItem={false}
              mask={null}
              onClick={[Function]}
              pull={null}
              pulse={false}
              rotation={null}
              size={null}
              spin={false}
              swapOpacity={false}
              symbol={false}
              title="Hate"
              transform={null}
            >
              <svg
                aria-labelledby="svg-inline--fa-title-000000000000"
                className="svg-inline--fa fa-heart-broken fa-w-16 "
                data-icon="heart-broken"
                data-prefix="fas"
                onClick={[Function]}
                role="img"
                style={Object {}}
                viewBox="0 0 512 512"
                xmlns="http://www.w3.org/2000/svg"
              >
                <title
                  id="svg-inline--fa-title-000000000000"
                  style={Object {}}
                >
                  Hate
                </title>
                <path
                  d="M473.7 73.8l-2.4-2.5c-46-47-118-51.7-169.6-14.8L336 159.9l-96 64 48 128-144-144 96-64-28.6-86.5C159.7 19.6 87 24 40.7 71.4l-2.4 2.4C-10.4 123.6-12.5 202.9 31 256l212.1 218.6c7.1 7.3 18.6 7.3 25.7 0L481 255.9c43.5-53 41.4-132.3-7.3-182.1z"
                  fill="currentColor"
                  style={Object {}}
                />
              </svg>
            </FontAwesomeIcon>
          </ListenControl>
        </ListenFeedbackComponent>
        <FontAwesomeIcon
          aria-expanded="true"
          aria-haspopup="true"
          border={false}
          className="dropdown-toggle"
          data-toggle="dropdown"
          fixedWidth={false}
          flip={null}
          icon={
            Object {
              "icon": Array [
                192,
                512,
                Array [],
                "f142",
                "M96 184c39.8 0 72 32.2 72 72s-32.2 72-72 72-72-32.2-72-72 32.2-72 72-72zM24 80c0 39.8 32.2 72 72 72s72-32.2 72-72S135.8 8 96 8 24 40.2 24 80zm0 352c0 39.8 32.2 72 72 72s72-32.2 72-72-32.2-72-72-72-72 32.2-72 72z",
              ],
              "iconName": "ellipsis-v",
              "prefix": "fas",
            }
          }
          id="listenControlsDropdown"
          inverse={false}
          listItem={false}
          mask={null}
          pull={null}
          pulse={false}
          rotation={null}
          size={null}
          spin={false}
          swapOpacity={false}
          symbol={false}
          title="More actions"
          transform={null}
        >
          <svg
            aria-expanded="true"
            aria-haspopup="true"
            aria-labelledby="svg-inline--fa-title-000000000000"
            className="svg-inline--fa fa-ellipsis-v fa-w-6 dropdown-toggle"
            data-icon="ellipsis-v"
            data-prefix="fas"
            data-toggle="dropdown"
            id="listenControlsDropdown"
            role="img"
            style={Object {}}
            viewBox="0 0 192 512"
            xmlns="http://www.w3.org/2000/svg"
          >
            <title
              id="svg-inline--fa-title-000000000000"
              style={Object {}}
            >
              More actions
            </title>
            <path
              d="M96 184c39.8 0 72 32.2 72 72s-32.2 72-72 72-72-32.2-72-72 32.2-72 72-72zM24 80c0 39.8 32.2 72 72 72s72-32.2 72-72S135.8 8 96 8 24 40.2 24 80zm0 352c0 39.8 32.2 72 72 72s72-32.2 72-72-32.2-72-72-72-72 32.2-72 72z"
              fill="currentColor"
              style={Object {}}
            />
          </svg>
        </FontAwesomeIcon>
        <ul
          aria-labelledby="listenControlsDropdown"
          className="dropdown-menu dropdown-menu-right"
        >
          <ListenControl
            action={[Function]}
            icon={
              Object {
                "icon": Array [
                  512,
                  512,
                  Array [],
                  "f4ad",
                  "M256 32C114.6 32 0 125.1 0 240c0 49.6 21.4 95 57 130.7C44.5 421.1 2.7 466 2.2 466.5c-2.2 2.3-2.8 5.7-1.5 8.7S4.8 480 8 480c66.3 0 116-31.8 140.6-51.4 32.7 12.3 69 19.4 107.4 19.4 141.4 0 256-93.1 256-208S397.4 32 256 32zM128 272c-17.7 0-32-14.3-32-32s14.3-32 32-32 32 14.3 32 32-14.3 32-32 32zm128 0c-17.7 0-32-14.3-32-32s14.3-32 32-32 32 14.3 32 32-14.3 32-32 32zm128 0c-17.7 0-32-14.3-32-32s14.3-32 32-32 32 14.3 32 32-14.3 32-32 32z",
                ],
                "iconName": "comment-dots",
                "prefix": "fas",
              }
            }
            title="Recommend to my followers"
          >
=======
>>>>>>> 9a9fd5da
            <button
              disabled={false}
              onClick={[Function]}
              title="Recommend to my followers"
              type="button"
            >
              <FontAwesomeIcon
                border={false}
                className=""
                fixedWidth={false}
                flip={null}
                icon={
                  Object {
                    "icon": Array [
                      512,
                      512,
                      Array [],
                      "f4ad",
                      "M256 32C114.6 32 0 125.1 0 240c0 49.6 21.4 95 57 130.7C44.5 421.1 2.7 466 2.2 466.5c-2.2 2.3-2.8 5.7-1.5 8.7S4.8 480 8 480c66.3 0 116-31.8 140.6-51.4 32.7 12.3 69 19.4 107.4 19.4 141.4 0 256-93.1 256-208S397.4 32 256 32zM128 272c-17.7 0-32-14.3-32-32s14.3-32 32-32 32 14.3 32 32-14.3 32-32 32zm128 0c-17.7 0-32-14.3-32-32s14.3-32 32-32 32 14.3 32 32-14.3 32-32 32zm128 0c-17.7 0-32-14.3-32-32s14.3-32 32-32 32 14.3 32 32-14.3 32-32 32z",
                    ],
                    "iconName": "comment-dots",
                    "prefix": "fas",
                  }
                }
                inverse={false}
                listItem={false}
                mask={null}
                onClick={[Function]}
                pull={null}
                pulse={false}
                rotation={null}
                size={null}
                spin={false}
                swapOpacity={false}
                symbol={false}
                title="Recommend to my followers"
                transform={null}
              >
                <svg
                  aria-labelledby="svg-inline--fa-title-000000000000"
                  className="svg-inline--fa fa-comment-dots fa-w-16 "
                  data-icon="comment-dots"
                  data-prefix="fas"
                  onClick={[Function]}
                  role="img"
                  style={Object {}}
                  viewBox="0 0 512 512"
                  xmlns="http://www.w3.org/2000/svg"
                >
                  <title
                    id="svg-inline--fa-title-000000000000"
                    style={Object {}}
                  >
                    Recommend to my followers
                  </title>
                  <path
                    d="M256 32C114.6 32 0 125.1 0 240c0 49.6 21.4 95 57 130.7C44.5 421.1 2.7 466 2.2 466.5c-2.2 2.3-2.8 5.7-1.5 8.7S4.8 480 8 480c66.3 0 116-31.8 140.6-51.4 32.7 12.3 69 19.4 107.4 19.4 141.4 0 256-93.1 256-208S397.4 32 256 32zM128 272c-17.7 0-32-14.3-32-32s14.3-32 32-32 32 14.3 32 32-14.3 32-32 32zm128 0c-17.7 0-32-14.3-32-32s14.3-32 32-32 32 14.3 32 32-14.3 32-32 32zm128 0c-17.7 0-32-14.3-32-32s14.3-32 32-32 32 14.3 32 32-14.3 32-32 32z"
                    fill="currentColor"
                    style={Object {}}
                  />
                </svg>
              </FontAwesomeIcon>
               
              Recommend to my followers
            </button>
          </ListenControl>
        </ul>
        <button
          className="btn-transparent play-button"
          onClick={[Function]}
          title="Play"
          type="button"
        >
          <FontAwesomeIcon
            border={false}
            className=""
            fixedWidth={false}
            flip={null}
            icon={
              Object {
                "icon": Array [
                  512,
                  512,
                  Array [],
                  "f144",
                  "M371.7 238l-176-107c-15.8-8.8-35.7 2.5-35.7 21v208c0 18.4 19.8 29.8 35.7 21l176-101c16.4-9.1 16.4-32.8 0-42zM504 256C504 119 393 8 256 8S8 119 8 256s111 248 248 248 248-111 248-248zm-448 0c0-110.5 89.5-200 200-200s200 89.5 200 200-89.5 200-200 200S56 366.5 56 256z",
                ],
                "iconName": "play-circle",
                "prefix": "far",
              }
            }
            inverse={false}
            listItem={false}
            mask={null}
            pull={null}
            pulse={false}
            rotation={null}
            size="2x"
            spin={false}
            swapOpacity={false}
            symbol={false}
            title=""
            transform={null}
          >
            <svg
              aria-hidden="true"
              className="svg-inline--fa fa-play-circle fa-w-16 fa-2x "
              data-icon="play-circle"
              data-prefix="far"
              focusable="false"
              role="img"
              style={Object {}}
              viewBox="0 0 512 512"
              xmlns="http://www.w3.org/2000/svg"
            >
              <path
                d="M371.7 238l-176-107c-15.8-8.8-35.7 2.5-35.7 21v208c0 18.4 19.8 29.8 35.7 21l176-101c16.4-9.1 16.4-32.8 0-42zM504 256C504 119 393 8 256 8S8 119 8 256s111 248 248 248 248-111 248-248zm-448 0c0-110.5 89.5-200 200-200s200 89.5 200 200-89.5 200-200 200S56 366.5 56 256z"
                fill="currentColor"
                style={Object {}}
              />
            </svg>
          </FontAwesomeIcon>
        </button>
      </div>
    </div>
  </ForwardRef>
</ListenCard>
`;

exports[`ListenCard renders correctly for playing_now listen 1`] = `
<ListenCard
  currentFeedback={1}
  listen={
    Object {
      "listened_at": 0,
      "playing_now": false,
      "track_metadata": Object {
        "additional_info": Object {
          "artist_mbids": Array [
            "xxxx",
          ],
          "artist_msid": "artist_msid",
          "recording_mbid": "yyyy",
          "recording_msid": "bar",
          "release_mbid": "foo",
        },
        "artist_name": "Moondog",
        "track_name": "Bird's Lament",
      },
      "user_name": "test",
    }
  }
  newAlert={[Function]}
  showTimestamp={true}
  showUsername={true}
  updateFeedbackCallback={[Function]}
>
  <ForwardRef
    className="listen-card row   "
    onDoubleClick={[Function]}
  >
    <div
      className="card listen-card row   "
      onDoubleClick={[Function]}
    >
      <div
        className="listen-details"
      >
        <div
          className="ellipsis-2-lines"
          title="Bird's Lament"
        >
          <a
            href="https://musicbrainz.org/recording/yyyy"
            rel="noopener noreferrer"
            target="_blank"
          >
            Bird's Lament
          </a>
        </div>
        <span
          className="small text-muted ellipsis"
          title="Moondog"
        >
          <a
            href="https://musicbrainz.org/artist/xxxx"
            rel="noopener noreferrer"
            target="_blank"
          >
            Moondog
          </a>
        </span>
      </div>
      <div
        className="username-and-timestamp"
      >
        <a
          href="/user/test"
          rel="noopener noreferrer"
          target="_blank"
          title="test"
        >
          test
        </a>
        <span
          className="listen-time"
          title=""
        >
          Jan 01, 1970, 1:00 AM
        </span>
      </div>
      <div
        className="listen-controls"
      >
        <ListenFeedbackComponent
          currentFeedback={1}
          listen={
            Object {
              "listened_at": 0,
              "playing_now": false,
              "track_metadata": Object {
                "additional_info": Object {
                  "artist_mbids": Array [
                    "xxxx",
                  ],
                  "artist_msid": "artist_msid",
                  "recording_mbid": "yyyy",
                  "recording_msid": "bar",
                  "release_mbid": "foo",
                },
                "artist_name": "Moondog",
                "track_name": "Bird's Lament",
              },
              "user_name": "test",
            }
          }
          newAlert={[Function]}
          updateFeedbackCallback={[Function]}
        >
          <ListenControl
            action={[Function]}
            className=" loved"
            icon={
              Object {
                "icon": Array [
                  512,
                  512,
                  Array [],
                  "f004",
                  "M462.3 62.6C407.5 15.9 326 24.3 275.7 76.2L256 96.5l-19.7-20.3C186.1 24.3 104.5 15.9 49.7 62.6c-62.8 53.6-66.1 149.8-9.9 207.9l193.5 199.8c12.5 12.9 32.8 12.9 45.3 0l193.5-199.8c56.3-58.1 53-154.3-9.8-207.9z",
                ],
                "iconName": "heart",
                "prefix": "fas",
              }
            }
            iconOnly={true}
            title="Love"
          >
            <FontAwesomeIcon
              border={false}
              className=" loved"
              fixedWidth={false}
              flip={null}
              icon={
                Object {
                  "icon": Array [
                    512,
                    512,
                    Array [],
                    "f004",
                    "M462.3 62.6C407.5 15.9 326 24.3 275.7 76.2L256 96.5l-19.7-20.3C186.1 24.3 104.5 15.9 49.7 62.6c-62.8 53.6-66.1 149.8-9.9 207.9l193.5 199.8c12.5 12.9 32.8 12.9 45.3 0l193.5-199.8c56.3-58.1 53-154.3-9.8-207.9z",
                  ],
                  "iconName": "heart",
                  "prefix": "fas",
                }
              }
              inverse={false}
              listItem={false}
              mask={null}
              onClick={[Function]}
              pull={null}
              pulse={false}
              rotation={null}
              size={null}
              spin={false}
              swapOpacity={false}
              symbol={false}
              title="Love"
              transform={null}
            >
              <svg
                aria-labelledby="svg-inline--fa-title-000000000000"
                className="svg-inline--fa fa-heart fa-w-16  loved"
                data-icon="heart"
                data-prefix="fas"
                onClick={[Function]}
                role="img"
                style={Object {}}
                viewBox="0 0 512 512"
                xmlns="http://www.w3.org/2000/svg"
              >
                <title
                  id="svg-inline--fa-title-000000000000"
                  style={Object {}}
                >
                  Love
                </title>
                <path
                  d="M462.3 62.6C407.5 15.9 326 24.3 275.7 76.2L256 96.5l-19.7-20.3C186.1 24.3 104.5 15.9 49.7 62.6c-62.8 53.6-66.1 149.8-9.9 207.9l193.5 199.8c12.5 12.9 32.8 12.9 45.3 0l193.5-199.8c56.3-58.1 53-154.3-9.8-207.9z"
                  fill="currentColor"
                  style={Object {}}
                />
              </svg>
            </FontAwesomeIcon>
          </ListenControl>
          <ListenControl
            action={[Function]}
            className=""
            icon={
              Object {
                "icon": Array [
                  512,
                  512,
                  Array [],
                  "f7a9",
                  "M473.7 73.8l-2.4-2.5c-46-47-118-51.7-169.6-14.8L336 159.9l-96 64 48 128-144-144 96-64-28.6-86.5C159.7 19.6 87 24 40.7 71.4l-2.4 2.4C-10.4 123.6-12.5 202.9 31 256l212.1 218.6c7.1 7.3 18.6 7.3 25.7 0L481 255.9c43.5-53 41.4-132.3-7.3-182.1z",
                ],
                "iconName": "heart-broken",
                "prefix": "fas",
              }
            }
            iconOnly={true}
            title="Hate"
          >
            <FontAwesomeIcon
              border={false}
              className=""
              fixedWidth={false}
              flip={null}
              icon={
                Object {
                  "icon": Array [
                    512,
                    512,
                    Array [],
                    "f7a9",
                    "M473.7 73.8l-2.4-2.5c-46-47-118-51.7-169.6-14.8L336 159.9l-96 64 48 128-144-144 96-64-28.6-86.5C159.7 19.6 87 24 40.7 71.4l-2.4 2.4C-10.4 123.6-12.5 202.9 31 256l212.1 218.6c7.1 7.3 18.6 7.3 25.7 0L481 255.9c43.5-53 41.4-132.3-7.3-182.1z",
                  ],
                  "iconName": "heart-broken",
                  "prefix": "fas",
                }
              }
              inverse={false}
              listItem={false}
              mask={null}
              onClick={[Function]}
              pull={null}
              pulse={false}
              rotation={null}
              size={null}
              spin={false}
              swapOpacity={false}
              symbol={false}
              title="Hate"
              transform={null}
            >
              <svg
                aria-labelledby="svg-inline--fa-title-000000000000"
                className="svg-inline--fa fa-heart-broken fa-w-16 "
                data-icon="heart-broken"
                data-prefix="fas"
                onClick={[Function]}
                role="img"
                style={Object {}}
                viewBox="0 0 512 512"
                xmlns="http://www.w3.org/2000/svg"
              >
                <title
                  id="svg-inline--fa-title-000000000000"
                  style={Object {}}
                >
                  Hate
                </title>
                <path
                  d="M473.7 73.8l-2.4-2.5c-46-47-118-51.7-169.6-14.8L336 159.9l-96 64 48 128-144-144 96-64-28.6-86.5C159.7 19.6 87 24 40.7 71.4l-2.4 2.4C-10.4 123.6-12.5 202.9 31 256l212.1 218.6c7.1 7.3 18.6 7.3 25.7 0L481 255.9c43.5-53 41.4-132.3-7.3-182.1z"
                  fill="currentColor"
                  style={Object {}}
                />
              </svg>
            </FontAwesomeIcon>
          </ListenControl>
        </ListenFeedbackComponent>
        <FontAwesomeIcon
          aria-expanded="true"
          aria-haspopup="true"
          border={false}
          className="dropdown-toggle"
          data-toggle="dropdown"
          fixedWidth={false}
          flip={null}
          icon={
            Object {
              "icon": Array [
                192,
                512,
                Array [],
                "f142",
                "M96 184c39.8 0 72 32.2 72 72s-32.2 72-72 72-72-32.2-72-72 32.2-72 72-72zM24 80c0 39.8 32.2 72 72 72s72-32.2 72-72S135.8 8 96 8 24 40.2 24 80zm0 352c0 39.8 32.2 72 72 72s72-32.2 72-72-32.2-72-72-72-72 32.2-72 72z",
              ],
              "iconName": "ellipsis-v",
              "prefix": "fas",
            }
          }
          id="listenControlsDropdown"
          inverse={false}
          listItem={false}
          mask={null}
          pull={null}
          pulse={false}
          rotation={null}
          size={null}
          spin={false}
          swapOpacity={false}
          symbol={false}
          title="More actions"
          transform={null}
        >
          <svg
            aria-expanded="true"
            aria-haspopup="true"
            aria-labelledby="svg-inline--fa-title-000000000000"
            className="svg-inline--fa fa-ellipsis-v fa-w-6 dropdown-toggle"
            data-icon="ellipsis-v"
            data-prefix="fas"
            data-toggle="dropdown"
            id="listenControlsDropdown"
            role="img"
            style={Object {}}
            viewBox="0 0 192 512"
            xmlns="http://www.w3.org/2000/svg"
          >
            <title
              id="svg-inline--fa-title-000000000000"
              style={Object {}}
            >
              More actions
            </title>
            <path
              d="M96 184c39.8 0 72 32.2 72 72s-32.2 72-72 72-72-32.2-72-72 32.2-72 72-72zM24 80c0 39.8 32.2 72 72 72s72-32.2 72-72S135.8 8 96 8 24 40.2 24 80zm0 352c0 39.8 32.2 72 72 72s72-32.2 72-72-32.2-72-72-72-72 32.2-72 72z"
              fill="currentColor"
              style={Object {}}
            />
          </svg>
        </FontAwesomeIcon>
        <ul
          aria-labelledby="listenControlsDropdown"
          className="dropdown-menu dropdown-menu-right"
        >
          <ListenControl
            action={[Function]}
            icon={
              Object {
                "icon": Array [
                  512,
                  512,
                  Array [],
                  "f4ad",
                  "M256 32C114.6 32 0 125.1 0 240c0 49.6 21.4 95 57 130.7C44.5 421.1 2.7 466 2.2 466.5c-2.2 2.3-2.8 5.7-1.5 8.7S4.8 480 8 480c66.3 0 116-31.8 140.6-51.4 32.7 12.3 69 19.4 107.4 19.4 141.4 0 256-93.1 256-208S397.4 32 256 32zM128 272c-17.7 0-32-14.3-32-32s14.3-32 32-32 32 14.3 32 32-14.3 32-32 32zm128 0c-17.7 0-32-14.3-32-32s14.3-32 32-32 32 14.3 32 32-14.3 32-32 32zm128 0c-17.7 0-32-14.3-32-32s14.3-32 32-32 32 14.3 32 32-14.3 32-32 32z",
                ],
                "iconName": "comment-dots",
                "prefix": "fas",
              }
            }
            title="Recommend to my followers"
          >
            <button
              disabled={false}
              onClick={[Function]}
              title="Recommend to my followers"
              type="button"
            >
              <FontAwesomeIcon
                border={false}
                className=""
                fixedWidth={false}
                flip={null}
                icon={
                  Object {
                    "icon": Array [
                      512,
                      512,
                      Array [],
                      "f4ad",
                      "M256 32C114.6 32 0 125.1 0 240c0 49.6 21.4 95 57 130.7C44.5 421.1 2.7 466 2.2 466.5c-2.2 2.3-2.8 5.7-1.5 8.7S4.8 480 8 480c66.3 0 116-31.8 140.6-51.4 32.7 12.3 69 19.4 107.4 19.4 141.4 0 256-93.1 256-208S397.4 32 256 32zM128 272c-17.7 0-32-14.3-32-32s14.3-32 32-32 32 14.3 32 32-14.3 32-32 32zm128 0c-17.7 0-32-14.3-32-32s14.3-32 32-32 32 14.3 32 32-14.3 32-32 32zm128 0c-17.7 0-32-14.3-32-32s14.3-32 32-32 32 14.3 32 32-14.3 32-32 32z",
                    ],
                    "iconName": "comment-dots",
                    "prefix": "fas",
                  }
                }
                inverse={false}
                listItem={false}
                mask={null}
                onClick={[Function]}
                pull={null}
                pulse={false}
                rotation={null}
                size={null}
                spin={false}
                swapOpacity={false}
                symbol={false}
                title="Recommend to my followers"
                transform={null}
              >
                <svg
                  aria-labelledby="svg-inline--fa-title-000000000000"
                  className="svg-inline--fa fa-comment-dots fa-w-16 "
                  data-icon="comment-dots"
                  data-prefix="fas"
                  onClick={[Function]}
                  role="img"
                  style={Object {}}
                  viewBox="0 0 512 512"
                  xmlns="http://www.w3.org/2000/svg"
                >
                  <title
                    id="svg-inline--fa-title-000000000000"
                    style={Object {}}
                  >
                    Recommend to my followers
                  </title>
                  <path
                    d="M256 32C114.6 32 0 125.1 0 240c0 49.6 21.4 95 57 130.7C44.5 421.1 2.7 466 2.2 466.5c-2.2 2.3-2.8 5.7-1.5 8.7S4.8 480 8 480c66.3 0 116-31.8 140.6-51.4 32.7 12.3 69 19.4 107.4 19.4 141.4 0 256-93.1 256-208S397.4 32 256 32zM128 272c-17.7 0-32-14.3-32-32s14.3-32 32-32 32 14.3 32 32-14.3 32-32 32zm128 0c-17.7 0-32-14.3-32-32s14.3-32 32-32 32 14.3 32 32-14.3 32-32 32zm128 0c-17.7 0-32-14.3-32-32s14.3-32 32-32 32 14.3 32 32-14.3 32-32 32z"
                    fill="currentColor"
                    style={Object {}}
                  />
                </svg>
              </FontAwesomeIcon>
               
              Recommend to my followers
            </button>
          </ListenControl>
        </ul>
        <button
          className="btn-transparent play-button"
          onClick={[Function]}
          title="Play"
          type="button"
        >
          <FontAwesomeIcon
            border={false}
            className=""
            fixedWidth={false}
            flip={null}
            icon={
              Object {
                "icon": Array [
                  512,
                  512,
                  Array [],
                  "f144",
                  "M371.7 238l-176-107c-15.8-8.8-35.7 2.5-35.7 21v208c0 18.4 19.8 29.8 35.7 21l176-101c16.4-9.1 16.4-32.8 0-42zM504 256C504 119 393 8 256 8S8 119 8 256s111 248 248 248 248-111 248-248zm-448 0c0-110.5 89.5-200 200-200s200 89.5 200 200-89.5 200-200 200S56 366.5 56 256z",
                ],
                "iconName": "play-circle",
                "prefix": "far",
              }
            }
            inverse={false}
            listItem={false}
            mask={null}
            pull={null}
            pulse={false}
            rotation={null}
            size="2x"
            spin={false}
            swapOpacity={false}
            symbol={false}
            title=""
            transform={null}
          >
            <svg
              aria-hidden="true"
              className="svg-inline--fa fa-play-circle fa-w-16 fa-2x "
              data-icon="play-circle"
              data-prefix="far"
              focusable="false"
              role="img"
              style={Object {}}
              viewBox="0 0 512 512"
              xmlns="http://www.w3.org/2000/svg"
            >
              <path
                d="M371.7 238l-176-107c-15.8-8.8-35.7 2.5-35.7 21v208c0 18.4 19.8 29.8 35.7 21l176-101c16.4-9.1 16.4-32.8 0-42zM504 256C504 119 393 8 256 8S8 119 8 256s111 248 248 248 248-111 248-248zm-448 0c0-110.5 89.5-200 200-200s200 89.5 200 200-89.5 200-200 200S56 366.5 56 256z"
                fill="currentColor"
                style={Object {}}
              />
            </svg>
          </FontAwesomeIcon>
        </button>
      </div>
    </div>
  </ForwardRef>
</ListenCard>
`;

exports[`ListenCard should render timestamp using preciseTimestamp 1`] = `
<ListenCard
  currentFeedback={1}
  listen={
    Object {
      "listened_at": 0,
      "playing_now": false,
      "track_metadata": Object {
        "additional_info": Object {
          "artist_mbids": Array [
            "xxxx",
          ],
          "artist_msid": "artist_msid",
          "recording_mbid": "yyyy",
          "recording_msid": "bar",
          "release_mbid": "foo",
        },
        "artist_name": "Moondog",
        "track_name": "Bird's Lament",
      },
      "user_name": "test",
    }
  }
  newAlert={[Function]}
  showTimestamp={true}
  showUsername={true}
  updateFeedbackCallback={[Function]}
>
  <ForwardRef
    className="listen-card row   "
    onDoubleClick={[Function]}
  >
    <div
      className="card listen-card row   "
      onDoubleClick={[Function]}
    >
      <div
        className="listen-details"
      >
        <div
          className="ellipsis-2-lines"
          title="Bird's Lament"
        >
          <a
            href="https://musicbrainz.org/recording/yyyy"
            rel="noopener noreferrer"
            target="_blank"
          >
            Bird's Lament
          </a>
        </div>
        <span
          className="small text-muted ellipsis"
          title="Moondog"
        >
          <a
            href="https://musicbrainz.org/artist/xxxx"
            rel="noopener noreferrer"
            target="_blank"
          >
            Moondog
          </a>
        </span>
      </div>
      <div
        className="username-and-timestamp"
      >
        <a
          href="/user/test"
          rel="noopener noreferrer"
          target="_blank"
          title="test"
        >
          test
        </a>
        <span
          className="listen-time"
          title=""
        >
          Jan 01, 1970, 1:00 AM
        </span>
      </div>
      <div
        className="listen-controls"
      >
        <ListenFeedbackComponent
          currentFeedback={1}
          listen={
            Object {
              "listened_at": 0,
              "playing_now": false,
              "track_metadata": Object {
                "additional_info": Object {
                  "artist_mbids": Array [
                    "xxxx",
                  ],
                  "artist_msid": "artist_msid",
                  "recording_mbid": "yyyy",
                  "recording_msid": "bar",
                  "release_mbid": "foo",
                },
                "artist_name": "Moondog",
                "track_name": "Bird's Lament",
              },
              "user_name": "test",
            }
          }
          newAlert={[Function]}
          updateFeedbackCallback={[Function]}
        >
          <ListenControl
            action={[Function]}
            className=" loved"
            icon={
              Object {
                "icon": Array [
                  512,
                  512,
                  Array [],
                  "f004",
                  "M462.3 62.6C407.5 15.9 326 24.3 275.7 76.2L256 96.5l-19.7-20.3C186.1 24.3 104.5 15.9 49.7 62.6c-62.8 53.6-66.1 149.8-9.9 207.9l193.5 199.8c12.5 12.9 32.8 12.9 45.3 0l193.5-199.8c56.3-58.1 53-154.3-9.8-207.9z",
                ],
                "iconName": "heart",
                "prefix": "fas",
              }
            }
            iconOnly={true}
            title="Love"
          >
            <FontAwesomeIcon
              border={false}
              className=" loved"
              fixedWidth={false}
              flip={null}
              icon={
                Object {
                  "icon": Array [
                    512,
                    512,
                    Array [],
                    "f004",
                    "M462.3 62.6C407.5 15.9 326 24.3 275.7 76.2L256 96.5l-19.7-20.3C186.1 24.3 104.5 15.9 49.7 62.6c-62.8 53.6-66.1 149.8-9.9 207.9l193.5 199.8c12.5 12.9 32.8 12.9 45.3 0l193.5-199.8c56.3-58.1 53-154.3-9.8-207.9z",
                  ],
                  "iconName": "heart",
                  "prefix": "fas",
                }
              }
              inverse={false}
              listItem={false}
              mask={null}
              onClick={[Function]}
              pull={null}
              pulse={false}
              rotation={null}
              size={null}
              spin={false}
              swapOpacity={false}
              symbol={false}
              title="Love"
              transform={null}
            >
              <svg
                aria-labelledby="svg-inline--fa-title-000000000000"
                className="svg-inline--fa fa-heart fa-w-16  loved"
                data-icon="heart"
                data-prefix="fas"
                onClick={[Function]}
                role="img"
                style={Object {}}
                viewBox="0 0 512 512"
                xmlns="http://www.w3.org/2000/svg"
              >
                <title
                  id="svg-inline--fa-title-000000000000"
                  style={Object {}}
                >
                  Love
                </title>
                <path
                  d="M462.3 62.6C407.5 15.9 326 24.3 275.7 76.2L256 96.5l-19.7-20.3C186.1 24.3 104.5 15.9 49.7 62.6c-62.8 53.6-66.1 149.8-9.9 207.9l193.5 199.8c12.5 12.9 32.8 12.9 45.3 0l193.5-199.8c56.3-58.1 53-154.3-9.8-207.9z"
                  fill="currentColor"
                  style={Object {}}
                />
              </svg>
            </FontAwesomeIcon>
          </ListenControl>
          <ListenControl
            action={[Function]}
            className=""
            icon={
              Object {
                "icon": Array [
                  512,
                  512,
                  Array [],
                  "f7a9",
                  "M473.7 73.8l-2.4-2.5c-46-47-118-51.7-169.6-14.8L336 159.9l-96 64 48 128-144-144 96-64-28.6-86.5C159.7 19.6 87 24 40.7 71.4l-2.4 2.4C-10.4 123.6-12.5 202.9 31 256l212.1 218.6c7.1 7.3 18.6 7.3 25.7 0L481 255.9c43.5-53 41.4-132.3-7.3-182.1z",
                ],
                "iconName": "heart-broken",
                "prefix": "fas",
              }
            }
            iconOnly={true}
            title="Hate"
          >
            <FontAwesomeIcon
              border={false}
              className=""
              fixedWidth={false}
              flip={null}
              icon={
                Object {
                  "icon": Array [
                    512,
                    512,
                    Array [],
                    "f7a9",
                    "M473.7 73.8l-2.4-2.5c-46-47-118-51.7-169.6-14.8L336 159.9l-96 64 48 128-144-144 96-64-28.6-86.5C159.7 19.6 87 24 40.7 71.4l-2.4 2.4C-10.4 123.6-12.5 202.9 31 256l212.1 218.6c7.1 7.3 18.6 7.3 25.7 0L481 255.9c43.5-53 41.4-132.3-7.3-182.1z",
                  ],
                  "iconName": "heart-broken",
                  "prefix": "fas",
                }
              }
              inverse={false}
              listItem={false}
              mask={null}
              onClick={[Function]}
              pull={null}
              pulse={false}
              rotation={null}
              size={null}
              spin={false}
              swapOpacity={false}
              symbol={false}
              title="Hate"
              transform={null}
            >
              <svg
                aria-labelledby="svg-inline--fa-title-000000000000"
                className="svg-inline--fa fa-heart-broken fa-w-16 "
                data-icon="heart-broken"
                data-prefix="fas"
                onClick={[Function]}
                role="img"
                style={Object {}}
                viewBox="0 0 512 512"
                xmlns="http://www.w3.org/2000/svg"
              >
                <title
                  id="svg-inline--fa-title-000000000000"
                  style={Object {}}
                >
                  Hate
                </title>
                <path
                  d="M473.7 73.8l-2.4-2.5c-46-47-118-51.7-169.6-14.8L336 159.9l-96 64 48 128-144-144 96-64-28.6-86.5C159.7 19.6 87 24 40.7 71.4l-2.4 2.4C-10.4 123.6-12.5 202.9 31 256l212.1 218.6c7.1 7.3 18.6 7.3 25.7 0L481 255.9c43.5-53 41.4-132.3-7.3-182.1z"
                  fill="currentColor"
                  style={Object {}}
                />
              </svg>
            </FontAwesomeIcon>
          </ListenControl>
        </ListenFeedbackComponent>
        <FontAwesomeIcon
          aria-expanded="true"
          aria-haspopup="true"
          border={false}
          className="dropdown-toggle"
          data-toggle="dropdown"
          fixedWidth={false}
          flip={null}
          icon={
            Object {
              "icon": Array [
                192,
                512,
                Array [],
                "f142",
                "M96 184c39.8 0 72 32.2 72 72s-32.2 72-72 72-72-32.2-72-72 32.2-72 72-72zM24 80c0 39.8 32.2 72 72 72s72-32.2 72-72S135.8 8 96 8 24 40.2 24 80zm0 352c0 39.8 32.2 72 72 72s72-32.2 72-72-32.2-72-72-72-72 32.2-72 72z",
              ],
              "iconName": "ellipsis-v",
              "prefix": "fas",
            }
          }
          id="listenControlsDropdown"
          inverse={false}
          listItem={false}
          mask={null}
          pull={null}
          pulse={false}
          rotation={null}
          size={null}
          spin={false}
          swapOpacity={false}
          symbol={false}
          title="More actions"
          transform={null}
        >
          <svg
            aria-expanded="true"
            aria-haspopup="true"
            aria-labelledby="svg-inline--fa-title-000000000000"
            className="svg-inline--fa fa-ellipsis-v fa-w-6 dropdown-toggle"
            data-icon="ellipsis-v"
            data-prefix="fas"
            data-toggle="dropdown"
            id="listenControlsDropdown"
            role="img"
            style={Object {}}
            viewBox="0 0 192 512"
            xmlns="http://www.w3.org/2000/svg"
          >
            <title
              id="svg-inline--fa-title-000000000000"
              style={Object {}}
            >
              More actions
            </title>
            <path
              d="M96 184c39.8 0 72 32.2 72 72s-32.2 72-72 72-72-32.2-72-72 32.2-72 72-72zM24 80c0 39.8 32.2 72 72 72s72-32.2 72-72S135.8 8 96 8 24 40.2 24 80zm0 352c0 39.8 32.2 72 72 72s72-32.2 72-72-32.2-72-72-72-72 32.2-72 72z"
              fill="currentColor"
              style={Object {}}
            />
          </svg>
        </FontAwesomeIcon>
        <ul
          aria-labelledby="listenControlsDropdown"
          className="dropdown-menu dropdown-menu-right"
        >
          <ListenControl
            action={[Function]}
            icon={
              Object {
                "icon": Array [
                  512,
                  512,
                  Array [],
                  "f4ad",
                  "M256 32C114.6 32 0 125.1 0 240c0 49.6 21.4 95 57 130.7C44.5 421.1 2.7 466 2.2 466.5c-2.2 2.3-2.8 5.7-1.5 8.7S4.8 480 8 480c66.3 0 116-31.8 140.6-51.4 32.7 12.3 69 19.4 107.4 19.4 141.4 0 256-93.1 256-208S397.4 32 256 32zM128 272c-17.7 0-32-14.3-32-32s14.3-32 32-32 32 14.3 32 32-14.3 32-32 32zm128 0c-17.7 0-32-14.3-32-32s14.3-32 32-32 32 14.3 32 32-14.3 32-32 32zm128 0c-17.7 0-32-14.3-32-32s14.3-32 32-32 32 14.3 32 32-14.3 32-32 32z",
                ],
                "iconName": "comment-dots",
                "prefix": "fas",
              }
            }
            title="Recommend to my followers"
          >
            <button
              disabled={false}
              onClick={[Function]}
              title="Recommend to my followers"
              type="button"
            >
              <FontAwesomeIcon
                border={false}
                className=""
                fixedWidth={false}
                flip={null}
                icon={
                  Object {
                    "icon": Array [
                      512,
                      512,
                      Array [],
                      "f4ad",
                      "M256 32C114.6 32 0 125.1 0 240c0 49.6 21.4 95 57 130.7C44.5 421.1 2.7 466 2.2 466.5c-2.2 2.3-2.8 5.7-1.5 8.7S4.8 480 8 480c66.3 0 116-31.8 140.6-51.4 32.7 12.3 69 19.4 107.4 19.4 141.4 0 256-93.1 256-208S397.4 32 256 32zM128 272c-17.7 0-32-14.3-32-32s14.3-32 32-32 32 14.3 32 32-14.3 32-32 32zm128 0c-17.7 0-32-14.3-32-32s14.3-32 32-32 32 14.3 32 32-14.3 32-32 32zm128 0c-17.7 0-32-14.3-32-32s14.3-32 32-32 32 14.3 32 32-14.3 32-32 32z",
                    ],
                    "iconName": "comment-dots",
                    "prefix": "fas",
                  }
                }
                inverse={false}
                listItem={false}
                mask={null}
                onClick={[Function]}
                pull={null}
                pulse={false}
                rotation={null}
                size={null}
                spin={false}
                swapOpacity={false}
                symbol={false}
                title="Recommend to my followers"
                transform={null}
              >
                <svg
                  aria-labelledby="svg-inline--fa-title-000000000000"
                  className="svg-inline--fa fa-comment-dots fa-w-16 "
                  data-icon="comment-dots"
                  data-prefix="fas"
                  onClick={[Function]}
                  role="img"
                  style={Object {}}
                  viewBox="0 0 512 512"
                  xmlns="http://www.w3.org/2000/svg"
                >
                  <title
                    id="svg-inline--fa-title-000000000000"
                    style={Object {}}
                  >
                    Recommend to my followers
                  </title>
                  <path
                    d="M256 32C114.6 32 0 125.1 0 240c0 49.6 21.4 95 57 130.7C44.5 421.1 2.7 466 2.2 466.5c-2.2 2.3-2.8 5.7-1.5 8.7S4.8 480 8 480c66.3 0 116-31.8 140.6-51.4 32.7 12.3 69 19.4 107.4 19.4 141.4 0 256-93.1 256-208S397.4 32 256 32zM128 272c-17.7 0-32-14.3-32-32s14.3-32 32-32 32 14.3 32 32-14.3 32-32 32zm128 0c-17.7 0-32-14.3-32-32s14.3-32 32-32 32 14.3 32 32-14.3 32-32 32zm128 0c-17.7 0-32-14.3-32-32s14.3-32 32-32 32 14.3 32 32-14.3 32-32 32z"
                    fill="currentColor"
                    style={Object {}}
                  />
                </svg>
              </FontAwesomeIcon>
               
              Recommend to my followers
            </button>
          </ListenControl>
        </ul>
        <button
          className="btn-transparent play-button"
          onClick={[Function]}
          title="Play"
          type="button"
        >
          <FontAwesomeIcon
            border={false}
            className=""
            fixedWidth={false}
            flip={null}
            icon={
              Object {
                "icon": Array [
                  512,
                  512,
                  Array [],
                  "f144",
                  "M371.7 238l-176-107c-15.8-8.8-35.7 2.5-35.7 21v208c0 18.4 19.8 29.8 35.7 21l176-101c16.4-9.1 16.4-32.8 0-42zM504 256C504 119 393 8 256 8S8 119 8 256s111 248 248 248 248-111 248-248zm-448 0c0-110.5 89.5-200 200-200s200 89.5 200 200-89.5 200-200 200S56 366.5 56 256z",
                ],
                "iconName": "play-circle",
                "prefix": "far",
              }
            }
            inverse={false}
            listItem={false}
            mask={null}
            pull={null}
            pulse={false}
            rotation={null}
            size="2x"
            spin={false}
            swapOpacity={false}
            symbol={false}
            title=""
            transform={null}
          >
            <svg
              aria-hidden="true"
              className="svg-inline--fa fa-play-circle fa-w-16 fa-2x "
              data-icon="play-circle"
              data-prefix="far"
              focusable="false"
              role="img"
              style={Object {}}
              viewBox="0 0 512 512"
              xmlns="http://www.w3.org/2000/svg"
            >
              <path
                d="M371.7 238l-176-107c-15.8-8.8-35.7 2.5-35.7 21v208c0 18.4 19.8 29.8 35.7 21l176-101c16.4-9.1 16.4-32.8 0-42zM504 256C504 119 393 8 256 8S8 119 8 256s111 248 248 248 248-111 248-248zm-448 0c0-110.5 89.5-200 200-200s200 89.5 200 200-89.5 200-200 200S56 366.5 56 256z"
                fill="currentColor"
                style={Object {}}
              />
            </svg>
          </FontAwesomeIcon>
        </button>
      </div>
    </div>
  </ForwardRef>
</ListenCard>
`;<|MERGE_RESOLUTION|>--- conflicted
+++ resolved
@@ -109,7 +109,6 @@
           }
           newAlert={[Function]}
           updateFeedbackCallback={[Function]}
-<<<<<<< HEAD
         >
           <ListenControl
             action={[Function]}
@@ -419,145 +418,53 @@
           onClick={[Function]}
           title="Play"
           type="button"
-=======
->>>>>>> 9a9fd5da
-        >
-          <ListenControl
-            action={[Function]}
-            className=" loved"
+        >
+          <FontAwesomeIcon
+            border={false}
+            className=""
+            fixedWidth={false}
+            flip={null}
             icon={
               Object {
                 "icon": Array [
                   512,
                   512,
                   Array [],
-                  "f004",
-                  "M462.3 62.6C407.5 15.9 326 24.3 275.7 76.2L256 96.5l-19.7-20.3C186.1 24.3 104.5 15.9 49.7 62.6c-62.8 53.6-66.1 149.8-9.9 207.9l193.5 199.8c12.5 12.9 32.8 12.9 45.3 0l193.5-199.8c56.3-58.1 53-154.3-9.8-207.9z",
+                  "f144",
+                  "M371.7 238l-176-107c-15.8-8.8-35.7 2.5-35.7 21v208c0 18.4 19.8 29.8 35.7 21l176-101c16.4-9.1 16.4-32.8 0-42zM504 256C504 119 393 8 256 8S8 119 8 256s111 248 248 248 248-111 248-248zm-448 0c0-110.5 89.5-200 200-200s200 89.5 200 200-89.5 200-200 200S56 366.5 56 256z",
                 ],
-                "iconName": "heart",
-                "prefix": "fas",
-              }
-            }
-            iconOnly={true}
-            title="Love"
-          >
-            <FontAwesomeIcon
-              border={false}
-              className=" loved"
-              fixedWidth={false}
-              flip={null}
-              icon={
-                Object {
-                  "icon": Array [
-                    512,
-                    512,
-                    Array [],
-                    "f004",
-                    "M462.3 62.6C407.5 15.9 326 24.3 275.7 76.2L256 96.5l-19.7-20.3C186.1 24.3 104.5 15.9 49.7 62.6c-62.8 53.6-66.1 149.8-9.9 207.9l193.5 199.8c12.5 12.9 32.8 12.9 45.3 0l193.5-199.8c56.3-58.1 53-154.3-9.8-207.9z",
-                  ],
-                  "iconName": "heart",
-                  "prefix": "fas",
-                }
-              }
-              inverse={false}
-              listItem={false}
-              mask={null}
-              onClick={[Function]}
-              pull={null}
-              pulse={false}
-              rotation={null}
-              size={null}
-              spin={false}
-              swapOpacity={false}
-              symbol={false}
-              title="Love"
-              transform={null}
+                "iconName": "play-circle",
+                "prefix": "far",
+              }
+            }
+            inverse={false}
+            listItem={false}
+            mask={null}
+            pull={null}
+            pulse={false}
+            rotation={null}
+            size="2x"
+            spin={false}
+            swapOpacity={false}
+            symbol={false}
+            title=""
+            transform={null}
+          >
+            <svg
+              aria-hidden="true"
+              className="svg-inline--fa fa-play-circle fa-w-16 fa-2x "
+              data-icon="play-circle"
+              data-prefix="far"
+              focusable="false"
+              role="img"
+              style={Object {}}
+              viewBox="0 0 512 512"
+              xmlns="http://www.w3.org/2000/svg"
             >
-              <svg
-                aria-labelledby="svg-inline--fa-title-000000000000"
-                className="svg-inline--fa fa-heart fa-w-16  loved"
-                data-icon="heart"
-                data-prefix="fas"
-                onClick={[Function]}
-                role="img"
+              <path
+                d="M371.7 238l-176-107c-15.8-8.8-35.7 2.5-35.7 21v208c0 18.4 19.8 29.8 35.7 21l176-101c16.4-9.1 16.4-32.8 0-42zM504 256C504 119 393 8 256 8S8 119 8 256s111 248 248 248 248-111 248-248zm-448 0c0-110.5 89.5-200 200-200s200 89.5 200 200-89.5 200-200 200S56 366.5 56 256z"
+                fill="currentColor"
                 style={Object {}}
-                viewBox="0 0 512 512"
-                xmlns="http://www.w3.org/2000/svg"
-              >
-                <title
-                  id="svg-inline--fa-title-000000000000"
-                  style={Object {}}
-                >
-                  Love
-                </title>
-                <path
-                  d="M462.3 62.6C407.5 15.9 326 24.3 275.7 76.2L256 96.5l-19.7-20.3C186.1 24.3 104.5 15.9 49.7 62.6c-62.8 53.6-66.1 149.8-9.9 207.9l193.5 199.8c12.5 12.9 32.8 12.9 45.3 0l193.5-199.8c56.3-58.1 53-154.3-9.8-207.9z"
-                  fill="currentColor"
-                  style={Object {}}
-                />
-              </svg>
-            </FontAwesomeIcon>
-          </ListenControl>
-          <ListenControl
-            action={[Function]}
-            className=""
-            icon={
-              Object {
-                "icon": Array [
-                  512,
-                  512,
-                  Array [],
-                  "f7a9",
-                  "M473.7 73.8l-2.4-2.5c-46-47-118-51.7-169.6-14.8L336 159.9l-96 64 48 128-144-144 96-64-28.6-86.5C159.7 19.6 87 24 40.7 71.4l-2.4 2.4C-10.4 123.6-12.5 202.9 31 256l212.1 218.6c7.1 7.3 18.6 7.3 25.7 0L481 255.9c43.5-53 41.4-132.3-7.3-182.1z",
-                ],
-                "iconName": "heart-broken",
-                "prefix": "fas",
-              }
-            }
-            iconOnly={true}
-            title="Hate"
-          >
-            <FontAwesomeIcon
-              border={false}
-              className=""
-              fixedWidth={false}
-              flip={null}
-              icon={
-                Object {
-                  "icon": Array [
-                    512,
-                    512,
-                    Array [],
-                    "f7a9",
-                    "M473.7 73.8l-2.4-2.5c-46-47-118-51.7-169.6-14.8L336 159.9l-96 64 48 128-144-144 96-64-28.6-86.5C159.7 19.6 87 24 40.7 71.4l-2.4 2.4C-10.4 123.6-12.5 202.9 31 256l212.1 218.6c7.1 7.3 18.6 7.3 25.7 0L481 255.9c43.5-53 41.4-132.3-7.3-182.1z",
-                  ],
-                  "iconName": "heart-broken",
-                  "prefix": "fas",
-                }
-              }
-              inverse={false}
-              listItem={false}
-              mask={null}
-              onClick={[Function]}
-              pull={null}
-              pulse={false}
-              rotation={null}
-              size={null}
-              spin={false}
-              swapOpacity={false}
-              symbol={false}
-              title="Hate"
-              transform={null}
-            >
-              <svg
-                aria-labelledby="svg-inline--fa-title-000000000000"
-                className="svg-inline--fa fa-heart-broken fa-w-16 "
-                data-icon="heart-broken"
-                data-prefix="fas"
-                onClick={[Function]}
-                role="img"
-                style={Object {}}
-<<<<<<< HEAD
               />
             </svg>
           </FontAwesomeIcon>
@@ -568,7 +475,7 @@
 </ListenCard>
 `;
 
-exports[`ListenCard renders correctly for mode = 'recent ' 1`] = `
+exports[`ListenCard renders correctly for playing_now listen 1`] = `
 <ListenCard
   currentFeedback={1}
   listen={
@@ -591,7 +498,6 @@
       "user_name": "test",
     }
   }
-  mode="recent"
   newAlert={[Function]}
   showTimestamp={true}
   showUsername={true}
@@ -611,110 +517,24 @@
         <div
           className="ellipsis-2-lines"
           title="Bird's Lament"
-=======
-                viewBox="0 0 512 512"
-                xmlns="http://www.w3.org/2000/svg"
-              >
-                <title
-                  id="svg-inline--fa-title-000000000000"
-                  style={Object {}}
-                >
-                  Hate
-                </title>
-                <path
-                  d="M473.7 73.8l-2.4-2.5c-46-47-118-51.7-169.6-14.8L336 159.9l-96 64 48 128-144-144 96-64-28.6-86.5C159.7 19.6 87 24 40.7 71.4l-2.4 2.4C-10.4 123.6-12.5 202.9 31 256l212.1 218.6c7.1 7.3 18.6 7.3 25.7 0L481 255.9c43.5-53 41.4-132.3-7.3-182.1z"
-                  fill="currentColor"
-                  style={Object {}}
-                />
-              </svg>
-            </FontAwesomeIcon>
-          </ListenControl>
-        </ListenFeedbackComponent>
-        <FontAwesomeIcon
-          aria-expanded="true"
-          aria-haspopup="true"
-          border={false}
-          className="dropdown-toggle"
-          data-toggle="dropdown"
-          fixedWidth={false}
-          flip={null}
-          icon={
-            Object {
-              "icon": Array [
-                192,
-                512,
-                Array [],
-                "f142",
-                "M96 184c39.8 0 72 32.2 72 72s-32.2 72-72 72-72-32.2-72-72 32.2-72 72-72zM24 80c0 39.8 32.2 72 72 72s72-32.2 72-72S135.8 8 96 8 24 40.2 24 80zm0 352c0 39.8 32.2 72 72 72s72-32.2 72-72-32.2-72-72-72-72 32.2-72 72z",
-              ],
-              "iconName": "ellipsis-v",
-              "prefix": "fas",
-            }
-          }
-          id="listenControlsDropdown"
-          inverse={false}
-          listItem={false}
-          mask={null}
-          pull={null}
-          pulse={false}
-          rotation={null}
-          size={null}
-          spin={false}
-          swapOpacity={false}
-          symbol={false}
-          title="More actions"
-          transform={null}
->>>>>>> 9a9fd5da
-        >
-          <svg
-            aria-expanded="true"
-            aria-haspopup="true"
-            aria-labelledby="svg-inline--fa-title-000000000000"
-            className="svg-inline--fa fa-ellipsis-v fa-w-6 dropdown-toggle"
-            data-icon="ellipsis-v"
-            data-prefix="fas"
-            data-toggle="dropdown"
-            id="listenControlsDropdown"
-            role="img"
-            style={Object {}}
-            viewBox="0 0 192 512"
-            xmlns="http://www.w3.org/2000/svg"
-          >
-            <title
-              id="svg-inline--fa-title-000000000000"
-              style={Object {}}
-            >
-              More actions
-            </title>
-            <path
-              d="M96 184c39.8 0 72 32.2 72 72s-32.2 72-72 72-72-32.2-72-72 32.2-72 72-72zM24 80c0 39.8 32.2 72 72 72s72-32.2 72-72S135.8 8 96 8 24 40.2 24 80zm0 352c0 39.8 32.2 72 72 72s72-32.2 72-72-32.2-72-72-72-72 32.2-72 72z"
-              fill="currentColor"
-              style={Object {}}
-            />
-          </svg>
-        </FontAwesomeIcon>
-        <ul
-          aria-labelledby="listenControlsDropdown"
-          className="dropdown-menu dropdown-menu-right"
-        >
-          <ListenControl
-            action={[Function]}
-            icon={
-              Object {
-                "icon": Array [
-                  512,
-                  512,
-                  Array [],
-                  "f4ad",
-                  "M256 32C114.6 32 0 125.1 0 240c0 49.6 21.4 95 57 130.7C44.5 421.1 2.7 466 2.2 466.5c-2.2 2.3-2.8 5.7-1.5 8.7S4.8 480 8 480c66.3 0 116-31.8 140.6-51.4 32.7 12.3 69 19.4 107.4 19.4 141.4 0 256-93.1 256-208S397.4 32 256 32zM128 272c-17.7 0-32-14.3-32-32s14.3-32 32-32 32 14.3 32 32-14.3 32-32 32zm128 0c-17.7 0-32-14.3-32-32s14.3-32 32-32 32 14.3 32 32-14.3 32-32 32zm128 0c-17.7 0-32-14.3-32-32s14.3-32 32-32 32 14.3 32 32-14.3 32-32 32z",
-                ],
-                "iconName": "comment-dots",
-                "prefix": "fas",
-              }
-            }
-            title="Recommend to my followers"
-          >
-<<<<<<< HEAD
+        >
+          <a
+            href="https://musicbrainz.org/recording/yyyy"
+            rel="noopener noreferrer"
+            target="_blank"
+          >
+            Bird's Lament
+          </a>
+        </div>
+        <span
+          className="small text-muted ellipsis"
+          title="Moondog"
+        >
+          <a
+            href="https://musicbrainz.org/artist/xxxx"
+            rel="noopener noreferrer"
+            target="_blank"
+          >
             Moondog
           </a>
         </span>
@@ -1001,8 +821,6 @@
             }
             title="Recommend to my followers"
           >
-=======
->>>>>>> 9a9fd5da
             <button
               disabled={false}
               onClick={[Function]}
@@ -1132,7 +950,7 @@
 </ListenCard>
 `;
 
-exports[`ListenCard renders correctly for playing_now listen 1`] = `
+exports[`ListenCard should render timestamp using preciseTimestamp 1`] = `
 <ListenCard
   currentFeedback={1}
   listen={
@@ -1605,479 +1423,4 @@
     </div>
   </ForwardRef>
 </ListenCard>
-`;
-
-exports[`ListenCard should render timestamp using preciseTimestamp 1`] = `
-<ListenCard
-  currentFeedback={1}
-  listen={
-    Object {
-      "listened_at": 0,
-      "playing_now": false,
-      "track_metadata": Object {
-        "additional_info": Object {
-          "artist_mbids": Array [
-            "xxxx",
-          ],
-          "artist_msid": "artist_msid",
-          "recording_mbid": "yyyy",
-          "recording_msid": "bar",
-          "release_mbid": "foo",
-        },
-        "artist_name": "Moondog",
-        "track_name": "Bird's Lament",
-      },
-      "user_name": "test",
-    }
-  }
-  newAlert={[Function]}
-  showTimestamp={true}
-  showUsername={true}
-  updateFeedbackCallback={[Function]}
->
-  <ForwardRef
-    className="listen-card row   "
-    onDoubleClick={[Function]}
-  >
-    <div
-      className="card listen-card row   "
-      onDoubleClick={[Function]}
-    >
-      <div
-        className="listen-details"
-      >
-        <div
-          className="ellipsis-2-lines"
-          title="Bird's Lament"
-        >
-          <a
-            href="https://musicbrainz.org/recording/yyyy"
-            rel="noopener noreferrer"
-            target="_blank"
-          >
-            Bird's Lament
-          </a>
-        </div>
-        <span
-          className="small text-muted ellipsis"
-          title="Moondog"
-        >
-          <a
-            href="https://musicbrainz.org/artist/xxxx"
-            rel="noopener noreferrer"
-            target="_blank"
-          >
-            Moondog
-          </a>
-        </span>
-      </div>
-      <div
-        className="username-and-timestamp"
-      >
-        <a
-          href="/user/test"
-          rel="noopener noreferrer"
-          target="_blank"
-          title="test"
-        >
-          test
-        </a>
-        <span
-          className="listen-time"
-          title=""
-        >
-          Jan 01, 1970, 1:00 AM
-        </span>
-      </div>
-      <div
-        className="listen-controls"
-      >
-        <ListenFeedbackComponent
-          currentFeedback={1}
-          listen={
-            Object {
-              "listened_at": 0,
-              "playing_now": false,
-              "track_metadata": Object {
-                "additional_info": Object {
-                  "artist_mbids": Array [
-                    "xxxx",
-                  ],
-                  "artist_msid": "artist_msid",
-                  "recording_mbid": "yyyy",
-                  "recording_msid": "bar",
-                  "release_mbid": "foo",
-                },
-                "artist_name": "Moondog",
-                "track_name": "Bird's Lament",
-              },
-              "user_name": "test",
-            }
-          }
-          newAlert={[Function]}
-          updateFeedbackCallback={[Function]}
-        >
-          <ListenControl
-            action={[Function]}
-            className=" loved"
-            icon={
-              Object {
-                "icon": Array [
-                  512,
-                  512,
-                  Array [],
-                  "f004",
-                  "M462.3 62.6C407.5 15.9 326 24.3 275.7 76.2L256 96.5l-19.7-20.3C186.1 24.3 104.5 15.9 49.7 62.6c-62.8 53.6-66.1 149.8-9.9 207.9l193.5 199.8c12.5 12.9 32.8 12.9 45.3 0l193.5-199.8c56.3-58.1 53-154.3-9.8-207.9z",
-                ],
-                "iconName": "heart",
-                "prefix": "fas",
-              }
-            }
-            iconOnly={true}
-            title="Love"
-          >
-            <FontAwesomeIcon
-              border={false}
-              className=" loved"
-              fixedWidth={false}
-              flip={null}
-              icon={
-                Object {
-                  "icon": Array [
-                    512,
-                    512,
-                    Array [],
-                    "f004",
-                    "M462.3 62.6C407.5 15.9 326 24.3 275.7 76.2L256 96.5l-19.7-20.3C186.1 24.3 104.5 15.9 49.7 62.6c-62.8 53.6-66.1 149.8-9.9 207.9l193.5 199.8c12.5 12.9 32.8 12.9 45.3 0l193.5-199.8c56.3-58.1 53-154.3-9.8-207.9z",
-                  ],
-                  "iconName": "heart",
-                  "prefix": "fas",
-                }
-              }
-              inverse={false}
-              listItem={false}
-              mask={null}
-              onClick={[Function]}
-              pull={null}
-              pulse={false}
-              rotation={null}
-              size={null}
-              spin={false}
-              swapOpacity={false}
-              symbol={false}
-              title="Love"
-              transform={null}
-            >
-              <svg
-                aria-labelledby="svg-inline--fa-title-000000000000"
-                className="svg-inline--fa fa-heart fa-w-16  loved"
-                data-icon="heart"
-                data-prefix="fas"
-                onClick={[Function]}
-                role="img"
-                style={Object {}}
-                viewBox="0 0 512 512"
-                xmlns="http://www.w3.org/2000/svg"
-              >
-                <title
-                  id="svg-inline--fa-title-000000000000"
-                  style={Object {}}
-                >
-                  Love
-                </title>
-                <path
-                  d="M462.3 62.6C407.5 15.9 326 24.3 275.7 76.2L256 96.5l-19.7-20.3C186.1 24.3 104.5 15.9 49.7 62.6c-62.8 53.6-66.1 149.8-9.9 207.9l193.5 199.8c12.5 12.9 32.8 12.9 45.3 0l193.5-199.8c56.3-58.1 53-154.3-9.8-207.9z"
-                  fill="currentColor"
-                  style={Object {}}
-                />
-              </svg>
-            </FontAwesomeIcon>
-          </ListenControl>
-          <ListenControl
-            action={[Function]}
-            className=""
-            icon={
-              Object {
-                "icon": Array [
-                  512,
-                  512,
-                  Array [],
-                  "f7a9",
-                  "M473.7 73.8l-2.4-2.5c-46-47-118-51.7-169.6-14.8L336 159.9l-96 64 48 128-144-144 96-64-28.6-86.5C159.7 19.6 87 24 40.7 71.4l-2.4 2.4C-10.4 123.6-12.5 202.9 31 256l212.1 218.6c7.1 7.3 18.6 7.3 25.7 0L481 255.9c43.5-53 41.4-132.3-7.3-182.1z",
-                ],
-                "iconName": "heart-broken",
-                "prefix": "fas",
-              }
-            }
-            iconOnly={true}
-            title="Hate"
-          >
-            <FontAwesomeIcon
-              border={false}
-              className=""
-              fixedWidth={false}
-              flip={null}
-              icon={
-                Object {
-                  "icon": Array [
-                    512,
-                    512,
-                    Array [],
-                    "f7a9",
-                    "M473.7 73.8l-2.4-2.5c-46-47-118-51.7-169.6-14.8L336 159.9l-96 64 48 128-144-144 96-64-28.6-86.5C159.7 19.6 87 24 40.7 71.4l-2.4 2.4C-10.4 123.6-12.5 202.9 31 256l212.1 218.6c7.1 7.3 18.6 7.3 25.7 0L481 255.9c43.5-53 41.4-132.3-7.3-182.1z",
-                  ],
-                  "iconName": "heart-broken",
-                  "prefix": "fas",
-                }
-              }
-              inverse={false}
-              listItem={false}
-              mask={null}
-              onClick={[Function]}
-              pull={null}
-              pulse={false}
-              rotation={null}
-              size={null}
-              spin={false}
-              swapOpacity={false}
-              symbol={false}
-              title="Hate"
-              transform={null}
-            >
-              <svg
-                aria-labelledby="svg-inline--fa-title-000000000000"
-                className="svg-inline--fa fa-heart-broken fa-w-16 "
-                data-icon="heart-broken"
-                data-prefix="fas"
-                onClick={[Function]}
-                role="img"
-                style={Object {}}
-                viewBox="0 0 512 512"
-                xmlns="http://www.w3.org/2000/svg"
-              >
-                <title
-                  id="svg-inline--fa-title-000000000000"
-                  style={Object {}}
-                >
-                  Hate
-                </title>
-                <path
-                  d="M473.7 73.8l-2.4-2.5c-46-47-118-51.7-169.6-14.8L336 159.9l-96 64 48 128-144-144 96-64-28.6-86.5C159.7 19.6 87 24 40.7 71.4l-2.4 2.4C-10.4 123.6-12.5 202.9 31 256l212.1 218.6c7.1 7.3 18.6 7.3 25.7 0L481 255.9c43.5-53 41.4-132.3-7.3-182.1z"
-                  fill="currentColor"
-                  style={Object {}}
-                />
-              </svg>
-            </FontAwesomeIcon>
-          </ListenControl>
-        </ListenFeedbackComponent>
-        <FontAwesomeIcon
-          aria-expanded="true"
-          aria-haspopup="true"
-          border={false}
-          className="dropdown-toggle"
-          data-toggle="dropdown"
-          fixedWidth={false}
-          flip={null}
-          icon={
-            Object {
-              "icon": Array [
-                192,
-                512,
-                Array [],
-                "f142",
-                "M96 184c39.8 0 72 32.2 72 72s-32.2 72-72 72-72-32.2-72-72 32.2-72 72-72zM24 80c0 39.8 32.2 72 72 72s72-32.2 72-72S135.8 8 96 8 24 40.2 24 80zm0 352c0 39.8 32.2 72 72 72s72-32.2 72-72-32.2-72-72-72-72 32.2-72 72z",
-              ],
-              "iconName": "ellipsis-v",
-              "prefix": "fas",
-            }
-          }
-          id="listenControlsDropdown"
-          inverse={false}
-          listItem={false}
-          mask={null}
-          pull={null}
-          pulse={false}
-          rotation={null}
-          size={null}
-          spin={false}
-          swapOpacity={false}
-          symbol={false}
-          title="More actions"
-          transform={null}
-        >
-          <svg
-            aria-expanded="true"
-            aria-haspopup="true"
-            aria-labelledby="svg-inline--fa-title-000000000000"
-            className="svg-inline--fa fa-ellipsis-v fa-w-6 dropdown-toggle"
-            data-icon="ellipsis-v"
-            data-prefix="fas"
-            data-toggle="dropdown"
-            id="listenControlsDropdown"
-            role="img"
-            style={Object {}}
-            viewBox="0 0 192 512"
-            xmlns="http://www.w3.org/2000/svg"
-          >
-            <title
-              id="svg-inline--fa-title-000000000000"
-              style={Object {}}
-            >
-              More actions
-            </title>
-            <path
-              d="M96 184c39.8 0 72 32.2 72 72s-32.2 72-72 72-72-32.2-72-72 32.2-72 72-72zM24 80c0 39.8 32.2 72 72 72s72-32.2 72-72S135.8 8 96 8 24 40.2 24 80zm0 352c0 39.8 32.2 72 72 72s72-32.2 72-72-32.2-72-72-72-72 32.2-72 72z"
-              fill="currentColor"
-              style={Object {}}
-            />
-          </svg>
-        </FontAwesomeIcon>
-        <ul
-          aria-labelledby="listenControlsDropdown"
-          className="dropdown-menu dropdown-menu-right"
-        >
-          <ListenControl
-            action={[Function]}
-            icon={
-              Object {
-                "icon": Array [
-                  512,
-                  512,
-                  Array [],
-                  "f4ad",
-                  "M256 32C114.6 32 0 125.1 0 240c0 49.6 21.4 95 57 130.7C44.5 421.1 2.7 466 2.2 466.5c-2.2 2.3-2.8 5.7-1.5 8.7S4.8 480 8 480c66.3 0 116-31.8 140.6-51.4 32.7 12.3 69 19.4 107.4 19.4 141.4 0 256-93.1 256-208S397.4 32 256 32zM128 272c-17.7 0-32-14.3-32-32s14.3-32 32-32 32 14.3 32 32-14.3 32-32 32zm128 0c-17.7 0-32-14.3-32-32s14.3-32 32-32 32 14.3 32 32-14.3 32-32 32zm128 0c-17.7 0-32-14.3-32-32s14.3-32 32-32 32 14.3 32 32-14.3 32-32 32z",
-                ],
-                "iconName": "comment-dots",
-                "prefix": "fas",
-              }
-            }
-            title="Recommend to my followers"
-          >
-            <button
-              disabled={false}
-              onClick={[Function]}
-              title="Recommend to my followers"
-              type="button"
-            >
-              <FontAwesomeIcon
-                border={false}
-                className=""
-                fixedWidth={false}
-                flip={null}
-                icon={
-                  Object {
-                    "icon": Array [
-                      512,
-                      512,
-                      Array [],
-                      "f4ad",
-                      "M256 32C114.6 32 0 125.1 0 240c0 49.6 21.4 95 57 130.7C44.5 421.1 2.7 466 2.2 466.5c-2.2 2.3-2.8 5.7-1.5 8.7S4.8 480 8 480c66.3 0 116-31.8 140.6-51.4 32.7 12.3 69 19.4 107.4 19.4 141.4 0 256-93.1 256-208S397.4 32 256 32zM128 272c-17.7 0-32-14.3-32-32s14.3-32 32-32 32 14.3 32 32-14.3 32-32 32zm128 0c-17.7 0-32-14.3-32-32s14.3-32 32-32 32 14.3 32 32-14.3 32-32 32zm128 0c-17.7 0-32-14.3-32-32s14.3-32 32-32 32 14.3 32 32-14.3 32-32 32z",
-                    ],
-                    "iconName": "comment-dots",
-                    "prefix": "fas",
-                  }
-                }
-                inverse={false}
-                listItem={false}
-                mask={null}
-                onClick={[Function]}
-                pull={null}
-                pulse={false}
-                rotation={null}
-                size={null}
-                spin={false}
-                swapOpacity={false}
-                symbol={false}
-                title="Recommend to my followers"
-                transform={null}
-              >
-                <svg
-                  aria-labelledby="svg-inline--fa-title-000000000000"
-                  className="svg-inline--fa fa-comment-dots fa-w-16 "
-                  data-icon="comment-dots"
-                  data-prefix="fas"
-                  onClick={[Function]}
-                  role="img"
-                  style={Object {}}
-                  viewBox="0 0 512 512"
-                  xmlns="http://www.w3.org/2000/svg"
-                >
-                  <title
-                    id="svg-inline--fa-title-000000000000"
-                    style={Object {}}
-                  >
-                    Recommend to my followers
-                  </title>
-                  <path
-                    d="M256 32C114.6 32 0 125.1 0 240c0 49.6 21.4 95 57 130.7C44.5 421.1 2.7 466 2.2 466.5c-2.2 2.3-2.8 5.7-1.5 8.7S4.8 480 8 480c66.3 0 116-31.8 140.6-51.4 32.7 12.3 69 19.4 107.4 19.4 141.4 0 256-93.1 256-208S397.4 32 256 32zM128 272c-17.7 0-32-14.3-32-32s14.3-32 32-32 32 14.3 32 32-14.3 32-32 32zm128 0c-17.7 0-32-14.3-32-32s14.3-32 32-32 32 14.3 32 32-14.3 32-32 32zm128 0c-17.7 0-32-14.3-32-32s14.3-32 32-32 32 14.3 32 32-14.3 32-32 32z"
-                    fill="currentColor"
-                    style={Object {}}
-                  />
-                </svg>
-              </FontAwesomeIcon>
-               
-              Recommend to my followers
-            </button>
-          </ListenControl>
-        </ul>
-        <button
-          className="btn-transparent play-button"
-          onClick={[Function]}
-          title="Play"
-          type="button"
-        >
-          <FontAwesomeIcon
-            border={false}
-            className=""
-            fixedWidth={false}
-            flip={null}
-            icon={
-              Object {
-                "icon": Array [
-                  512,
-                  512,
-                  Array [],
-                  "f144",
-                  "M371.7 238l-176-107c-15.8-8.8-35.7 2.5-35.7 21v208c0 18.4 19.8 29.8 35.7 21l176-101c16.4-9.1 16.4-32.8 0-42zM504 256C504 119 393 8 256 8S8 119 8 256s111 248 248 248 248-111 248-248zm-448 0c0-110.5 89.5-200 200-200s200 89.5 200 200-89.5 200-200 200S56 366.5 56 256z",
-                ],
-                "iconName": "play-circle",
-                "prefix": "far",
-              }
-            }
-            inverse={false}
-            listItem={false}
-            mask={null}
-            pull={null}
-            pulse={false}
-            rotation={null}
-            size="2x"
-            spin={false}
-            swapOpacity={false}
-            symbol={false}
-            title=""
-            transform={null}
-          >
-            <svg
-              aria-hidden="true"
-              className="svg-inline--fa fa-play-circle fa-w-16 fa-2x "
-              data-icon="play-circle"
-              data-prefix="far"
-              focusable="false"
-              role="img"
-              style={Object {}}
-              viewBox="0 0 512 512"
-              xmlns="http://www.w3.org/2000/svg"
-            >
-              <path
-                d="M371.7 238l-176-107c-15.8-8.8-35.7 2.5-35.7 21v208c0 18.4 19.8 29.8 35.7 21l176-101c16.4-9.1 16.4-32.8 0-42zM504 256C504 119 393 8 256 8S8 119 8 256s111 248 248 248 248-111 248-248zm-448 0c0-110.5 89.5-200 200-200s200 89.5 200 200-89.5 200-200 200S56 366.5 56 256z"
-                fill="currentColor"
-                style={Object {}}
-              />
-            </svg>
-          </FontAwesomeIcon>
-        </button>
-      </div>
-    </div>
-  </ForwardRef>
-</ListenCard>
 `;