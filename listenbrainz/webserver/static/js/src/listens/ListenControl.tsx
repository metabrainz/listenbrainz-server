import * as React from "react";

import { FontAwesomeIcon } from "@fortawesome/react-fontawesome";
import { IconDefinition } from "@fortawesome/fontawesome-common-types"; // eslint-disable-line import/no-unresolved
import { IconProp } from "@fortawesome/fontawesome-svg-core";

export type ListenControlProps = {
  className?: string;
  action?: (event: React.MouseEvent) => void;
  icon?: IconDefinition;
  iconOnly?: boolean;
  title: string;
  dataToggle?: string;
  dataTarget?: string;
  disabled?: boolean;
  // When link is passed, an <a> tag will be rendered instead of an icon or button
  // icon and title props will still be used.
  // The props iconOnly action, dataToggle and dataTarget will be ignored.
  link?: string;
  // optional anchor tag attributes such as {target:"_blank", rel:"noopener noreferrer"}
  anchorTagAttributes?: any;
};

const ListenControl = (props: ListenControlProps) => {
<<<<<<< HEAD
  const { className, action, icon, title, dataToggle, dataTarget } = props;
  const definedClassName = className || "";
  return icon ? (
    <FontAwesomeIcon
      icon={icon as IconProp}
      className={definedClassName}
      title={title}
      onClick={action}
    />
  ) : (
    <button
      className={`btn ${definedClassName}`}
=======
  const {
    className,
    action,
    icon,
    iconOnly,
    title,
    dataToggle,
    dataTarget,
    disabled,
    link,
    anchorTagAttributes,
  } = props;

  if (link) {
    // When using the link property,
    // render an anchor tag with an href instead of onClick
    return (
      <a href={link} title={title} {...anchorTagAttributes}>
        {icon && <FontAwesomeIcon icon={icon as IconProp} />}
        &nbsp;{title}
      </a>
    );
  }

  let iconElement;
  if (icon) {
    iconElement = (
      <FontAwesomeIcon
        icon={icon as IconProp}
        className={className}
        title={title}
        onClick={disabled ? undefined : action}
      />
    );
  }

  return iconOnly ? (
    iconElement ?? <>No icon to render</>
  ) : (
    <button
      disabled={disabled ?? false}
      className={className}
>>>>>>> 5e8e4c28
      title={title}
      onClick={disabled ? undefined : action}
      type="button"
      data-toggle={dataToggle}
      data-target={dataTarget}
    >
      {iconElement} {title}
    </button>
  );
};

export default ListenControl;<|MERGE_RESOLUTION|>--- conflicted
+++ resolved
@@ -22,20 +22,6 @@
 };
 
 const ListenControl = (props: ListenControlProps) => {
-<<<<<<< HEAD
-  const { className, action, icon, title, dataToggle, dataTarget } = props;
-  const definedClassName = className || "";
-  return icon ? (
-    <FontAwesomeIcon
-      icon={icon as IconProp}
-      className={definedClassName}
-      title={title}
-      onClick={action}
-    />
-  ) : (
-    <button
-      className={`btn ${definedClassName}`}
-=======
   const {
     className,
     action,
@@ -78,7 +64,6 @@
     <button
       disabled={disabled ?? false}
       className={className}
->>>>>>> 5e8e4c28
       title={title}
       onClick={disabled ? undefined : action}
       type="button"
