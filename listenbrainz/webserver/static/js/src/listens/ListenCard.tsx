import * as React from "react";
import { get as _get, has as _has } from "lodash";
import {
  faMusic,
  faHeart,
  faHeartBroken,
  faEllipsisV,
} from "@fortawesome/free-solid-svg-icons";
import { IconProp } from "@fortawesome/fontawesome-svg-core";
import { FontAwesomeIcon } from "@fortawesome/react-fontawesome";

import {
  getArtistLink,
  getPlayButton,
  getTrackLink,
  preciseTimestamp,
  fullLocalizedDateFromTimestampOrISODate,
} from "../utils";
import GlobalAppContext from "../GlobalAppContext";
import Card from "../components/Card";
import ListenControl from "./ListenControl";

export const DEFAULT_COVER_ART_URL = "/static/img/default_cover_art.png";

export type ListenCardProps = {
  listen: Listen;
  className?: string;
  currentFeedback: ListenFeedBack;
  isCurrentListen: boolean;
  showTimestamp: boolean;
  showUsername: boolean;
  playListen: (listen: Listen) => void;
<<<<<<< HEAD
  removeListenCallback?: (listen: Listen) => void;
  updateFeedbackCallback?: (
    recordingMsid: string,
    score: ListenFeedBack
  ) => void;
  updateRecordingToPin?: (recordingToPin: Listen) => void;
=======
  removeListenFromListenList?: (listen: Listen) => void;
  updateFeedback: (recordingMsid: string, score: ListenFeedBack) => void;
  updateRecordingToPin: (recordingToPin: Listen) => void;
>>>>>>> 65c708a8
  newAlert: (
    alertType: AlertType,
    title: string,
    message: string | JSX.Element
  ) => void;
  additionalDetails?: string | JSX.Element;
};

type ListenCardState = {
  isDeleted: boolean;
  feedback: ListenFeedBack;
};

export default class ListenCard extends React.Component<
  ListenCardProps,
  ListenCardState
> {
  static contextType = GlobalAppContext;
  declare context: React.ContextType<typeof GlobalAppContext>;

  playListen: (listen: Listen) => void;

  constructor(props: ListenCardProps) {
    super(props);

    this.state = {
      isDeleted: false,
      feedback: props.currentFeedback || 0,
    };
    this.playListen = props.playListen.bind(this, props.listen);
  }

  componentDidUpdate(prevProps: ListenCardProps) {
    const { currentFeedback } = this.props;
    if (currentFeedback !== prevProps.currentFeedback) {
      this.setState({ feedback: currentFeedback });
    }
  }

  submitFeedback = async (score: ListenFeedBack) => {
    const { listen, updateFeedbackCallback } = this.props;
    const { APIService, currentUser } = this.context;
    if (currentUser?.auth_token) {
      const recordingMSID = _get(
        listen,
        "track_metadata.additional_info.recording_msid"
      );

      try {
        const status = await APIService.submitFeedback(
          currentUser.auth_token,
          recordingMSID,
          score
        );
        if (status === 200) {
          this.setState({ feedback: score });
          if (updateFeedbackCallback) {
            updateFeedbackCallback(recordingMSID, score);
          }
        }
      } catch (error) {
        this.handleError(error, "Error while submitting feedback");
      }
    }
  };

  deleteListen = async () => {
    const { listen, removeListenCallback } = this.props;
    const { APIService, currentUser } = this.context;
<<<<<<< HEAD
    const isCurrentUser =
      Boolean(listen.user_name) && listen.user_name === currentUser?.name;
    if (isCurrentUser && currentUser?.auth_token) {
=======

    if (
      removeListenFromListenList &&
      isCurrentUser &&
      currentUser?.auth_token
    ) {
>>>>>>> 65c708a8
      const listenedAt = _get(listen, "listened_at");
      const recordingMSID = _get(
        listen,
        "track_metadata.additional_info.recording_msid"
      );

      try {
        const status = await APIService.deleteListen(
          currentUser.auth_token,
          recordingMSID,
          listenedAt
        );
        if (status === 200) {
          this.setState({ isDeleted: true });
          if (removeListenCallback) {
            // wait for the animation to finish
            setTimeout(function removeListen() {
              removeListenCallback(listen);
            }, 1000);
          }
        }
      } catch (error) {
        this.handleError(error, "Error while deleting listen");
      }
    }
  };

  recommendListenToFollowers = async () => {
    const { listen, newAlert } = this.props;
    const { APIService, currentUser } = this.context;

    if (currentUser?.auth_token) {
      const metadata: UserTrackRecommendationMetadata = {
        artist_name: _get(listen, "track_metadata.artist_name"),
        track_name: _get(listen, "track_metadata.track_name"),
        release_name: _get(listen, "track_metadata.release_name"),
        recording_mbid: _get(
          listen,
          "track_metadata.additional_info.recording_mbid"
        ),
        recording_msid: _get(
          listen,
          "track_metadata.additional_info.recording_msid"
        ),
        artist_msid: _get(listen, "track_metadata.additional_info.artist_msid"),
      };
      try {
        const status = await APIService.recommendTrackToFollowers(
          currentUser.name,
          currentUser.auth_token,
          metadata
        );
        if (status === 200) {
          newAlert(
            "success",
            `You recommended a track to your followers!`,
            `${metadata.artist_name} - ${metadata.track_name}`
          );
        }
      } catch (error) {
        this.handleError(
          error,
          "We encountered an error when trying to recommend the track to your followers"
        );
      }
    }
  };

  handleError = (error: string | Error, title?: string): void => {
    const { newAlert } = this.props;
    if (!error) {
      return;
    }
    newAlert(
      "danger",
      title || "Error",
      typeof error === "object" ? error.message : error
    );
  };

  render() {
    const {
      additionalDetails,
      listen,
      className,
      isCurrentListen,
      showUsername,
      showTimestamp,
      updateRecordingToPin,
    } = this.props;
    const { currentUser } = this.context;
    const { feedback, isDeleted } = this.state;

    const isCurrentUser =
      Boolean(listen.user_name) && listen.user_name === currentUser?.name;

    const enableFeedbackButtons = _has(
      listen,
      "track_metadata.additional_info.recording_msid"
    );
    const enableRecommendButton =
      _has(listen, "track_metadata.artist_name") &&
      _has(listen, "track_metadata.track_name") &&
      _has(listen, "track_metadata.additional_info.recording_msid");

    const timeStampForDisplay = (
      <>
        {listen.playing_now ? (
          <span className="listen-time">
            <FontAwesomeIcon icon={faMusic as IconProp} /> Playing now &#8212;
          </span>
        ) : (
          <span
            className="listen-time"
            title={
              listen.listened_at
                ? fullLocalizedDateFromTimestampOrISODate(
                    listen.listened_at * 1000
                  )
                : fullLocalizedDateFromTimestampOrISODate(
                    listen.listened_at_iso
                  )
            }
          >
            {preciseTimestamp(
              listen.listened_at_iso || listen.listened_at * 1000
            )}
          </span>
        )}
      </>
    );

    const listenedAt = _get(listen, "listened_at");
    const recordingMSID = _get(
      listen,
      "track_metadata.additional_info.recording_msid"
    );
    const canDelete =
      isCurrentUser && Boolean(listenedAt) && Boolean(recordingMSID);

    return (
      <Card
        onDoubleClick={isCurrentListen ? undefined : this.playListen}
        className={`listen-card row ${
          isCurrentListen ? " current-listen" : ""
        } ${isDeleted ? " deleted" : ""}
		 ${className || ""}`}
      >
        <div className="listen-details">
          <div title={listen.track_metadata?.track_name} className="ellipsis">
            {getTrackLink(listen)}
          </div>
          <span
            className="small text-muted ellipsis"
            title={listen.track_metadata?.artist_name}
          >
            {getArtistLink(listen)}
          </span>
        </div>
        <div className="username-and-timestamp">
          {showUsername && (
            <a
              href={`/user/${listen.user_name}`}
              target="_blank"
              rel="noopener noreferrer"
              title={listen.user_name ?? undefined}
            >
              {listen.user_name}
            </a>
          )}
          {showTimestamp && timeStampForDisplay}
        </div>
        <div className="listen-controls">
          {!currentUser?.auth_token ? null : (
            <>
              <ListenControl
                icon={faHeart}
                title="Love"
                action={() => this.submitFeedback(feedback === 1 ? 0 : 1)}
                className={`${feedback === 1 ? " loved" : ""}`}
                disabled={!enableFeedbackButtons}
              />
              <ListenControl
                icon={faHeartBroken}
                title="Hate"
                action={() => this.submitFeedback(feedback === -1 ? 0 : -1)}
                className={`${feedback === -1 ? " hated" : ""}`}
                disabled={!enableFeedbackButtons}
              />

              <FontAwesomeIcon
                icon={faEllipsisV as IconProp}
                title="More actions"
                className="dropdown-toggle"
                id="listenControlsDropdown"
                data-toggle="dropdown"
                aria-haspopup="true"
                aria-expanded="true"
              />
              <ul
                className="dropdown-menu dropdown-menu-right"
                aria-labelledby="listenControlsDropdown"
              >
                <ListenControl
                  title="Recommend to my followers"
                  action={this.recommendListenToFollowers}
                  disabled={!enableRecommendButton}
                />
                <ListenControl
                  title="Pin this Recording"
                  action={
                    updateRecordingToPin
                      ? () => updateRecordingToPin(listen)
                      : undefined
                  }
                  dataToggle="modal"
                  dataTarget="#PinRecordingModal"
                />
                <ListenControl
                  disabled={!canDelete}
                  title="Delete Listen"
                  action={canDelete ? this.deleteListen : undefined}
                />
              </ul>
            </>
          )}
          {getPlayButton(listen, isCurrentListen, this.playListen)}
        </div>
        {additionalDetails && (
          <span
            className="additional-details"
            title={listen.track_metadata?.track_name}
          >
            {additionalDetails}
          </span>
        )}
      </Card>
    );
  }
}<|MERGE_RESOLUTION|>--- conflicted
+++ resolved
@@ -30,18 +30,12 @@
   showTimestamp: boolean;
   showUsername: boolean;
   playListen: (listen: Listen) => void;
-<<<<<<< HEAD
   removeListenCallback?: (listen: Listen) => void;
   updateFeedbackCallback?: (
     recordingMsid: string,
     score: ListenFeedBack
   ) => void;
   updateRecordingToPin?: (recordingToPin: Listen) => void;
-=======
-  removeListenFromListenList?: (listen: Listen) => void;
-  updateFeedback: (recordingMsid: string, score: ListenFeedBack) => void;
-  updateRecordingToPin: (recordingToPin: Listen) => void;
->>>>>>> 65c708a8
   newAlert: (
     alertType: AlertType,
     title: string,
@@ -111,18 +105,9 @@
   deleteListen = async () => {
     const { listen, removeListenCallback } = this.props;
     const { APIService, currentUser } = this.context;
-<<<<<<< HEAD
     const isCurrentUser =
       Boolean(listen.user_name) && listen.user_name === currentUser?.name;
-    if (isCurrentUser && currentUser?.auth_token) {
-=======
-
-    if (
-      removeListenFromListenList &&
-      isCurrentUser &&
-      currentUser?.auth_token
-    ) {
->>>>>>> 65c708a8
+    if (removeListenCallback && isCurrentUser && currentUser?.auth_token) {
       const listenedAt = _get(listen, "listened_at");
       const recordingMSID = _get(
         listen,
