import * as React from "react";
import { get as _get, has as _has, isEqual, isNil } from "lodash";
import {
  faMusic,
  faEllipsisV,
  faPlay,
  faCommentDots,
  faExternalLinkAlt,
} from "@fortawesome/free-solid-svg-icons";
import { faPlayCircle } from "@fortawesome/free-regular-svg-icons";
import { IconProp } from "@fortawesome/fontawesome-svg-core";
import { FontAwesomeIcon } from "@fortawesome/react-fontawesome";

import {
  faSoundcloud,
  faSpotify,
  faYoutube,
} from "@fortawesome/free-brands-svg-icons";
import {
  getArtistLink,
  getTrackLink,
  preciseTimestamp,
  fullLocalizedDateFromTimestampOrISODate,
  getRecordingMBID,
  getAlbumArtFromListenMetadata,
} from "../utils";
import GlobalAppContext from "../GlobalAppContext";
import Card from "../components/Card";
import ListenControl from "./ListenControl";
import ListenFeedbackComponent from "./ListenFeedbackComponent";
import YoutubePlayer from "../YoutubePlayer";
import SpotifyPlayer from "../SpotifyPlayer";
import SoundcloudPlayer from "../SoundcloudPlayer";
import BrainzPlayer from "../BrainzPlayer";

export const DEFAULT_COVER_ART_URL = "/static/img/default_cover_art.png";

export type ListenCardProps = {
  listen: Listen;
  className?: string;
  currentFeedback?: ListenFeedBack | RecommendationFeedBack | null;
  showTimestamp: boolean;
  showUsername: boolean;
  // Only used when not passing a custom feedbackComponent
  updateFeedbackCallback?: (
    recordingMsid: string,
    score: ListenFeedBack | RecommendationFeedBack
  ) => void;
  newAlert: (
    alertType: AlertType,
    title: string,
    message: string | JSX.Element
  ) => void;
  // This show under the first line of listen details. It's meant for reviews, etc.
  additionalContent?: string | JSX.Element;
  thumbnail?: JSX.Element;
  // The default details (recording name, artist name) can be replaced
  listenDetails?: JSX.Element;
  compact?: boolean;
  // The default Listen fedback (love/hate) can be replaced
  feedbackComponent?: JSX.Element;
  // These go in the dropdown menu
  additionalMenuItems?: JSX.Element;
};

type ListenCardState = {
  isCurrentlyPlaying: boolean;
  thumbnailSrc?: string; // Full URL to the CoverArtArchive thumbnail
};

export default class ListenCard extends React.Component<
  ListenCardProps,
  ListenCardState
> {
  static defaultThumbnailSrc: string = "/static/img/cover-art-placeholder.jpg";
  static contextType = GlobalAppContext;
  declare context: React.ContextType<typeof GlobalAppContext>;

  constructor(props: ListenCardProps) {
    super(props);

    this.state = {
      isCurrentlyPlaying: false,
    };
  }

  async componentDidMount() {
    window.addEventListener("message", this.receiveBrainzPlayerMessage);
    await this.getCoverArt();
  }

  async componentDidUpdate(oldProps: ListenCardProps) {
    const { listen } = this.props;
    if (Boolean(listen) && !isEqual(listen, oldProps.listen)) {
      await this.getCoverArt();
    }
  }

  componentWillUnmount() {
    window.removeEventListener("message", this.receiveBrainzPlayerMessage);
  }

  async getCoverArt() {
    const { spotifyAuth } = this.context;
    const { listen } = this.props;
    const albumArtSrc = await getAlbumArtFromListenMetadata(
      listen,
      spotifyAuth
    );
    if (albumArtSrc) {
      this.setState({ thumbnailSrc: albumArtSrc });
    }
  }

  playListen = () => {
    const { listen } = this.props;
    const { isCurrentlyPlaying } = this.state;
    if (isCurrentlyPlaying) {
      return;
    }
    window.postMessage(
      { brainzplayer_event: "play-listen", payload: listen },
      window.location.origin
    );
  };

  /** React to events sent by BrainzPlayer */
  receiveBrainzPlayerMessage = (event: MessageEvent) => {
    if (event.origin !== window.location.origin) {
      // Received postMessage from different origin, ignoring it
      return;
    }
    const { brainzplayer_event, payload } = event.data;
    switch (brainzplayer_event) {
      case "current-listen-change":
        this.onCurrentListenChange(payload);
        break;
      default:
      // do nothing
    }
  };

  onCurrentListenChange = (newListen: BaseListenFormat) => {
    this.setState({ isCurrentlyPlaying: this.isCurrentlyPlaying(newListen) });
  };

  isCurrentlyPlaying = (element: BaseListenFormat): boolean => {
    const { listen } = this.props;
    if (isNil(listen)) {
      return false;
    }
    return isEqual(element, listen);
  };

  recommendListenToFollowers = async () => {
    const { listen, newAlert } = this.props;
    const { APIService, currentUser } = this.context;

    if (currentUser?.auth_token) {
      const metadata: UserTrackRecommendationMetadata = {
        artist_name: _get(listen, "track_metadata.artist_name"),
        track_name: _get(listen, "track_metadata.track_name"),
        release_name: _get(listen, "track_metadata.release_name"),
        recording_mbid: getRecordingMBID(listen),
        recording_msid: _get(
          listen,
          "track_metadata.additional_info.recording_msid"
        ),
        artist_msid: _get(listen, "track_metadata.additional_info.artist_msid"),
      };
      try {
        const status = await APIService.recommendTrackToFollowers(
          currentUser.name,
          currentUser.auth_token,
          metadata
        );
        if (status === 200) {
          newAlert(
            "success",
            `You recommended a track to your followers!`,
            `${metadata.artist_name} - ${metadata.track_name}`
          );
        }
      } catch (error) {
        this.handleError(
          error,
          "We encountered an error when trying to recommend the track to your followers"
        );
      }
    }
  };

  handleError = (error: string | Error, title?: string): void => {
    const { newAlert } = this.props;
    if (!error) {
      return;
    }
    newAlert(
      "danger",
      title || "Error",
      typeof error === "object" ? error.message : error
    );
  };

  render() {
    const {
      additionalContent,
      listen,
      className,
      showUsername,
      showTimestamp,
      thumbnail,
      listenDetails,
      compact,
      feedbackComponent,
      additionalMenuItems,
      currentFeedback,
      newAlert,
      updateFeedbackCallback,
      ...otherProps
    } = this.props;
    const { isCurrentlyPlaying, thumbnailSrc } = this.state;

    const recordingMSID = _get(
      listen,
      "track_metadata.additional_info.recording_msid"
    );
    const recordingMBID = getRecordingMBID(listen);
    const spotifyURL = SpotifyPlayer.getSpotifyURLFromListen(listen);
    const youtubeURL = YoutubePlayer.getYoutubeURLFromListen(listen);
    const soundcloudURL = SoundcloudPlayer.getSoundcloudURLFromListen(listen);

    const hasRecordingMSID = Boolean(recordingMSID);
    const enableRecommendButton =
      _has(listen, "track_metadata.artist_name") &&
      _has(listen, "track_metadata.track_name") &&
      hasRecordingMSID;

    // Hide the actions menu if in compact mode or no buttons to be shown
    const hideActionsMenu =
      compact || (!additionalMenuItems && !enableRecommendButton);

    const timeStampForDisplay = (
      <>
        {listen.playing_now ? (
          <span className="listen-time">
            <FontAwesomeIcon icon={faMusic as IconProp} /> Playing now &#8212;
          </span>
        ) : (
          <span
            className="listen-time"
            title={
              listen.listened_at
                ? fullLocalizedDateFromTimestampOrISODate(
                    listen.listened_at * 1000
                  )
                : fullLocalizedDateFromTimestampOrISODate(
                    listen.listened_at_iso
                  )
            }
          >
            {preciseTimestamp(
              listen.listened_at_iso || listen.listened_at * 1000
            )}
          </span>
        )}
      </>
    );

    return (
      <Card
        {...otherProps}
        onDoubleClick={this.playListen}
        className={`listen-card row ${
          isCurrentlyPlaying ? "current-listen" : ""
        }${compact ? " compact" : ""}${
          additionalContent ? " has-additional-content" : " "
        } ${className || ""}`}
      >
<<<<<<< HEAD
        <div className="main-content">
          {thumbnail || (
            <div className={`listen-thumbnail ${!thumbnailSrc ? "empty" : ""}`}>
              {Boolean(thumbnailSrc) && (
                <img
                  src={thumbnailSrc}
                  alt={listen.track_metadata?.release_name ?? "Cover art"}
                />
              )}
=======
        {thumbnail || (
          <div className="listen-thumbnail">
            {thumbnailSrc ? (
              <img
                src={thumbnailSrc}
                alt={listen.track_metadata?.release_name ?? "Cover art"}
              />
            ) : (
              <a
                href="https://musicbrainz.org/doc/How_to_Add_Cover_Art"
                title="How can I add missing cover art?"
                target="_blank"
                rel="noopener noreferrer"
              >
                <img
                  src={ListenCard.defaultThumbnailSrc}
                  alt="How can I add missing cover art?"
                />
              </a>
            )}
          </div>
        )}
        {listenDetails ? (
          <div className="listen-details">{listenDetails}</div>
        ) : (
          <div className="listen-details">
            <div
              title={listen.track_metadata?.track_name}
              className="ellipsis-2-lines"
            >
              {getTrackLink(listen)}
>>>>>>> d2ba43c8
            </div>
          )}
          {listenDetails ? (
            <div className="listen-details">{listenDetails}</div>
          ) : (
            <div className="listen-details">
              <div
                title={listen.track_metadata?.track_name}
                className="ellipsis-2-lines"
              >
                {getTrackLink(listen)}
              </div>
              <span
                className="small text-muted ellipsis"
                title={listen.track_metadata?.artist_name}
              >
                {getArtistLink(listen)}
              </span>
            </div>
          )}
          <div className="right-section">
            {(showUsername || showTimestamp) && (
              <div className="username-and-timestamp">
                {showUsername && (
                  <a
                    href={`/user/${listen.user_name}`}
                    target="_blank"
                    rel="noopener noreferrer"
                    title={listen.user_name ?? undefined}
                  >
                    {listen.user_name}
                  </a>
                )}
                {showTimestamp && timeStampForDisplay}
              </div>
            )}
            <div className="listen-controls">
              {feedbackComponent ?? (
                <ListenFeedbackComponent
                  newAlert={newAlert}
                  listen={listen}
                  currentFeedback={currentFeedback as ListenFeedBack}
                  updateFeedbackCallback={updateFeedbackCallback}
                />
              )}
              {hideActionsMenu ? null : (
                <>
                  <FontAwesomeIcon
                    icon={faEllipsisV as IconProp}
                    title="More actions"
                    className="dropdown-toggle"
                    id="listenControlsDropdown"
                    data-toggle="dropdown"
                    aria-haspopup="true"
                    aria-expanded="true"
                  />
                  <ul
                    className="dropdown-menu dropdown-menu-right"
                    aria-labelledby="listenControlsDropdown"
                  >
                    {recordingMBID && (
                      <ListenControl
                        icon={faExternalLinkAlt}
                        title="Open in MusicBrainz"
                        link={`https://musicbrainz.org/recording/${recordingMBID}`}
                        anchorTagAttributes={{
                          target: "_blank",
                          rel: "noopener noreferrer",
                        }}
                      />
                    )}
                    {spotifyURL && (
                      <ListenControl
                        icon={faSpotify}
                        title="Open in Spotify"
                        link={spotifyURL}
                        anchorTagAttributes={{
                          target: "_blank",
                          rel: "noopener noreferrer",
                        }}
                      />
                    )}
                    {youtubeURL && (
                      <ListenControl
                        icon={faYoutube}
                        title="Open in YouTube"
                        link={youtubeURL}
                        anchorTagAttributes={{
                          target: "_blank",
                          rel: "noopener noreferrer",
                        }}
                      />
                    )}
                    {soundcloudURL && (
                      <ListenControl
                        icon={faSoundcloud}
                        title="Open in Soundcloud"
                        link={soundcloudURL}
                        anchorTagAttributes={{
                          target: "_blank",
                          rel: "noopener noreferrer",
                        }}
                      />
                    )}
                    {enableRecommendButton && (
                      <ListenControl
                        icon={faCommentDots}
                        title="Recommend to my followers"
                        action={this.recommendListenToFollowers}
                      />
                    )}
                    {additionalMenuItems}
                  </ul>
                </>
              )}
              <button
                title="Play"
                className="btn-transparent play-button"
                onClick={this.playListen}
                type="button"
              >
                {isCurrentlyPlaying ? (
                  <FontAwesomeIcon size="1x" icon={faPlay as IconProp} />
                ) : (
                  <FontAwesomeIcon size="2x" icon={faPlayCircle as IconProp} />
                )}
              </button>
            </div>
          </div>
        </div>
        {additionalContent && (
          <div
            className="additional-content"
            title={listen.track_metadata?.track_name}
          >
            {additionalContent}
          </div>
        )}
      </Card>
    );
  }
}<|MERGE_RESOLUTION|>--- conflicted
+++ resolved
@@ -277,49 +277,27 @@
           additionalContent ? " has-additional-content" : " "
         } ${className || ""}`}
       >
-<<<<<<< HEAD
         <div className="main-content">
           {thumbnail || (
-            <div className={`listen-thumbnail ${!thumbnailSrc ? "empty" : ""}`}>
-              {Boolean(thumbnailSrc) && (
+            <div className="listen-thumbnail">
+              {thumbnailSrc ? (
                 <img
                   src={thumbnailSrc}
                   alt={listen.track_metadata?.release_name ?? "Cover art"}
                 />
+              ) : (
+                <a
+                  href="https://musicbrainz.org/doc/How_to_Add_Cover_Art"
+                  title="How can I add missing cover art?"
+                  target="_blank"
+                  rel="noopener noreferrer"
+                >
+                  <img
+                    src={ListenCard.defaultThumbnailSrc}
+                    alt="How can I add missing cover art?"
+                  />
+                </a>
               )}
-=======
-        {thumbnail || (
-          <div className="listen-thumbnail">
-            {thumbnailSrc ? (
-              <img
-                src={thumbnailSrc}
-                alt={listen.track_metadata?.release_name ?? "Cover art"}
-              />
-            ) : (
-              <a
-                href="https://musicbrainz.org/doc/How_to_Add_Cover_Art"
-                title="How can I add missing cover art?"
-                target="_blank"
-                rel="noopener noreferrer"
-              >
-                <img
-                  src={ListenCard.defaultThumbnailSrc}
-                  alt="How can I add missing cover art?"
-                />
-              </a>
-            )}
-          </div>
-        )}
-        {listenDetails ? (
-          <div className="listen-details">{listenDetails}</div>
-        ) : (
-          <div className="listen-details">
-            <div
-              title={listen.track_metadata?.track_name}
-              className="ellipsis-2-lines"
-            >
-              {getTrackLink(listen)}
->>>>>>> d2ba43c8
             </div>
           )}
           {listenDetails ? (
