
@primary: #08949b;
@secondary: #0d696e;
@controlsHeight: 60px;
@love: #C62828;
@hate: @blue;
@player-min-height: 320px;
<<<<<<< HEAD
@listen-small-break: 420px;
@card-shadow-color: #c0c0c0;
=======
@listen-small-break: @screen-sm;
>>>>>>> b2970488

#music-player {
	position: relative;
	margin: auto;
	width: 100%;
	max-width: 500px;
	min-height: @player-min-height;
	border-radius: 5px;
	overflow: hidden;
	box-shadow: 5px 5px 15px fadeout(@dark, 60%);
	
	.info {
		width: 100%;
		position: absolute;
		z-index: 2;
		transition: all .5s ease;
	}
	.info:not(.showControls){
		bottom: -@controlsHeight;
	}
	&:hover .info, .info.showControls{
		bottom:0;
		.currently-playing .progress{
			height: 0.6em;
		}
	}
	
	
	
	.currently-playing {
		text-align: center;
		padding-top: 10px;
		background: fadeout(@white, 15%);
		.song-name, .artist-name {
			text-transform: uppercase;
			font-weight: 400;
			margin: 0;
		}
		
		.song-name {
			font-size: 1.2em;
			letter-spacing: 2px;
			color: @dark;
		}
		
		.artist-name {
			font-size: .8em;
			letter-spacing: 1.5px;
			color: lighten(@dark, 15%);
			margin: 5px 0;
		}
		/** Progress **/
		.progress {
			height: 0.3em;
			background-color: rgba(205, 235, 255, 0.2);
			border: 0.5px solid fadeout(@dark,70%);
			border-right: 0;
			border-left: 0;
		}
		
		.progress-bar {
			height: 100%;
			background-color: @primary;
			border-right: 1px solid @dark;
		}
	}
	
	
	.controls {
		background: fadeout(@white, 40%);
		display: flex;
		align-items: center;
		justify-content: center;
		color: @secondary;
		font-size: 1.5em;
		height: @controlsHeight;
		.play {
			color: darken(@secondary, 10%);
			font-size: 1em;
		}
		> *:not(.play){
			font-size: .8em;
		}
		> * {
			transition: all .5s ease;
			background: none;
			&:hover {
				color: lighten(@dark, 15%);
			}
		}
		.right{
			position: absolute;
			right: 10px;
		}
		.left{
			position: absolute;
			left: 10px;
		}
	}
	
	.content {
		position:relative;
		> *:not(.no-album-art){
			position: relative;
			z-index: 1;
		}
		.connect-services-message{
			z-index: 2;
			text-align: center;
			position: absolute;
			top: 0;
			background: #ffffffd9;
			padding: 1em;
		}
		// Youtube iframe
		.youtube {
			padding-top: 100%;
			position: relative;
			iframe {
				position: absolute;
				top: 0;
				left: 0;
			}
		}
		.no-album-art{
			position: absolute;
			top: 0;
			min-height: @player-min-height;
			min-width: 100%;
			background-image: url(../img/logo_big.svg);
			background-repeat: no-repeat;
			background-position: center top;
			background-color: aliceblue;
			opacity: 0.3;
			text-align: center;
		}
	}
	
}


.listens-table > tbody {
	
	> tr {
		&.playing_now {
			background-color: #fffcca ;
		}
		& > td {
			vertical-align: middle;
			&.playButton {
				padding: 0;
				& > * {
					font-size: 1.2em;
					padding-top: 0;
					padding-bottom: 0;
					opacity: 0;
					transition: opacity .3s ease-in-out;
				}
			}
		}
		
		&:hover > td.playButton > *{
			opacity: 1;
		}
	}
}

#listens {
	@media (min-width: @screen-phone) {
		padding: 10px;
	}
}

.card{
	background: white;
    border: 1px solid rgb(238, 238, 238);
    box-sizing: border-box;
    box-shadow: fade(@card-shadow-color,10%) 0px 1px 1px, fade(@card-shadow-color,15%) 0px 2px 2px, fade(@card-shadow-color,20%) 0px 4px 4px;
    border-radius: 8px;
    height: 100%;
}
.listen-card {
	
	padding: 10px 5px;
	@media (min-width: @screen-phone) {
		padding: 15px;
	}
	margin-bottom: 7px;
	display: flex;
	flex-wrap: wrap;
	
	&.playing-now {
		background-color: rgba(255, 252, 202, 0.3) !important ;
	}
	
	&.current-listen {
		background-color: rgba(217, 237, 247, 0.3) !important ;
		.play-button {
			opacity: 1;
		}
	}
	
	> div {
		display: flex;
		flex:1;
		justify-content: center;
	}
<<<<<<< HEAD
	@media (min-width: @screen-tablet) {
		&:not(.mini)> *{
=======
	@media (min-width: @listen-small-break) {
		> *{
>>>>>>> b2970488
			padding: 0 1em;
		}
	}
	
	/** Special styles for mini size cards (i.e. charts etc.) **/
	&.mini {
		padding: 5px;
    	margin: 0;
		.listen-details{
			flex: 1;
			// Parent's width minus controls and thumbnail elements' width
			max-width: calc(100% - 50px);
		}
		.listen-controls {
			// In mini size, make the play button sho on the right over everything
			position: absolute;
			right: 5px;
			top: 25%;
		}
	}
	&:not(.mini) .listen-controls{
		max-width: 120px;
		min-width: 120px;
	}
	
	.listen-thumbnail {
		flex: 0;
		align-self: center;
	}
	
	.listen-time {
		font-style: italic;
		font-size: 80%;
		&:extend(.text-muted);
		white-space: nowrap;
	}
	.username-and-timestamp{
		flex-direction: column;
		justify-content: center;
		padding-right: 1em;
		padding-top: 0.5em;
		@media (min-width: @listen-small-break) {
    		padding-right: 2em;
			align-items: flex-end;
			padding-top: 0;
		}
	}
	
	.listen-details{
		flex: 0 0 auto;
		flex-direction: column;
		width: 100%;
		line-height: 1.3em;

		@media (min-width: @listen-small-break) {
			flex: 3;
		}
		
		.artist-and-timestamp {
			display: flex;
			flex-wrap: wrap;
		}
		.ellipsis {
			overflow: hidden;
			text-overflow: ellipsis;
			white-space:nowrap;
		}
		.ellipsis-2-lines {
			display: -webkit-box;
			-webkit-line-clamp: 2;
			-webkit-box-orient: vertical;
			overflow: hidden;
			text-overflow: ellipsis;
		}
	}
	
	.additional-details{
		padding-top: 0.7em;
		margin-top: 0.7em;
		border-top: 1px solid @gray-lighter;
		font-style: italic;
		width: 100%;
	}
	
	.listen-controls {
		flex-wrap: nowrap;
		justify-content: space-around;
		position: relative; // This is need for dropdown menu positioning
		margin-left: auto; // align flexbox item at flex-end
		
		> * {
			align-self: center;
		}
		
		a {
			word-break: break-word;
		}
		
		> svg:hover {
			cursor: pointer;
		}
		
		.fa-heart, .fa-heart-broken, .fa-ellipsis-v {
			stroke-width: 40px;
			font-size: 18px;
			margin: 0% 7%;
			width: 1em;
		}
		
		.fa-heart, .fa-heart-broken {
			color: transparent;
			stroke: #8d8d8d;
		}
		
		.fa-ellipsis-v {
			color: #8d8d8d;
			stroke: #ffffff;
			
			&:hover {
				color: #46433a;
			}
		}
		
		.fa-heart {
			
			&:hover {
				stroke: @love;
			}
			
			&.loved {
				stroke: transparent;
				color: @love;
			}
		}
		
		.fa-heart-broken {
			
			&:hover {
				stroke: @hate;
			}
			
			&.hated {
				stroke: transparent;
				color: @hate;
			}
		}
		
		.dropdown-menu {
			min-width: 140px;
			border-radius: 4px;
			padding: 10px 0px;
			width: 250px;
			
			button {
				width: 100%;
				background: none;
				color: inherit;
				border: none;
				padding: 5px 20px;
				font: inherit;
				cursor: pointer;
				outline: inherit;
				text-align: left;
				
				&:hover {
					color: #ffffff;
					background-color: #eb743b;
				}
			}
		}
	}
	
	.play-button {
		padding: 0;
		color: #8d8d8d;
		margin-left: .4em;
	}
	// If the user has an input method compatible with hovering (f.e. a mouse)
	// hide the play button by default and show it on card hover
	@media (hover: hover) {
		.play-button {
			transition: opacity .3s ease-in-out;
			opacity: 0;
		}
		&:hover .play-button {
			opacity: 1;
		}
	}
	
	&.deleted {
		animation: deleted-animation 0.3s linear forwards;
	}
	
	@keyframes deleted-animation {
		0% {
			opacity: 1;
			padding: inherit;
			height: inherit;
			margin: inherit;
			transform: scaleY(1);
		}
		
		50% {
			opacity: 0;
		}
		
		100% {
			opacity: 0;
			height: 0px;
			margin-top: -40px;
			transform: scaleY(0);
			display:none;
		}
	}
}

.input-group-flex {
	display: flex;
	flex-wrap: wrap;
	align-items: stretch;
	width: 100%;
	> *:not(.form-control) {
		width: auto;
		line-height: 1.4;
	}
	> .form-control {
		flex: 1 1 120px;
	}
	> .input-group-btn {
		flex: 1;
		display: flex;
		> .btn {
			flex: 1 1 auto
		}
	}
}

.input-group > .input-group-btn > .btn {
	margin-top: 0px;
	margin-bottom: 0px;
}

#listen-count-card {
	padding: 15px 50px;
	margin-bottom: 20px;
	text-align: center;
	
	> h4 {
		font-weight: 400;
		
		hr {
			margin: 8px 0px 40px 0px;
			border-top: 1px solid #eeeeee;
		}
	}
	
	> div > h4 {
		height: 26px;
		font-weight: 500;
		font-size: 20px;
		margin-bottom: 0;
		letter-spacing: 1px;
	}
}

#navigation.pager{
	display: flex;
	flex-wrap: wrap;
	& > .date-time-picker {
		flex: 1;
		order: 0;
		
		@media (max-width: @screen-phone) {
			// on phones, put the datepicker below the arrow nav
			order: 1;
			margin-top:10px;
		}
	}
}<|MERGE_RESOLUTION|>--- conflicted
+++ resolved
@@ -5,12 +5,8 @@
 @love: #C62828;
 @hate: @blue;
 @player-min-height: 320px;
-<<<<<<< HEAD
-@listen-small-break: 420px;
 @card-shadow-color: #c0c0c0;
-=======
 @listen-small-break: @screen-sm;
->>>>>>> b2970488
 
 #music-player {
 	position: relative;
@@ -218,13 +214,8 @@
 		flex:1;
 		justify-content: center;
 	}
-<<<<<<< HEAD
-	@media (min-width: @screen-tablet) {
+	@media (min-width: @listen-small-break) {
 		&:not(.mini)> *{
-=======
-	@media (min-width: @listen-small-break) {
-		> *{
->>>>>>> b2970488
 			padding: 0 1em;
 		}
 	}
