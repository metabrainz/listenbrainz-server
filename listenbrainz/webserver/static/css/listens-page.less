--- conflicted
+++ resolved
@@ -224,17 +224,9 @@
 	&.compact {
 		padding: 10px;
 		margin: 0;
-<<<<<<< HEAD
 		margin-bottom: 3px;
-		.listen-details{
-			flex: 1;
-			// Parent's width minus controls and thumbnail elements' width
-			max-width: calc(100% - 60px);
-=======
-    	margin-bottom: 3px;
 		.listen-details {
 			flex-basis: 0%;
->>>>>>> c7e646d3
 		}
 		.listen-controls {
 			flex-grow: 0;
@@ -260,16 +252,7 @@
 		flex-direction: column;
 		justify-content: center;
 		padding-right: 1em;
-<<<<<<< HEAD
-		padding-top: 0.5em;
-		@media (min-width: @listen-small-break) {
-			padding-right: 2em;
-			align-items: flex-end;
-			padding-top: 0;
-		}
-=======
 		align-items: flex-end;
->>>>>>> c7e646d3
 	}
 	
 	.listen-details{
