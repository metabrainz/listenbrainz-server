{%- extends 'base.html' -%}
{%- block content -%}
  <div id="homepage" class="row">
<<<<<<< HEAD
<!--    <div class="alert alert-success center-p" role="alert">-->
<!--      ListenBrainz Year in Music for 2021 just dropped! Find yours <a href="{{ url_for('redirect.redirect_year_in_music') }}" class="alert-link">here</a>. Share it across social media and compare your stats with your friends!-->
<!--    </div>-->
    <div class="col-md-7 col-lg-8">
      <img src="{{ url_for('static', filename='img/logo_big.svg') }}" id="big-logo" />
      <h2 class="page-title">Welcome to ListenBrainz!</h2>
=======
    <div class="alert alert-success center-p" role="alert">
      ListenBrainz Year in Music for 2021 just dropped! Find yours <a href="{{ url_for('redirect.redirect_year_in_music') }}" class="alert-link">here</a>. Share it across social media and compare your stats with your friends!
    </div>
   <div>
      <h2 class="page-title">
        Visualize and share your music listening history
      </h2>
>>>>>>> 2b8719c0
      <p>
        ListenBrainz keeps tracks of what music you listen to and
        provides you with insights into your listening habits.
        <br>
        We're completely open-source and publish our data as open data.
      </p>
      <p>
        You can use ListenBrainz to track your music listening habits and
        share your taste with others using our visualizations.
        <br>
        We also have an
        <a href="https://listenbrainz.readthedocs.io/en/production/dev/api/">API</a>
        if you want to do more with our data.
      </p>
      <p>
        To get started, you'll need to <a href="{{ url_for('login.index') }}">sign in</a> with
        a <a href="https://musicbrainz.org">MusicBrainz</a> account. If you don't have a MusicBrainz
        account, you can <a href="https://musicbrainz.org/register">create one</a>!
        <br>
        Once you have an
        account, you can <a href="{{ url_for('profile.import_data') }}">import</a>
        data from Last.FM, <a href="{{ url_for('profile.music_services_details') }}">connect your Spotify account</a>,
        or use one of the <a href="{{ url_for('index.add_data_info') }}">many players</a> which can
        automatically record your listening history.
      </p>
      <p>
        Need help? Ask our <a href="https://community.metabrainz.org/c/listenbrainz">community</a>!
      </p>
    </div>

    <div>
      <h2>Discover new music</h2>
      <p>
        Based on your listening history we recommend music you might like, new music you missed out on
        from your favorite artists, as well as what similar users have been listening to.
        <br>
        There are many ways to explore and discover new music with ListenBrainz!
      </p>

    </div>
    <div>
      <h2>About us</h2>
      <p>
        ListenBrainz is operated by the <a href="https://metabrainz.org">MetaBrainz Foundation</a>
        which has a long-standing history of curating, protecting and making music data available to the
        public. MetaBrainz commits itself to safe-guarding the ListenBrainz data indefinitely.
      </p>
      <p>
        We also make this incredibly useful data available to anyone who cares to play with it. You
        can use our API or our regular public <a href="https://listenbrainz.readthedocs.io/en/production/dev/listenbrainz-dumps/">data dumps</a>.
        All non-commercial use of this data is free, but commercial users are asked to <a href="https://metabrainz.org/supporters/account-type">support</a>
        us in order to help fund the project.
      </p>
      <p>
        For more information about this project and its goals, please take a look at our
        <a href="{{ url_for('index.about') }}">about page</a>.
      </p>
      <div class="card col-md-7"
           style="margin-top: 12px; margin-bottom: 12px"
           id="stats">
        <div class="panel-heading center-p"><strong>Data Statistics</strong></div>
        <div class="panel-body">
          <table class="table table-collapsed">
            <thead>
            <tr>
              <th>Description</th>
              <th>Number</th>
            </tr>
            </thead>
            <tbody>
            {% if listen_count %}
            <tr>
              <td>Number of listens</td>
              <td>{{ listen_count }}</td>
            </tr>
            {% endif %}
            {% if user_count %}
            <tr>
              <td>Number of users</td>
              <td>{{ user_count }}</td>
            </tr>
            {% endif %}
            </tbody>
          </table>
        </div>
        <div class="panel-footer" style="text-align: center">
          <small>Updated every 5 minutes</small><br />
          <small><a href="{{ url_for('index.current_status') }}">more on the current status page</a></small>
        </div>
      </div>

    </div>

    <div class="col-md-5"
         style="margin-top: 12px; margin-bottom: 12px"
         id="blogs"></div>
  </div>
{%- endblock -%}

{% block scripts %}
{{ super() }}
<script src="{{ get_static_path('homepage.js') }}" type="text/javascript"></script>
{% endblock %}<|MERGE_RESOLUTION|>--- conflicted
+++ resolved
@@ -1,14 +1,6 @@
 {%- extends 'base.html' -%}
 {%- block content -%}
   <div id="homepage" class="row">
-<<<<<<< HEAD
-<!--    <div class="alert alert-success center-p" role="alert">-->
-<!--      ListenBrainz Year in Music for 2021 just dropped! Find yours <a href="{{ url_for('redirect.redirect_year_in_music') }}" class="alert-link">here</a>. Share it across social media and compare your stats with your friends!-->
-<!--    </div>-->
-    <div class="col-md-7 col-lg-8">
-      <img src="{{ url_for('static', filename='img/logo_big.svg') }}" id="big-logo" />
-      <h2 class="page-title">Welcome to ListenBrainz!</h2>
-=======
     <div class="alert alert-success center-p" role="alert">
       ListenBrainz Year in Music for 2021 just dropped! Find yours <a href="{{ url_for('redirect.redirect_year_in_music') }}" class="alert-link">here</a>. Share it across social media and compare your stats with your friends!
     </div>
@@ -16,7 +8,6 @@
       <h2 class="page-title">
         Visualize and share your music listening history
       </h2>
->>>>>>> 2b8719c0
       <p>
         ListenBrainz keeps tracks of what music you listen to and
         provides you with insights into your listening habits.
