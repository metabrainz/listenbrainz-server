--- conflicted
+++ resolved
@@ -8,10 +8,7 @@
 from listenbrainz.domain.soundcloud import SoundCloudService
 from listenbrainz.domain.funkwhale import FunkwhaleService
 from listenbrainz.db import funkwhale as db_funkwhale
-<<<<<<< HEAD
-=======
 from listenbrainz.webserver import db_conn
->>>>>>> f9d6c8a1
 
 
 def get_current_spotify_user():
@@ -102,42 +99,6 @@
     """Returns the funkwhale access token and instance URL for the current user.
     If the user has not linked a Funkwhale account, returns empty dict.
     For Funkwhale, we return the first connected server if multiple exist.
-<<<<<<< HEAD
-    The backend automatically handles token refresh, so tokens returned are always valid."""
-    if not current_user.is_authenticated:
-        return {}
-    try:
-        # Get all tokens for this user to find the first server
-        tokens = db_funkwhale.get_all_user_tokens(current_user.id)
-        if not tokens:
-            return {}
-        # Use the first server (consistent with frontend logic)
-        first_token = tokens[0]
-        host_url = first_token['host_url']
-        # Use the FunkwhaleService to get user with automatic refresh
-        service = FunkwhaleService()
-        user = service.get_user(current_user.id, host_url, refresh=True)
-        if not user:
-            return {}
-        # Return user data - backend has already handled token refresh if needed
-        return {
-            'access_token': user['access_token'],
-            'instance_url': user['host_url'],
-            'client_id': user['client_id'],
-            'client_secret': user['client_secret'],
-            'token_expiry': user['token_expiry'],
-            'refresh_token': user['refresh_token'],
-            'funkwhale_server_id': user['funkwhale_server_id']
-        }
-    except Exception as e:
-        # If funkwhale tables don't exist (e.g., in test environment), just return empty dict
-        # instead of crashing. This allows the application to run without Funkwhale functionality.
-        if "funkwhale_tokens" in str(e) or "funkwhale_servers" in str(e):
-            current_app.logger.debug(f"Funkwhale tables not available, skipping: {e}")
-            return {}
-        current_app.logger.error(f"Funkwhale user fetch error: {e}")
-        return {}
-=======
     """
     if not current_user.is_authenticated:
         return {}
@@ -162,5 +123,4 @@
         "token_expiry": user["token_expiry"],
         "refresh_token": user["refresh_token"],
         "funkwhale_server_id": user["funkwhale_server_id"]
-    }
->>>>>>> f9d6c8a1
+    }