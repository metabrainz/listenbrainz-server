from datetime import datetime, timezone

import requests_mock
import spotipy

import listenbrainz.db.user as db_user
import listenbrainz.db.funkwhale as db_funkwhale
import listenbrainz.db.navidrome as db_navidrome
import time

from data.model.external_service import ExternalServiceType
from listenbrainz.domain.external_service import ExternalServiceInvalidGrantError
from listenbrainz.domain.spotify import SpotifyService, OAUTH_TOKEN_URL
from listenbrainz.tests.integration import IntegrationTestCase
from unittest.mock import patch
from listenbrainz.db import external_service_oauth as db_oauth, listens_importer


class SettingsViewsTestCase(IntegrationTestCase):

    def setUp(self):
        super(SettingsViewsTestCase, self).setUp()
        self.user = db_user.get_or_create(self.db_conn, 1, 'iliekcomputers')
        db_user.agree_to_gdpr(self.db_conn, self.user['musicbrainz_id'])
        self.weirduser = db_user.get_or_create(self.db_conn, 2, 'weird\\user name')
        db_user.agree_to_gdpr(self.db_conn, self.weirduser['musicbrainz_id'])
        with self.app.app_context():
            self.service = SpotifyService()

    def test_settings_view(self):
        """Tests the user info view and makes sure auth token is present there"""
        self.temporary_login(self.user['login_id'])
        response = self.client.get(self.custom_url_for('settings.index', path=''))
        self.assertTemplateUsed('index.html')
        self.assert200(response)
        self.assertIn(self.user['auth_token'], response.data.decode('utf-8'))

    def test_reset_import_timestamp(self):
        self.temporary_login(self.user['login_id'])
        response = self.client.post(
            self.custom_url_for('settings.music_services_connect', service_name='lastfm'),
            json={"external_user_id": "lucifer"}
        )
        self.assert200(response)
        users = listens_importer.get_active_users_to_process(self.db_conn, ExternalServiceType.LASTFM)
        self.assertEqual(len(users), 1)
        self.assertEqual(users[0]["external_user_id"], "lucifer")
        self.assertEqual(users[0]["latest_listened_at"], None)

        dt_now = datetime.now(tz=timezone.utc)
        response = self.client.post(
            self.custom_url_for('settings.music_services_connect', service_name='lastfm'),
            json={"external_user_id": "lucifer", "latest_listened_at": dt_now.isoformat()}
        )
        self.assert200(response)

        users = listens_importer.get_active_users_to_process(self.db_conn, ExternalServiceType.LASTFM)
        self.assertEqual(len(users), 1)
        self.assertEqual(users[0]["external_user_id"], "lucifer")
        self.assertEqual(users[0]["latest_listened_at"], dt_now)

    def test_user_info_not_logged_in(self):
        """Tests user info view when not logged in"""
        profile_info_url = self.custom_url_for('settings.index', path='')
        response = self.client.get(profile_info_url)
        self.assertRedirects(response, self.custom_url_for('login.index', next=profile_info_url))

    def test_delete_listens(self):
        """Tests delete listens end point"""
        self.temporary_login(self.user['login_id'])
        delete_listens_url = self.custom_url_for('settings.index', path='delete-listens')
        response = self.client.get(delete_listens_url)
        self.assert200(response)

        response = self.client.post(delete_listens_url)
        self.assertDictEqual(response.json, {'success': True})

    def test_delete_listens_not_logged_in(self):
        """Tests delete listens view when not logged in"""
        delete_listens_url = self.custom_url_for('settings.index', path='delete-listens')
        response = self.client.get(delete_listens_url)
        self.assertRedirects(response, self.custom_url_for('login.index', next=delete_listens_url))

        response = self.client.post(delete_listens_url)
        self.assert401(response)

    def test_select_timezone(self):
        """Tests select timezone end point"""
        self.temporary_login(self.user['login_id'])
        select_timezone_url = self.custom_url_for('settings.index', path='select_timezone')
        response = self.client.get(select_timezone_url)
        self.assert200(response)

    def test_select_timezone_logged_out(self):
        """Tests select timezone view when not logged in"""
        select_timezone_url = self.custom_url_for('settings.index', path='select_timezone')
        response = self.client.get(select_timezone_url)
        self.assertStatus(response, 302)
        self.assertRedirects(response, self.custom_url_for('login.index', next=select_timezone_url))

    def test_music_services_details(self):
        self.temporary_login(self.user['login_id'])
        r = self.client.get(self.custom_url_for('settings.index', path='music-services/details'))
        self.assert200(r)

        r = self.client.post(self.custom_url_for('settings.music_services_disconnect', service_name='spotify'), json={})
        self.assertStatus(r, 200)

        with self.app.app_context():
            self.assertIsNone(self.service.get_user(self.user['id']))

    @patch('listenbrainz.domain.spotify.SpotifyService.fetch_access_token')
    @patch.object(spotipy.Spotify, 'current_user')
    def test_spotify_callback(self, mock_current_user, mock_fetch_access_token):
        mock_current_user.return_value = {"id": "test-id"}
        mock_fetch_access_token.return_value = {
            'access_token': 'token',
            'refresh_token': 'refresh',
            'expires_in': 3600,
            'scope': '',
        }
        self.temporary_login(self.user['login_id'])

        r = self.client.get(self.custom_url_for('settings.music_services_callback', service_name='spotify', code='code'))

        self.assertStatus(r, 302)
        mock_fetch_access_token.assert_called_once_with('code')

        with self.app.app_context():
            user = self.service.get_user(self.user['id'])
        self.assertEqual(self.user['id'], user['user_id'])
        self.assertEqual('token', user['access_token'])
        self.assertEqual('refresh', user['refresh_token'])

        r = self.client.get(self.custom_url_for('settings.music_services_callback', service_name='spotify'))
        self.assert400(r)

    def test_spotify_refresh_token_logged_out(self):
        r = self.client.post(self.custom_url_for('settings.refresh_service_token', service_name='spotify'))
        self.assert401(r)

    def test_spotify_refresh_token_no_token(self):
        self.temporary_login(self.user['login_id'])
        r = self.client.post(self.custom_url_for('settings.refresh_service_token', service_name='spotify'))
        self.assert404(r)

    def _create_spotify_user(self, expired):
        offset = -1000 if expired else 1000
        expires = int(time.time()) + offset
        db_oauth.save_token(self.db_conn, user_id=self.user['id'], service=ExternalServiceType.SPOTIFY,
                            access_token='old-token', refresh_token='old-refresh-token',
                            token_expires_ts=expires, record_listens=False,
                            scopes=['user-read-recently-played', 'some-other-permission'])

    @patch('listenbrainz.domain.spotify.SpotifyService.refresh_access_token')
    def test_spotify_refresh_token_which_has_not_expired(self, mock_refresh_access_token):
        self.temporary_login(self.user['login_id'])
        self._create_spotify_user(expired=False)

        r = self.client.post(self.custom_url_for('settings.refresh_service_token', service_name='spotify'))

        self.assert200(r)
        mock_refresh_access_token.assert_not_called()
        self.assertDictEqual(r.json, {'access_token': 'old-token'})

    @requests_mock.Mocker()
    def test_spotify_refresh_token_which_has_expired(self, mock_requests):
        self.temporary_login(self.user['login_id'])
        self._create_spotify_user(expired=True)
        mock_requests.post(OAUTH_TOKEN_URL, status_code=200, json={
            'access_token': 'new-token',
            'refresh_token': 'refreshtokentoken',
            'expires_in': 3600,
            'scope': 'user-read-recently-played some-other-permission',
        })

        r = self.client.post(self.custom_url_for('settings.refresh_service_token', service_name='spotify'))

        self.assert200(r)
        self.assertDictEqual(r.json, {'access_token': 'new-token'})

    @patch('listenbrainz.domain.spotify.SpotifyService.refresh_access_token')
    def test_spotify_refresh_token_which_has_been_revoked(self, mock_refresh_user_token):
        self.temporary_login(self.user['login_id'])
        self._create_spotify_user(expired=True)
        mock_refresh_user_token.side_effect = ExternalServiceInvalidGrantError

        response = self.client.post(self.custom_url_for('settings.refresh_service_token', service_name='spotify'))

        self.assertEqual(response.json, {'code': 403, 'error': 'User has revoked authorization to Spotify'})

    def _create_funkwhale_user(self):
        """Helper to create a Funkwhale user with token"""
        host_url = 'https://demo.funkwhale.audio'
        server_id = db_funkwhale.get_or_create_server(
            self.db_conn, host_url, 'client_id', 'client_secret', 'read'
        )
        expires_at = int(time.time()) + 3600
        token_expiry_datetime = datetime.fromtimestamp(expires_at, tz=timezone.utc)
        db_funkwhale.save_token(
            self.db_conn, self.user['id'], server_id, 'access_token', 'refresh_token', token_expiry_datetime
        )
        return server_id

    @patch('listenbrainz.domain.funkwhale.FunkwhaleService.get_authorize_url')
    def test_funkwhale_connect(self, mock_auth):
        """Test Funkwhale connect success"""
        mock_auth.return_value = 'https://demo.funkwhale.audio/api/v1/oauth/authorize?client_id=test'
        
        self.temporary_login(self.user['login_id'])
        response = self.client.post(
            self.custom_url_for('settings.music_services_connect', service_name='funkwhale'),
            json={"host_url": "https://demo.funkwhale.audio"}
        )
        self.assert200(response)

    def test_funkwhale_connect_missing_host_url(self):
        """Test Funkwhale connect without host_url"""
        self.temporary_login(self.user['login_id'])
        response = self.client.post(
            self.custom_url_for('settings.music_services_connect', service_name='funkwhale'),
            json={}
        )
        self.assert400(response)

    @patch('listenbrainz.domain.funkwhale.FunkwhaleService.fetch_access_token')
    @patch('listenbrainz.domain.funkwhale.FunkwhaleService.add_new_user')
    def test_funkwhale_callback(self, mock_add_user, mock_fetch_token):
        """Test successful Funkwhale OAuth callback"""
        import base64
        test_state = base64.b64encode(b'test_state').decode('utf-8')
        
        mock_fetch_token.return_value = {
            'access_token': 'callback_access_token',
            'refresh_token': 'callback_refresh_token',
            'expires_in': 3600
        }
        mock_add_user.return_value = True
        
        db_funkwhale.get_or_create_server(
            self.db_conn, 'https://demo.funkwhale.audio', 'client_id', 'client_secret', 'read'
        )
        
        self.temporary_login(self.user['login_id'])
        
        # Mock session within the request context
        with self.client.session_transaction() as sess:
            sess['state'] = test_state
            sess['funkwhale_host_url'] = 'https://demo.funkwhale.audio'
        
        response = self.client.get(
            self.custom_url_for('settings.music_services_callback', service_name='funkwhale'),
            query_string={'code': 'auth_code', 'state': test_state}
        )
        self.assertStatus(response, 302)
        mock_fetch_token.assert_called_once_with('auth_code')
        mock_add_user.assert_called_once()

    @patch('listenbrainz.domain.funkwhale.FunkwhaleService.refresh_access_token')
    @patch('listenbrainz.domain.funkwhale.FunkwhaleService.user_oauth_token_has_expired')
    def test_funkwhale_refresh_token(self, mock_expired, mock_refresh):
        """Test Funkwhale token refresh"""
        self._create_funkwhale_user()
        mock_expired.return_value = True
        mock_refresh.return_value = {
            'access_token': 'new_access_token',
            'refresh_token': 'new_refresh_token'
        }
        
        self.temporary_login(self.user['login_id'])
        response = self.client.post(
            self.custom_url_for('settings.refresh_service_token', service_name='funkwhale'),
            json={"host_url": "https://demo.funkwhale.audio"}
        )
        self.assert200(response)
        data = response.json
        self.assertEqual(data['access_token'], 'new_access_token')

    def test_funkwhale_disconnect(self):
        """Test Funkwhale disconnect"""
        self._create_funkwhale_user()
        
        self.temporary_login(self.user['login_id'])
        response = self.client.post(
            self.custom_url_for('settings.music_services_disconnect', service_name='funkwhale'),
            json={"action": "disable"}
        )
        self.assert200(response)
        data = response.json
        self.assertEqual(data['status'], 'ok')

<<<<<<< HEAD
    # Navidrome tests
    def _create_navidrome_server(self):
        """Helper to create a Navidrome server"""
        import listenbrainz.db.navidrome as db_navidrome
        return db_navidrome.get_or_create_server(
            self.db_conn, 'https://demo.navidrome.org'
        )

    def _create_navidrome_user_token(self, server_id=None):
        """Helper to create a Navidrome user token"""
        import listenbrainz.db.navidrome as db_navidrome
        from cryptography.fernet import Fernet
        
        # Generate key and encrypt test password
        key = Fernet.generate_key()
        cipher_suite = Fernet(key)
        encrypted_password = cipher_suite.encrypt(b'test_password').decode()
        
        # Save the user token
        return db_navidrome.save_user_token(
            self.db_conn, 
            user_id=self.user['id'], 
            host_url='https://demo.navidrome.org',
            username='test_user', 
            encrypted_password=encrypted_password
        )

    @patch('listenbrainz.domain.navidrome.NavidromeService.connect_user')
    def test_navidrome_connect(self, mock_connect):
        """Test Navidrome connect success"""
        mock_connect.return_value = {
            'success': True,
            'host_url': 'https://demo.navidrome.org',
            'username': 'test_user',
            'server_version': '0.49.3',
            'token_id': 123
        }
        
        self.temporary_login(self.user['login_id'])
        response = self.client.post(
            self.custom_url_for('settings.music_services_connect', service_name='navidrome'),
=======
    @requests_mock.Mocker()
    def test_navidrome_connect_and_disconnect(self, mock_requests):
        """Test Navidrome connect success"""
        self.app.config["NAVIDROME_ENCRYPTION_KEY"] = "nB9WKue4CGLZjEjV_w75RqRUImbpht2HjMj5spVwiKw="
        mock_requests.get(
            "https://demo.navidrome.org/rest/ping",
            status_code=200,
            json={
                "subsonic-response": {
                    "status": "ok",
                    "version": "1.16.1",
                    "type": "navidrome",
                    "serverVersion": "0.49.3"
                }
            }
        )
        self.temporary_login(self.user["login_id"])
        response = self.client.post(
            self.custom_url_for("settings.music_services_connect", service_name="navidrome"),
>>>>>>> 62200447
            json={
                "host_url": "https://demo.navidrome.org",
                "username": "test_user",
                "password": "test_password"
            }
        )
        self.assert200(response)
<<<<<<< HEAD
        data = response.json
        self.assertTrue(data['success'])
        self.assertEqual(data['host_url'], 'https://demo.navidrome.org')
        self.assertEqual(data['username'], 'test_user')
        
        # Verify connect_user was called with correct parameters
        mock_connect.assert_called_once_with(
            self.user['id'], 
            "https://demo.navidrome.org", 
            "test_user", 
            "test_password"
        )

    def test_navidrome_connect_missing_host_url(self):
        """Test Navidrome connect without host_url"""
        self.temporary_login(self.user['login_id'])
        response = self.client.post(
            self.custom_url_for('settings.music_services_connect', service_name='navidrome'),
            json={"username": "test_user", "password": "test_password"}
        )
        self.assert400(response)

    def test_navidrome_connect_missing_credentials(self):
        """Test Navidrome connect without username/password"""
        self.temporary_login(self.user['login_id'])
        response = self.client.post(
            self.custom_url_for('settings.music_services_connect', service_name='navidrome'),
=======
        result = db_navidrome.get_user_token(self.db_conn, self.user["id"])
        self.assertEqual(result["host_url"], "https://demo.navidrome.org")
        self.assertEqual(result["username"], "test_user")
        self.assertIsNotNone(result["encrypted_password"])

        response = self.client.post(
            self.custom_url_for("settings.music_services_disconnect", service_name="navidrome"),
            json={"action": "disable"}
        )
        self.assert200(response)
        data = response.json
        self.assertIn("Successfully disconnected", data["message"])

        self.assertIsNone(db_navidrome.get_user_token(self.db_conn, self.user["id"]))

    def test_navidrome_connect_missing_params(self):
        """Test Navidrome connect without host_url or username/password"""
        self.temporary_login(self.user["login_id"])
        response = self.client.post(
            self.custom_url_for("settings.music_services_connect", service_name="navidrome"),
            json={"username": "test_user", "password": "test_password"}
        )
        self.assert400(response)
        self.assertEqual(
            response.json["error"],
            "Missing 'host_url', 'username', or 'password' for Navidrome connect."
        )

        self.temporary_login(self.user["login_id"])
        response = self.client.post(
            self.custom_url_for("settings.music_services_connect", service_name="navidrome"),
>>>>>>> 62200447
            json={"host_url": "https://demo.navidrome.org"}
        )
        self.assert400(response)

<<<<<<< HEAD
    @patch('listenbrainz.domain.navidrome.NavidromeService.remove_user')
    def test_navidrome_disconnect(self, mock_remove):
        """Test Navidrome disconnect"""
        # Create a user token first
        self._create_navidrome_user_token()
        
        self.temporary_login(self.user['login_id'])
        response = self.client.post(
            self.custom_url_for('settings.music_services_disconnect', service_name='navidrome'),
            json={"action": "disable"}
        )
        self.assert200(response)
        data = response.json
        self.assertEqual(data['status'], 'ok')
        self.assertIn('Successfully disconnected', data['message'])
        
        mock_remove.assert_called_once_with(self.user['id'])
=======
    def test_navidrome_connect_invalid_host_url(self):
        self.temporary_login(self.user["login_id"])
        response = self.client.post(
            self.custom_url_for("settings.music_services_connect", service_name="navidrome"),
            json={"username": "test_user", "password": "test_password", "host_url": "demo.navidrome.org"}
        )
        self.assert400(response)
        self.assertEqual(
            response.json["error"],
            "Invalid host_url 'demo.navidrome.org' for Navidrome connect."
        )
>>>>>>> 62200447
<|MERGE_RESOLUTION|>--- conflicted
+++ resolved
@@ -289,49 +289,6 @@
         data = response.json
         self.assertEqual(data['status'], 'ok')
 
-<<<<<<< HEAD
-    # Navidrome tests
-    def _create_navidrome_server(self):
-        """Helper to create a Navidrome server"""
-        import listenbrainz.db.navidrome as db_navidrome
-        return db_navidrome.get_or_create_server(
-            self.db_conn, 'https://demo.navidrome.org'
-        )
-
-    def _create_navidrome_user_token(self, server_id=None):
-        """Helper to create a Navidrome user token"""
-        import listenbrainz.db.navidrome as db_navidrome
-        from cryptography.fernet import Fernet
-        
-        # Generate key and encrypt test password
-        key = Fernet.generate_key()
-        cipher_suite = Fernet(key)
-        encrypted_password = cipher_suite.encrypt(b'test_password').decode()
-        
-        # Save the user token
-        return db_navidrome.save_user_token(
-            self.db_conn, 
-            user_id=self.user['id'], 
-            host_url='https://demo.navidrome.org',
-            username='test_user', 
-            encrypted_password=encrypted_password
-        )
-
-    @patch('listenbrainz.domain.navidrome.NavidromeService.connect_user')
-    def test_navidrome_connect(self, mock_connect):
-        """Test Navidrome connect success"""
-        mock_connect.return_value = {
-            'success': True,
-            'host_url': 'https://demo.navidrome.org',
-            'username': 'test_user',
-            'server_version': '0.49.3',
-            'token_id': 123
-        }
-        
-        self.temporary_login(self.user['login_id'])
-        response = self.client.post(
-            self.custom_url_for('settings.music_services_connect', service_name='navidrome'),
-=======
     @requests_mock.Mocker()
     def test_navidrome_connect_and_disconnect(self, mock_requests):
         """Test Navidrome connect success"""
@@ -351,7 +308,6 @@
         self.temporary_login(self.user["login_id"])
         response = self.client.post(
             self.custom_url_for("settings.music_services_connect", service_name="navidrome"),
->>>>>>> 62200447
             json={
                 "host_url": "https://demo.navidrome.org",
                 "username": "test_user",
@@ -359,35 +315,6 @@
             }
         )
         self.assert200(response)
-<<<<<<< HEAD
-        data = response.json
-        self.assertTrue(data['success'])
-        self.assertEqual(data['host_url'], 'https://demo.navidrome.org')
-        self.assertEqual(data['username'], 'test_user')
-        
-        # Verify connect_user was called with correct parameters
-        mock_connect.assert_called_once_with(
-            self.user['id'], 
-            "https://demo.navidrome.org", 
-            "test_user", 
-            "test_password"
-        )
-
-    def test_navidrome_connect_missing_host_url(self):
-        """Test Navidrome connect without host_url"""
-        self.temporary_login(self.user['login_id'])
-        response = self.client.post(
-            self.custom_url_for('settings.music_services_connect', service_name='navidrome'),
-            json={"username": "test_user", "password": "test_password"}
-        )
-        self.assert400(response)
-
-    def test_navidrome_connect_missing_credentials(self):
-        """Test Navidrome connect without username/password"""
-        self.temporary_login(self.user['login_id'])
-        response = self.client.post(
-            self.custom_url_for('settings.music_services_connect', service_name='navidrome'),
-=======
         result = db_navidrome.get_user_token(self.db_conn, self.user["id"])
         self.assertEqual(result["host_url"], "https://demo.navidrome.org")
         self.assertEqual(result["username"], "test_user")
@@ -419,30 +346,10 @@
         self.temporary_login(self.user["login_id"])
         response = self.client.post(
             self.custom_url_for("settings.music_services_connect", service_name="navidrome"),
->>>>>>> 62200447
             json={"host_url": "https://demo.navidrome.org"}
         )
         self.assert400(response)
 
-<<<<<<< HEAD
-    @patch('listenbrainz.domain.navidrome.NavidromeService.remove_user')
-    def test_navidrome_disconnect(self, mock_remove):
-        """Test Navidrome disconnect"""
-        # Create a user token first
-        self._create_navidrome_user_token()
-        
-        self.temporary_login(self.user['login_id'])
-        response = self.client.post(
-            self.custom_url_for('settings.music_services_disconnect', service_name='navidrome'),
-            json={"action": "disable"}
-        )
-        self.assert200(response)
-        data = response.json
-        self.assertEqual(data['status'], 'ok')
-        self.assertIn('Successfully disconnected', data['message'])
-        
-        mock_remove.assert_called_once_with(self.user['id'])
-=======
     def test_navidrome_connect_invalid_host_url(self):
         self.temporary_login(self.user["login_id"])
         response = self.client.post(
@@ -453,5 +360,4 @@
         self.assertEqual(
             response.json["error"],
             "Invalid host_url 'demo.navidrome.org' for Navidrome connect."
-        )
->>>>>>> 62200447
+        )