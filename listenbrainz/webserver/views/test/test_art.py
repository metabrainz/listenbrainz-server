--- conflicted
+++ resolved
@@ -162,13 +162,10 @@
                 "artist": None
             }
         }
-<<<<<<< HEAD
+        
         mock_get_release_group_caa_ids.return_value = {}
-        resp = self.client.post(url_for('art_api_v1.cover_art_grid_post'), data=post_json, content_type="application/json")
-=======
         resp = self.client.post(self.custom_url_for('art_api_v1.cover_art_grid_post'), data=post_json,
                                 content_type="application/json")
->>>>>>> 0b40f9e5
         self.assert200(resp)
         self.assertTrue(resp.text.startswith("<svg"))
         self.assertNotEqual(resp.text.find("2273480607"), -1)