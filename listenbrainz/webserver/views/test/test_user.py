import listenbrainz.db.stats as db_stats
import listenbrainz.db.user as db_user
import json
import ujson
from unittest import mock

from flask import url_for, current_app
from listenbrainz.db.testing import DatabaseTestCase
from listenbrainz.listenstore.tests.util import create_test_data_for_timescalelistenstore
from listenbrainz.webserver.timescale_connection import init_timescale_connection
from listenbrainz.webserver.login import User
from listenbrainz.webserver.testing import ServerTestCase

import listenbrainz.db.user as db_user
import logging


class UserViewsTestCase(ServerTestCase, DatabaseTestCase):
    def setUp(self):
        ServerTestCase.setUp(self)
        DatabaseTestCase.setUp(self)

        self.log = logging.getLogger(__name__)
        self.logstore = init_timescale_connection(self.log, {
            'REDIS_HOST': current_app.config['REDIS_HOST'],
            'REDIS_PORT': current_app.config['REDIS_PORT'],
            'REDIS_NAMESPACE': current_app.config['REDIS_NAMESPACE'],
            'SQLALCHEMY_TIMESCALE_URI': self.app.config['SQLALCHEMY_TIMESCALE_URI']
        })

        user = db_user.get_or_create(1, 'iliekcomputers')
        db_user.agree_to_gdpr(user['musicbrainz_id'])
        self.user = User.from_dbrow(user)

        weirduser = db_user.get_or_create(2, 'weird\\user name')
        self.weirduser = User.from_dbrow(weirduser)

    def tearDown(self):
        self.logstore = None
        ServerTestCase.tearDown(self)
        DatabaseTestCase.tearDown(self)

    def test_user_page(self):
        response = self.client.get(url_for('user.profile', user_name=self.user.musicbrainz_id))
        self.assert200(response)
        self.assertContext('active_section', 'listens')

        # check that artist count is not shown if stats haven't been calculated yet
        response = self.client.get(url_for('user.profile', user_name=self.user.musicbrainz_id))
        self.assert200(response)
        self.assertTemplateUsed('user/profile.html')
        props = ujson.loads(self.get_context_variable('props'))
        self.assertIsNone(props['artist_count'])

        artists = {
            'range': 'all_time',
            'count': 5
        }
        db_stats.insert_user_stats(
            user_id=self.user.id,
            artists=artists,
            recordings={},
            releases={},
        )
        response = self.client.get(url_for('user.profile', user_name=self.user.musicbrainz_id))
        self.assert200(response)
        self.assertTemplateUsed('user/profile.html')
        props = ujson.loads(self.get_context_variable('props'))
        self.assertEqual(props['artist_count'], '5')
        self.assertDictEqual(props['spotify'], {})

    @mock.patch('listenbrainz.webserver.views.user.spotify')
    def test_spotify_token_access(self, mock_domain_spotify):
        response = self.client.get(url_for('user.profile', user_name=self.user.musicbrainz_id))
        self.assert200(response)
        self.assertTemplateUsed('user/profile.html')
        props = ujson.loads(self.get_context_variable('props'))
        self.assertDictEqual(props['spotify'], {})

        self.temporary_login(self.user.login_id)
        mock_domain_spotify.get_user_dict.return_value = {}
        response = self.client.get(url_for('user.profile', user_name=self.user.musicbrainz_id))
        self.assert200(response)
        props = ujson.loads(self.get_context_variable('props'))
        self.assertDictEqual(props['spotify'], {})

        mock_domain_spotify.get_user_dict.return_value = {
            'access_token': 'token',
            'permission': 'permission',
        }
        response = self.client.get(url_for('user.profile', user_name=self.user.musicbrainz_id))
        self.assert200(response)
        props = ujson.loads(self.get_context_variable('props'))
        mock_domain_spotify.get_user_dict.assert_called_with(self.user.id)
        self.assertDictEqual(props['spotify'], {
            'access_token': 'token',
            'permission': 'permission',
        })

        response = self.client.get(url_for('user.profile', user_name=self.weirduser.musicbrainz_id))
        self.assert200(response)
        props = ujson.loads(self.get_context_variable('props'))
        mock_domain_spotify.get_user_dict.assert_called_with(self.user.id)
        self.assertDictEqual(props['spotify'], {
            'access_token': 'token',
            'permission': 'permission',
        })

    def _create_test_data(self, user_name):
        test_data = create_test_data_for_timescalelistenstore(user_name)
        self.logstore.insert(test_data)

    def test_username_case(self):
        """Tests that the username in URL is case insensitive"""
        self._create_test_data('iliekcomputers')

        response1 = self.client.get(url_for('user.profile', user_name='iliekcomputers'))
        self.assertContext('user', self.user)
        response2 = self.client.get(url_for('user.profile', user_name='IlieKcomPUteRs'))
        self.assertContext('user', self.user)
        self.assert200(response1)
        self.assert200(response2)

    @mock.patch('listenbrainz.webserver.views.user.time')
    @mock.patch('listenbrainz.webserver.timescale_connection._ts.fetch_listens')
    def test_ts_filters(self, timescale, m_time):
        """Check that max_ts and min_ts are passed to timescale """
        # If no parameter is given, use current time as the to_ts
        m_time.time.return_value = 1520946608
        self.client.get(url_for('user.profile', user_name='iliekcomputers'))
        req_call = mock.call('iliekcomputers', limit=25, to_ts=1520946608)
        timescale.assert_has_calls([req_call])
        timescale.reset_mock()

        # max_ts query param -> to_ts timescale param
        self.client.get(url_for('user.profile', user_name='iliekcomputers'), query_string={'max_ts': 1520946000})
        req_call = mock.call('iliekcomputers', limit=25, to_ts=1520946000)
        timescale.assert_has_calls([req_call])
        timescale.reset_mock()

        # min_ts query param -> from_ts timescale param
        self.client.get(url_for('user.profile', user_name='iliekcomputers'), query_string={'min_ts': 1520941000})
        req_call = mock.call('iliekcomputers', limit=25, from_ts=1520941000)
        timescale.assert_has_calls([req_call])
        timescale.reset_mock()

        # If max_ts and min_ts set, only max_ts is used
        self.client.get(url_for('user.profile', user_name='iliekcomputers'),
                        query_string={'min_ts': 1520941000, 'max_ts': 1520946000})
        req_call = mock.call('iliekcomputers', limit=25, to_ts=1520946000)
        timescale.assert_has_calls([req_call])

<<<<<<< HEAD
    @mock.patch('listenbrainz.webserver.influx_connection._influx.fetch_listens')
    def test_ts_filters_errors(self, influx):
=======

    @mock.patch('listenbrainz.webserver.timescale_connection._ts.fetch_listens')
    def test_ts_filters_errors(self, timescale):
>>>>>>> e3e11691
        """If max_ts and min_ts are not integers, show an error page"""
        self._create_test_data('iliekcomputers')
        response = self.client.get(url_for('user.profile', user_name='iliekcomputers'),
                                   query_string={'max_ts': 'a'})
        self.assert400(response)
        self.assertIn(b'Incorrect timestamp argument max_ts: a', response.data)

        response = self.client.get(url_for('user.profile', user_name='iliekcomputers'),
                                   query_string={'min_ts': 'b'})
        self.assert400(response)
        self.assertIn(b'Incorrect timestamp argument min_ts: b', response.data)

        timescale.assert_not_called()<|MERGE_RESOLUTION|>--- conflicted
+++ resolved
@@ -1,5 +1,6 @@
 import listenbrainz.db.stats as db_stats
 import listenbrainz.db.user as db_user
+from time import sleep
 import json
 import ujson
 from unittest import mock
@@ -35,10 +36,12 @@
         weirduser = db_user.get_or_create(2, 'weird\\user name')
         self.weirduser = User.from_dbrow(weirduser)
 
+
     def tearDown(self):
         self.logstore = None
         ServerTestCase.tearDown(self)
         DatabaseTestCase.tearDown(self)
+
 
     def test_user_page(self):
         response = self.client.get(url_for('user.profile', user_name=self.user.musicbrainz_id))
@@ -68,6 +71,7 @@
         props = ujson.loads(self.get_context_variable('props'))
         self.assertEqual(props['artist_count'], '5')
         self.assertDictEqual(props['spotify'], {})
+
 
     @mock.patch('listenbrainz.webserver.views.user.spotify')
     def test_spotify_token_access(self, mock_domain_spotify):
@@ -106,9 +110,11 @@
             'permission': 'permission',
         })
 
+
     def _create_test_data(self, user_name):
         test_data = create_test_data_for_timescalelistenstore(user_name)
         self.logstore.insert(test_data)
+
 
     def test_username_case(self):
         """Tests that the username in URL is case insensitive"""
@@ -121,14 +127,16 @@
         self.assert200(response1)
         self.assert200(response2)
 
+
     @mock.patch('listenbrainz.webserver.views.user.time')
     @mock.patch('listenbrainz.webserver.timescale_connection._ts.fetch_listens')
     def test_ts_filters(self, timescale, m_time):
         """Check that max_ts and min_ts are passed to timescale """
+        self._create_test_data('iliekcomputers')
         # If no parameter is given, use current time as the to_ts
         m_time.time.return_value = 1520946608
         self.client.get(url_for('user.profile', user_name='iliekcomputers'))
-        req_call = mock.call('iliekcomputers', limit=25, to_ts=1520946608)
+        req_call = mock.call('iliekcomputers', limit=25, to_ts=1400000201)
         timescale.assert_has_calls([req_call])
         timescale.reset_mock()
 
@@ -150,14 +158,9 @@
         req_call = mock.call('iliekcomputers', limit=25, to_ts=1520946000)
         timescale.assert_has_calls([req_call])
 
-<<<<<<< HEAD
-    @mock.patch('listenbrainz.webserver.influx_connection._influx.fetch_listens')
-    def test_ts_filters_errors(self, influx):
-=======
 
     @mock.patch('listenbrainz.webserver.timescale_connection._ts.fetch_listens')
     def test_ts_filters_errors(self, timescale):
->>>>>>> e3e11691
         """If max_ts and min_ts are not integers, show an error page"""
         self._create_test_data('iliekcomputers')
         response = self.client.get(url_for('user.profile', user_name='iliekcomputers'),
