<<<<<<< HEAD

import listenbrainz.db.stats as db_stats
import listenbrainz.db.user as db_user
import ujson

from flask import url_for
=======
from flask import url_for, current_app
from influxdb import InfluxDBClient

>>>>>>> b973bee2
from listenbrainz.db.testing import DatabaseTestCase
from listenbrainz.listenstore.tests.util import create_test_data_for_influxlistenstore
from listenbrainz.webserver.influx_connection import init_influx_connection
from listenbrainz.webserver.testing import ServerTestCase

import listenbrainz.db.user as db_user
import logging


class UserViewsTestCase(ServerTestCase, DatabaseTestCase):
    def setUp(self):
        ServerTestCase.setUp(self)
        DatabaseTestCase.setUp(self)
        self.user = db_user.get_or_create('iliekcomputers')
        self.weirduser = db_user.get_or_create('weird\\user name')

        self.log = logging.getLogger(__name__)
        self.influx = InfluxDBClient(
            host=current_app.config['INFLUX_HOST'],
            port=current_app.config['INFLUX_PORT'],
            database=current_app.config['INFLUX_DB_NAME'],
        )

        self.influx.query('''create database %s''' % current_app.config['INFLUX_DB_NAME'])

        self.logstore = init_influx_connection(self.log, {
            'REDIS_HOST': current_app.config['REDIS_HOST'],
            'REDIS_PORT': current_app.config['REDIS_PORT'],
            'INFLUX_HOST': current_app.config['INFLUX_HOST'],
            'INFLUX_PORT': current_app.config['INFLUX_PORT'],
            'INFLUX_DB_NAME': current_app.config['INFLUX_DB_NAME'],
        })

    def tearDown(self):
        self.influx.query('''drop database %s''' % current_app.config['INFLUX_DB_NAME'])
        self.logstore = None

        ServerTestCase.tearDown(self)
        DatabaseTestCase.tearDown(self)

    def test_user_page(self):
        response = self.client.get(url_for('user.profile', user_name=self.user['musicbrainz_id']))
        self.assert200(response)

    def test_scraper_username(self):
        """ Tests that the username is correctly rendered in the last.fm importer """
        response = self.client.get(
            url_for('user.lastfmscraper', user_name=self.user['musicbrainz_id']),
            query_string={
                'user_token': self.user['auth_token'],
                'lastfm_username': 'dummy',
            }
        )
        self.assert200(response)
        self.assertIn('var user_name = "iliekcomputers";', response.data.decode('utf-8'))

        response = self.client.get(
            url_for('user.lastfmscraper', user_name=self.weirduser['musicbrainz_id']),
            query_string={
                'user_token': self.weirduser['auth_token'],
                'lastfm_username': 'dummy',
            }
        )
        self.assert200(response)
        self.assertIn('var user_name = "weird%5Cuser%20name";', response.data.decode('utf-8'))

<<<<<<< HEAD
    def test_top_artists(self):
        """ Tests the artist stats view """

        # when no stats in db, it should redirect to the profile page
        r = self.client.get(url_for('user.artists', user_name=self.user['musicbrainz_id']))
        self.assertRedirects(r, url_for('user.profile', user_name=self.user['musicbrainz_id']))

        r = self.client.get(url_for('user.artists', user_name=self.user['musicbrainz_id']), follow_redirects=True)
        self.assert200(r)
        self.assertIn('No data calculated', r.data.decode('utf-8'))

        # add some artist stats to the db
        with open(self.path_to_data_file('user_top_artists.json')) as f:
            artists = ujson.load(f)

        db_stats.insert_user_stats(
            user_id=self.user['id'],
            artists=artists,
            recordings={},
            releases={},
            artist_count=2,
        )

        r = self.client.get(url_for('user.artists', user_name=self.user['musicbrainz_id']))
        self.assert200(r)
=======
    def _create_test_data(self, user_name):
        test_data = create_test_data_for_influxlistenstore(user_name)
        self.logstore.insert(test_data)

    def test_username_case(self):
        """Tests that the username in URL is case insenstive"""
        self._create_test_data('iliekcomputers')

        response1 = self.client.get(url_for('user.profile', user_name='iliekcomputers'))
        response2 = self.client.get(url_for('user.profile', user_name='IlieKcomPUteRs'))
        self.assert200(response1)
        self.assert200(response2)
        self.assertEqual(response1.data.decode('utf-8'), response2.data.decode('utf-8'))
>>>>>>> b973bee2
<|MERGE_RESOLUTION|>--- conflicted
+++ resolved
@@ -1,15 +1,9 @@
-<<<<<<< HEAD
-
 import listenbrainz.db.stats as db_stats
 import listenbrainz.db.user as db_user
 import ujson
 
-from flask import url_for
-=======
 from flask import url_for, current_app
 from influxdb import InfluxDBClient
-
->>>>>>> b973bee2
 from listenbrainz.db.testing import DatabaseTestCase
 from listenbrainz.listenstore.tests.util import create_test_data_for_influxlistenstore
 from listenbrainz.webserver.influx_connection import init_influx_connection
@@ -76,7 +70,6 @@
         self.assert200(response)
         self.assertIn('var user_name = "weird%5Cuser%20name";', response.data.decode('utf-8'))
 
-<<<<<<< HEAD
     def test_top_artists(self):
         """ Tests the artist stats view """
 
@@ -102,10 +95,12 @@
 
         r = self.client.get(url_for('user.artists', user_name=self.user['musicbrainz_id']))
         self.assert200(r)
-=======
+
+
     def _create_test_data(self, user_name):
         test_data = create_test_data_for_influxlistenstore(user_name)
         self.logstore.insert(test_data)
+
 
     def test_username_case(self):
         """Tests that the username in URL is case insenstive"""
@@ -115,5 +110,4 @@
         response2 = self.client.get(url_for('user.profile', user_name='IlieKcomPUteRs'))
         self.assert200(response1)
         self.assert200(response2)
-        self.assertEqual(response1.data.decode('utf-8'), response2.data.decode('utf-8'))
->>>>>>> b973bee2
+        self.assertEqual(response1.data.decode('utf-8'), response2.data.decode('utf-8'))