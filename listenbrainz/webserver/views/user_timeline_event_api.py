--- conflicted
+++ resolved
@@ -35,12 +35,8 @@
     APIFollowEvent, NotificationMetadata, APINotificationEvent, APIPinEvent, APICBReviewEvent, \
     CBReviewTimelineMetadata
 from listenbrainz.db.msid_mbid_mapping import fetch_track_metadata_for_items
-<<<<<<< HEAD
 from listenbrainz.db.model.review import CBReviewMetadata
-from listenbrainz.db.pinned_recording import get_pins_for_feed
-=======
 from listenbrainz.db.pinned_recording import get_pins_for_feed, get_pin_by_id
->>>>>>> 013f8057
 from listenbrainz.db.exceptions import DatabaseException
 from listenbrainz.domain.critiquebrainz import CritiqueBrainzService
 from listenbrainz.webserver import timescale_connection
@@ -640,7 +636,6 @@
     return events
 
 
-<<<<<<< HEAD
 def get_cb_review_events(users_for_events: List[dict], min_ts: int, max_ts: int, count: int) -> List[APITimelineEvent]:
     """ Gets all CritiqueBrainz review events in the feed.
     """
@@ -692,8 +687,6 @@
     return api_events
 
 
-def get_recording_pin_events(users_for_events: List[dict], min_ts: int, max_ts: int, count: int) -> List[APITimelineEvent]:
-=======
 def get_recording_pin_events(
         user: dict,
         users_for_events: List[dict],
@@ -701,7 +694,6 @@
         max_ts: int,
         count: int
         ) -> List[APITimelineEvent]:
->>>>>>> 013f8057
     """ Gets all recording pin events in the feed."""
 
     id_username_map = {user['id']: user['musicbrainz_id'] for user in users_for_events}
