--- conflicted
+++ resolved
@@ -2,19 +2,13 @@
 import listenbrainz.db.user as db_user
 import listenbrainz.db.user_relationship as db_user_relationship
 import ujson
-import time
 
 from flask import Blueprint, render_template, request, url_for, redirect, current_app
 from flask_login import current_user
 from listenbrainz import webserver
 from listenbrainz.db.playlist import get_playlists_for_user, get_playlists_created_for_user, get_playlists_collaborated_on
-<<<<<<< HEAD
-=======
-from listenbrainz.domain import spotify
+from listenbrainz.webserver.login import User
 from listenbrainz.webserver.decorators import web_listenstore_needed
-from listenbrainz.webserver.errors import APIBadRequest, APIInternalServerError
->>>>>>> 61199a84
-from listenbrainz.webserver.login import User
 from listenbrainz.webserver import timescale_connection
 from listenbrainz.webserver.views.api import DEFAULT_NUMBER_OF_PLAYLISTS_PER_CALL
 from werkzeug.exceptions import NotFound, BadRequest
@@ -295,21 +289,11 @@
         count = int(count)
     except ValueError:
         raise BadRequest("Incorrect int argument count: %s" % request.args.get("count"))
-
-<<<<<<< HEAD
-=======
-
->>>>>>> 61199a84
     user = _get_user(user_name)
     user_data = {
         "name": user.musicbrainz_id,
         "id": user.id,
     }
-
-<<<<<<< HEAD
-=======
-    spotify_data = {}
->>>>>>> 61199a84
     current_user_data = {}
     if current_user.is_authenticated:
         current_user_data = {
