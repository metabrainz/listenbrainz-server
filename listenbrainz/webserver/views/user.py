--- conflicted
+++ resolved
@@ -1,9 +1,6 @@
 from datetime import datetime
-<<<<<<< HEAD
 from math import ceil
-=======
 from collections import defaultdict
->>>>>>> 19979cf0
 
 import listenbrainz.db.user as db_user
 import listenbrainz.db.user_relationship as db_user_relationship
