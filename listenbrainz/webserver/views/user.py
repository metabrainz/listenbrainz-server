--- conflicted
+++ resolved
@@ -62,22 +62,24 @@
     current_app.logger.info("min %s max %s" % (datetime.fromtimestamp(min_ts_per_user or 0).strftime("%Y-%m-%d %H:%M:%S"), 
                              datetime.fromtimestamp(max_ts_per_user or 0).strftime("%Y-%m-%d %H:%M:%S"))) 
     if max_ts is None and min_ts is None:
-        max_ts = (max_ts_per_user + 1) or int(time.time())
-
-    args = {}
-    if max_ts:
-        args['to_ts'] = max_ts
-    else:
-        args['from_ts'] = min_ts
-
+        if max_ts_per_user:
+            max_ts = (max_ts_per_user + 1) or int(time.time())
+        else:
+            max_ts = None
 
     listens = []
-    for listen in db_conn.fetch_listens(user_name, limit=LISTENS_PER_PAGE, **args):
-        listens.append({
-            "track_metadata": listen.data,
-            "listened_at": listen.ts_since_epoch,
-            "listened_at_iso": listen.timestamp.isoformat() + "Z",
-        })
+    if min_ts_per_user != max_ts_per_user:
+        args = {}
+        if max_ts:
+            args['to_ts'] = max_ts
+        else:
+            args['from_ts'] = min_ts
+        for listen in db_conn.fetch_listens(user_name, limit=LISTENS_PER_PAGE, **args):
+            listens.append({
+                "track_metadata": listen.data,
+                "listened_at": listen.ts_since_epoch,
+                "listened_at_iso": listen.timestamp.isoformat() + "Z",
+            })
 
     # Calculate if we need to show next/prev buttons
     previous_listen_ts = None
@@ -229,11 +231,6 @@
 
 def delete_listens_history(musicbrainz_id):
     """ Delete a user's listens from ListenBrainz completely.
-<<<<<<< HEAD
-    This, drops the user's influx measurement and resets their listen count.
-=======
-    This, delete the user's influx measurement and resets their listen count. 
->>>>>>> e3e11691
 
     Args:
         musicbrainz_id (str): the MusicBrainz ID of the user
@@ -243,13 +240,7 @@
     """
 
     user = _get_user(musicbrainz_id)
-<<<<<<< HEAD
-    _influx.delete(user.musicbrainz_id)
-    _influx.reset_listen_count(user.musicbrainz_id)
-    db_user.reset_latest_import(user.musicbrainz_id)
-    db_stats.delete_user_stats(user.id)
-=======
     _ts.delete(user.musicbrainz_id)
     _ts.reset_listen_count(user.musicbrainz_id)
     db_user.reset_latest_import(user.musicbrainz_id)
->>>>>>> e3e11691
+    db_stats.delete_user_stats(user.id)