from flask import Blueprint, render_template, request, jsonify
from flask_login import current_user
from sqlalchemy import text

from listenbrainz.db.similar_users import get_top_similar_users
from listenbrainz.webserver import db_conn, ts_conn

explore_bp = Blueprint('explore', __name__)


@explore_bp.post("/similar-users/")
def similar_users():
    """ Show all of the users with the highest similarity in order to make
        them visible to all of our users. This view can show bugs in the algorithm
        and spammers as well.
    """

    similar_users = get_top_similar_users(db_conn)

    return jsonify({
        "similarUsers": similar_users
    })


@explore_bp.post("/music-neighborhood/")
def artist_similarity():
    """ Explore artist similarity """

    result = ts_conn.execute(text("""
         SELECT artist_mbid::TEXT
           FROM popularity.artist
       ORDER BY total_listen_count DESC
          LIMIT 1
     """))
    
    result_row = result.fetchone()
    if result_row is None:
        # Return a JSON error response 
        return jsonify({"error": f"Artist not found in the database"}), 404
    
    artist_mbid = result_row[0]
    data = {
        "algorithm": "session_based_days_7500_session_300_contribution_5_threshold_10_limit_100_filter_True_skip_30",
        "artist_mbid": artist_mbid
    }

    return jsonify(data)


@explore_bp.get("/ai-brainz/")
def ai_brainz():
    """ Explore your love of Rick """

    return render_template("index.html")


@explore_bp.post("/lb-radio/")
def lb_radio():
    """ LB Radio view

        Possible page arguments:
           mode: string, must be easy, medium or hard.
           prompt: string, the prompt for playlist generation.
    """

<<<<<<< HEAD
    return jsonify({})
=======
    # Ensure that the user is passing an auth header
    _ = validate_auth_header()
>>>>>>> 2d1a78e7

    mode = request.args.get("mode", "")
    if mode != "" and mode not in ("easy", "medium", "hard"):
        return jsonify({"error": "mode parameter is required and must be one of 'easy', 'medium' or 'hard'."}), 400

    prompt = request.args.get("prompt", "")
    if prompt != "" and prompt == "":
        return jsonify({"error": "prompt parameter is required and must be non-zero length."}), 400

    if current_user.is_authenticated:
        user = current_user.musicbrainz_id
        token = current_user.auth_token
    else:
        user = ""
        token = ""
    data = {
        "mode": mode,
        "prompt": prompt,
        "user": user,
        "token": token
    }

    return jsonify(data)


@explore_bp.get('/', defaults={'path': ''})
@explore_bp.get('/<path:path>/')
def index(path):
    """ Main explore page for users to browse the various explore features """

    return render_template("index.html")<|MERGE_RESOLUTION|>--- conflicted
+++ resolved
@@ -63,12 +63,11 @@
            prompt: string, the prompt for playlist generation.
     """
 
-<<<<<<< HEAD
+    # Return no data to get things stable again.
     return jsonify({})
-=======
+
     # Ensure that the user is passing an auth header
-    _ = validate_auth_header()
->>>>>>> 2d1a78e7
+#    _ = validate_auth_header()
 
     mode = request.args.get("mode", "")
     if mode != "" and mode not in ("easy", "medium", "hard"):
