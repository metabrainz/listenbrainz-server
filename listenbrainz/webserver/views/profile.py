import json
from datetime import datetime

import orjson
from flask import Blueprint, Response, render_template, request, url_for, \
    redirect, current_app, jsonify, stream_with_context
from flask_login import current_user, login_required
from flask_wtf import FlaskForm
from werkzeug.exceptions import NotFound, BadRequest

import listenbrainz.db.feedback as db_feedback
import listenbrainz.db.user as db_user
import listenbrainz.db.user_setting as db_usersetting
from data.model.external_service import ExternalServiceType
from listenbrainz.db import listens_importer
from listenbrainz.db.exceptions import DatabaseException
from listenbrainz.domain.apple import AppleService
from listenbrainz.domain.critiquebrainz import CritiqueBrainzService, CRITIQUEBRAINZ_SCOPES
from listenbrainz.domain.external_service import ExternalService, ExternalServiceInvalidGrantError
from listenbrainz.domain.musicbrainz import MusicBrainzService
from listenbrainz.domain.soundcloud import SoundCloudService
from listenbrainz.domain.spotify import SpotifyService, SPOTIFY_LISTEN_PERMISSIONS, SPOTIFY_IMPORT_PERMISSIONS
from listenbrainz.webserver import flash
from listenbrainz.webserver import timescale_connection
from listenbrainz.webserver.decorators import web_listenstore_needed
from listenbrainz.webserver.errors import APIServiceUnavailable, APINotFound
from listenbrainz.webserver.login import api_login_required
from listenbrainz.webserver.views.api_tools import validate_auth_header
from listenbrainz.webserver.views.user import delete_user, delete_listens_history


profile_bp = Blueprint("profile", __name__)

EXPORT_FETCH_COUNT = 5000


@profile_bp.route("/resettoken/", methods=["GET", "POST"])
@login_required
def reset_token():
    form = FlaskForm()
    if form.validate_on_submit():
        try:
            db_user.update_token(current_user.id)
            flash.info("Access token reset")
        except DatabaseException:
            flash.error("Something went wrong! Unable to reset token right now.")
        return redirect(url_for("profile.info"))

    if form.csrf_token.errors:
        flash.error('Cannot reset token due to error during authentication, please try again later.')
        return redirect(url_for('profile.info'))

    return render_template(
        "user/resettoken.html",
        form=form,
    )


@profile_bp.route("/select_timezone/", methods=["GET", "POST"])
@login_required
def select_timezone():
    pg_timezones = db_usersetting.get_pg_timezone()
    user_settings = db_usersetting.get(current_user.id)
    user_timezone = user_settings['timezone_name']
    props = {
        "pg_timezones": pg_timezones,
        "user_timezone": user_timezone,
    }
    return render_template(
        "profile/selecttimezone.html",
        props=orjson.dumps(props).decode("utf-8"),
        active_settings_section="timezone"
    )


@profile_bp.route("/troi/", methods=["GET", "OPTIONS"])
@login_required
def set_troi_prefs():
    current_troi_prefs = db_usersetting.get_troi_prefs(current_user.id)
    return render_template(
        "profile/troi_prefs.html",
        props=orjson.dumps({"troi_prefs": current_troi_prefs}).decode("utf-8"),
        active_settings_section = "playlist-preferences"
    )


@profile_bp.route("/resetlatestimportts/", methods=["GET", "POST"])
@login_required
def reset_latest_import_timestamp():
    form = FlaskForm()
    if form.validate_on_submit():
        try:
            listens_importer.update_latest_listened_at(current_user.id, ExternalServiceType.LASTFM, 0)
            flash.info("Latest import time reset, we'll now import all your data instead of stopping at your last imported listen.")
        except DatabaseException:
            flash.error("Something went wrong! Unable to reset latest import timestamp right now.")
        return redirect(url_for("profile.info"))

    if form.csrf_token.errors:
        flash.error('Cannot reset import time due to error during authentication, please try again later.')
        return redirect(url_for('profile.info'))

    return render_template(
        "profile/resetlatestimportts.html",
        form=form,
        active_settings_section="import"
    )


@profile_bp.route("/")
@login_required
def info():

    user_setting = db_usersetting.get(current_user.id)
    return render_template(
        "profile/info.html",
        user=current_user,
        user_setting=user_setting,
        active_settings_section="info"
    )


@profile_bp.route("/import/")
@login_required
def import_data():
    """ Displays the import page to user, giving various options """
    user = db_user.get(current_user.id, fetch_email=True)
    # if the flag is turned off (local development) then do not perform email check
    if current_app.config["REJECT_LISTENS_WITHOUT_USER_EMAIL"]:
        user_has_email = user["email"] is not None
    else:
        user_has_email = True

    # Return error if LASTFM_API_KEY is not given in config.py
    if 'LASTFM_API_KEY' not in current_app.config or current_app.config['LASTFM_API_KEY'] == "":
        return NotFound("LASTFM_API_KEY not specified.")

    user_data = {
        "id": current_user.id,
        "name": current_user.musicbrainz_id,
        "auth_token": current_user.auth_token,
    }

    props = {
        "user": user_data,
        "profile_url": url_for('user.profile', user_name=user_data["name"]),
        "lastfm_api_url": current_app.config["LASTFM_API_URL"],
        "lastfm_api_key": current_app.config["LASTFM_API_KEY"],
        "librefm_api_url": current_app.config["LIBREFM_API_URL"],
        "librefm_api_key": current_app.config["LIBREFM_API_KEY"],
    }

    return render_template(
        "user/import.html",
        user=current_user,
        user_has_email=user_has_email,
        props=orjson.dumps(props).decode("utf-8"),
        active_settings_section="import"
    )


def fetch_listens(musicbrainz_id, to_ts):
    """
    Fetch all listens for the user from listenstore by making repeated queries
    to listenstore until we get all the data. Returns a generator that streams
    the results.
    """
    while True:
        batch, _, _ = timescale_connection._ts.fetch_listens(current_user.to_dict(), to_ts=to_ts, limit=EXPORT_FETCH_COUNT)
        if not batch:
            break
        yield from batch
        to_ts = batch[-1].timestamp.replace(tzinfo=None)  # new to_ts will be the the timestamp of the last listen fetched


def fetch_feedback(user_id):
    """
    Fetch feedback by making repeated queries to DB until we get all the data.
    Returns a generator that streams the results.
    """
    batch = []
    offset = 0
    while True:
        batch = db_feedback.get_feedback_for_user(user_id=current_user.id, limit=EXPORT_FETCH_COUNT, offset=offset)
        if not batch:
            break
        yield from batch
        offset += len(batch)


def stream_json_array(elements):
    """ Return a generator of string fragments of the elements encoded as array. """
    for i, element in enumerate(elements):
        yield '[' if i == 0 else ','
        yield orjson.dumps(element).decode("utf-8")
    yield ']'


@profile_bp.route("/export/", methods=["GET", "POST"])
@login_required
@web_listenstore_needed
def export_data():
    """ Exporting the data to json """
    if request.method == "POST":
        filename = current_user.musicbrainz_id + "_lb-" + datetime.today().strftime('%Y-%m-%d') + ".json"

        # Build a generator that streams the json response. We never load all
        # listens into memory at once, and we can start serving the response
        # immediately.
        to_ts = datetime.utcnow()
        listens = fetch_listens(current_user.musicbrainz_id, to_ts)
        output = stream_json_array(listen.to_api() for listen in listens)

        response = Response(stream_with_context(output))
        response.headers["Content-Disposition"] = "attachment; filename=" + filename
        response.headers['Content-Type'] = 'application/json; charset=utf-8'
        response.mimetype = "text/json"
        return response
    else:
        return render_template("user/export.html", user=current_user, active_settings_section="export-data")


@profile_bp.route("/export-feedback/", methods=["POST"])
@login_required
def export_feedback():
    """ Exporting the feedback data to json """
    filename = current_user.musicbrainz_id + "_lb_feedback-" + datetime.today().strftime('%Y-%m-%d') + ".json"

    # Build a generator that streams the json response. We never load all
    # feedback into memory at once, and we can start serving the response
    # immediately.
    feedback = fetch_feedback(current_user.id)
    output = stream_json_array(fb.to_api() for fb in feedback)

    response = Response(stream_with_context(output))
    response.headers["Content-Disposition"] = "attachment; filename=" + filename
    response.headers['Content-Type'] = 'application/json; charset=utf-8'
    response.mimetype = "text/json"
    return response


@profile_bp.route('/delete/', methods=['GET', 'POST'])
@login_required
@web_listenstore_needed
def delete():
    """ Delete currently logged-in user from ListenBrainz.

    If POST request, this view checks for the correct authorization token and
    deletes the user. If deletion is successful, redirects to home page, else
    flashes an error and redirects to user's info page.

    If GET request, this view renders a page asking the user to confirm
    that they wish to delete their ListenBrainz account.
    """
    form = FlaskForm()
    if form.validate_on_submit():
        try:
            delete_user(current_user.id)
            flash.success("Successfully deleted account for %s." % current_user.musicbrainz_id)
            return redirect(url_for('index.index'))
        except Exception:
            current_app.logger.error('Error while deleting user: %s', current_user.musicbrainz_id, exc_info=True)
            flash.error('Error while deleting user %s, please try again later.' % current_user.musicbrainz_id)
            return redirect(url_for('profile.info'))

    if form.csrf_token.errors:
        flash.error('Cannot delete user due to error during authentication, please try again later.')
        return redirect(url_for('profile.info'))

    return render_template(
        'profile/delete.html',
        user=current_user,
        form=form,
        active_settings_section = 'delete-account'
    )


@profile_bp.route('/delete-listens/', methods=['GET', 'POST'])
@login_required
@web_listenstore_needed
def delete_listens():
    """ Delete all the listens for the currently logged-in user from ListenBrainz.

    If POST request, this view checks for the correct authorization token and
    deletes the listens. If deletion is successful, redirects to user's profile page,
    else flashes an error and redirects to user's info page.

    If GET request, this view renders a page asking the user to confirm that they
    wish to delete their listens.
    """
    form = FlaskForm()
    if form.validate_on_submit():
        try:
            delete_listens_history(current_user.id)
            flash.info('Successfully deleted listens for %s.' % current_user.musicbrainz_id)
            return redirect(url_for('user.profile', user_name=current_user.musicbrainz_id))
        except Exception:
            current_app.logger.error('Error while deleting listens for user: %s', current_user.musicbrainz_id, exc_info=True)
            flash.error('Error while deleting listens for %s, please try again later.' % current_user.musicbrainz_id)
            return redirect(url_for('profile.info'))

    if form.csrf_token.errors:
        flash.error('Cannot delete listens due to error during authentication, please try again later.')
        return redirect(url_for('profile.info'))

    return render_template(
        'profile/delete_listens.html',
        user=current_user,
        form=form,
        active_settings_section='delete-listens'
    )


def _get_service_or_raise_404(name: str, include_mb=False, exclude_apple=False) -> ExternalService:
    """Returns the music service for the given name and raise 404 if
    service is not found

    Args:
        name (str): Name of the service
    """
    try:
        service = ExternalServiceType[name.upper()]
        if service == ExternalServiceType.SPOTIFY:
            return SpotifyService()
        elif service == ExternalServiceType.CRITIQUEBRAINZ:
            return CritiqueBrainzService()
<<<<<<< HEAD
        elif not exclude_apple and service == ExternalServiceType.APPLE:
            return AppleService()
=======
        elif service == ExternalServiceType.SOUNDCLOUD:
            return SoundCloudService()
>>>>>>> 3c5cfa59
        elif include_mb and service == ExternalServiceType.MUSICBRAINZ:
            return MusicBrainzService()
    except KeyError:
        raise NotFound("Service %s is invalid." % name)


@profile_bp.route('/music-services/details/', methods=['GET'])
@login_required
def music_services_details():
    spotify_service = SpotifyService()
    spotify_user = spotify_service.get_user(current_user.id)

    if spotify_user:
        permissions = set(spotify_user["scopes"])
        if permissions == SPOTIFY_IMPORT_PERMISSIONS:
            current_spotify_permissions = "import"
        elif permissions == SPOTIFY_LISTEN_PERMISSIONS:
            current_spotify_permissions = "listen"
        else:
            current_spotify_permissions = "both"
    else:
        current_spotify_permissions = "disable"

    critiquebrainz_service = CritiqueBrainzService()
    critiquebrainz_user = critiquebrainz_service.get_user(current_user.id)
    current_critiquebrainz_permissions = "review" if critiquebrainz_user else "disable"

<<<<<<< HEAD
    apple_service = AppleService()
    apple_user = apple_service.get_user(current_user.id)
    current_apple_permissions = "listen" if apple_user else "disable"
=======
    soundcloud_service = SoundCloudService()
    soundcloud_user = soundcloud_service.get_user(current_user.id)
    current_soundcloud_permissions = "listen" if soundcloud_user else "disable"
>>>>>>> 3c5cfa59

    return render_template(
        'user/music_services.html',
        spotify_user=spotify_user,
        current_spotify_permissions=current_spotify_permissions,
        critiquebrainz_user=critiquebrainz_user,
        current_critiquebrainz_permissions=current_critiquebrainz_permissions,
<<<<<<< HEAD
        apple_user=apple_user,
        current_apple_permissions=current_apple_permissions,
=======
        current_soundcloud_permissions=current_soundcloud_permissions,
>>>>>>> 3c5cfa59
        active_settings_section="connect-services"
    )


@profile_bp.route('/music-services/<service_name>/callback/')
@login_required
def music_services_callback(service_name: str):
    service = _get_service_or_raise_404(service_name, exclude_apple=True)

    code = request.args.get('code')
    if not code:
        raise BadRequest('missing code')
    token = service.fetch_access_token(code)

    if service.add_new_user(current_user.id, token):
        flash.success('Successfully authenticated with %s!' % service_name.capitalize())
    else:
        flash.error('Unable to connect to %s! Please try again.' % service_name.capitalize())
    return redirect(url_for('profile.music_services_details'))


@profile_bp.route('/music-services/apple/get-token/')
@api_login_required
def get_apple_music_developer_token():
    service = AppleService()
    token = service.generate_developer_token()
    return jsonify({"token": token})


@profile_bp.route('/music-services/apple/submit-token/', methods=["POST"])
@api_login_required
def submit_apple_music_user_token():
    """ Submit a new music user token for a user's apple music account """
    service = AppleService()
    service.add_new_user(current_user.id, request.json)
    return jsonify({"status": "ok"})


@profile_bp.route('/music-services/<service_name>/refresh/', methods=['POST'])
@api_login_required
def refresh_service_token(service_name: str):
    service = _get_service_or_raise_404(service_name, include_mb=True, exclude_apple=True)
    user = service.get_user(current_user.id)
    if not user:
        raise APINotFound("User has not authenticated to %s" % service_name.capitalize())

    if service.user_oauth_token_has_expired(user):
        try:
            user = service.refresh_access_token(current_user.id, user["refresh_token"])
        except ExternalServiceInvalidGrantError:
            raise APINotFound("User has revoked authorization to %s" % service_name.capitalize())
        except Exception:
            current_app.logger.error("Unable to refresh %s token:", exc_info=True)
            raise APIServiceUnavailable("Cannot refresh %s token right now" % service_name.capitalize())

    return jsonify({"access_token": user["access_token"]})


@profile_bp.route('/music-services/<service_name>/disconnect/', methods=['POST'])
@api_login_required
def music_services_disconnect(service_name: str):
    service = _get_service_or_raise_404(service_name)
    user = service.get_user(current_user.id)
    # this is to support the workflow of changing permissions in a single step
    # we delete the current permissions and then try to authenticate with new ones
    # we should try to delete the current permissions only if the user has connected previously
    if user:
        service.remove_user(current_user.id)

    action = request.form.get(service_name)
    if not action or action == 'disable':
        flash.success('Your %s account has been unlinked.' % service_name.capitalize())
        return redirect(url_for('profile.music_services_details'))
    else:
        if service_name == 'spotify':
            permissions = None
            if action == 'both':
                permissions = SPOTIFY_LISTEN_PERMISSIONS | SPOTIFY_IMPORT_PERMISSIONS
            elif action == 'import':
                permissions = SPOTIFY_IMPORT_PERMISSIONS
            elif action == 'listen':
                permissions = SPOTIFY_LISTEN_PERMISSIONS
            if permissions:
                return redirect(service.get_authorize_url(permissions))
        elif service_name == 'soundcloud':
            return redirect(service.get_authorize_url([]))
        elif service_name == 'critiquebrainz':
            action = request.form.get('critiquebrainz')
            if action:
                return redirect(service.get_authorize_url(CRITIQUEBRAINZ_SCOPES))
        elif service_name == 'apple':
            return redirect(url_for("profile.music_services_callback", service_name="apple"))

    return redirect(url_for('profile.music_services_details'))<|MERGE_RESOLUTION|>--- conflicted
+++ resolved
@@ -324,13 +324,10 @@
             return SpotifyService()
         elif service == ExternalServiceType.CRITIQUEBRAINZ:
             return CritiqueBrainzService()
-<<<<<<< HEAD
+        elif service == ExternalServiceType.SOUNDCLOUD:
+            return SoundCloudService()
         elif not exclude_apple and service == ExternalServiceType.APPLE:
             return AppleService()
-=======
-        elif service == ExternalServiceType.SOUNDCLOUD:
-            return SoundCloudService()
->>>>>>> 3c5cfa59
         elif include_mb and service == ExternalServiceType.MUSICBRAINZ:
             return MusicBrainzService()
     except KeyError:
@@ -358,15 +355,13 @@
     critiquebrainz_user = critiquebrainz_service.get_user(current_user.id)
     current_critiquebrainz_permissions = "review" if critiquebrainz_user else "disable"
 
-<<<<<<< HEAD
+    soundcloud_service = SoundCloudService()
+    soundcloud_user = soundcloud_service.get_user(current_user.id)
+    current_soundcloud_permissions = "listen" if soundcloud_user else "disable"
+
     apple_service = AppleService()
     apple_user = apple_service.get_user(current_user.id)
     current_apple_permissions = "listen" if apple_user else "disable"
-=======
-    soundcloud_service = SoundCloudService()
-    soundcloud_user = soundcloud_service.get_user(current_user.id)
-    current_soundcloud_permissions = "listen" if soundcloud_user else "disable"
->>>>>>> 3c5cfa59
 
     return render_template(
         'user/music_services.html',
@@ -374,12 +369,9 @@
         current_spotify_permissions=current_spotify_permissions,
         critiquebrainz_user=critiquebrainz_user,
         current_critiquebrainz_permissions=current_critiquebrainz_permissions,
-<<<<<<< HEAD
+        current_soundcloud_permissions=current_soundcloud_permissions,
         apple_user=apple_user,
         current_apple_permissions=current_apple_permissions,
-=======
-        current_soundcloud_permissions=current_soundcloud_permissions,
->>>>>>> 3c5cfa59
         active_settings_section="connect-services"
     )
 
