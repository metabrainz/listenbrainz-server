--- conflicted
+++ resolved
@@ -278,12 +278,7 @@
     listen_type, native_payload = _to_native_api(lookup, data['method'], output_format)
     validated_payload = [validate_listen(listen, listen_type) for listen in native_payload]
 
-<<<<<<< HEAD
-    augmented_listens = insert_payload(native_payload, user, listen_type=listen_type)
-=======
-    user = db_user.get(session.user_id)
     augmented_listens = insert_payload(validated_payload, user, listen_type=listen_type)
->>>>>>> d2cedf42
 
     # With corrections than the original submitted listen.
     doc, tag, text = Doc().tagtext()
