import os

DEBUG = True # set to False in production mode

SECRET_KEY = "CHANGE_ME"


# DATABASES

# Primary databases
SQLALCHEMY_DATABASE_URI = "postgresql://listenbrainz:listenbrainz@db:5432/listenbrainz"
MESSYBRAINZ_SQLALCHEMY_DATABASE_URI = "postgresql://messybrainz:messybrainz@db:5432/messybrainz"

POSTGRES_ADMIN_URI="postgresql://postgres:postgres@db/postgres"
POSTGRES_ADMIN_LB_URI = "postgresql://postgres:postgres@db/listenbrainz"
MB_DATABASE_URI = ""

SQLALCHEMY_TIMESCALE_URI = "postgresql://listenbrainz_ts:listenbrainz_ts@db/listenbrainz_ts"
TIMESCALE_ADMIN_URI = "postgresql://postgres:postgres@db/postgres"
TIMESCALE_ADMIN_LB_URI = "postgresql://postgres:postgres@db/listenbrainz_ts"


# Redis
REDIS_HOST = "redis"
REDIS_PORT = 6379
REDIS_NAMESPACE = "listenbrainz"

# RabbitMQ
RABBITMQ_HOST = "rabbitmq"
RABBITMQ_PORT = 5672
RABBITMQ_USERNAME = "guest"
RABBITMQ_PASSWORD = "guest"
RABBITMQ_VHOST = "/"
MAXIMUM_RABBITMQ_CONNECTIONS = 20

# RabbitMQ exchanges and queues
INCOMING_EXCHANGE = "incoming"
INCOMING_QUEUE = "incoming"
UNIQUE_EXCHANGE = "unique"
UNIQUE_QUEUE = "unique"
WEBSOCKETS_QUEUE = "follow_list"
PLAYING_NOW_EXCHANGE = "playing_now"
PLAYING_NOW_QUEUE = "playing_now"

SPARK_RESULT_EXCHANGE = "spark_result"
SPARK_RESULT_QUEUE = "spark_result"
SPARK_REQUEST_EXCHANGE = "spark_request"
SPARK_REQUEST_QUEUE = "spark_request"

# Typesense -- this is only needed if you plan to run the Labs API end point for MBID mapping
TYPESENSE_HOST = "localhost"
TYPESENSE_PORT = 8108
TYPESENSE_API_KEY = "API_KEY"

# MusicBrainz OAuth
MUSICBRAINZ_CLIENT_ID = "CLIENT_ID"
MUSICBRAINZ_CLIENT_SECRET = "CLIENT_SECRET"

# Lastfm API
LASTFM_API_URL = "https://ws.audioscrobbler.com/2.0/"
LASTFM_API_KEY = "USE_LASTFM_API_KEY"

# Stats
STATS_ENTITY_LIMIT = 100 # the number of entities to calculate at max with BQ
STATS_CALCULATION_LOGIN_TIME = 30 # users must have logged in to LB in the past 30 days for stats to be calculated
STATS_CALCULATION_INTERVAL = 7 # stats are calculated every 7 days


# Max time in seconds after which the playing_now stream will expire.
PLAYING_NOW_MAX_DURATION = 10 * 60

# LOGGING

# Uncomment any of the following logging stubs if you want to enable logging
# during development. In general you shouldn't need to do this

# LOG_FILE = {
#    'filename': './logs/listenbrainz.txt',
#    'max_bytes': 512 * 1024, # optional
#    'backup_count': 100, # optional
# }

# LOG_SENTRY = {
#     'dsn':'',
#     'environment': 'development',
#     'level': 'ERROR',
# }


# MISCELLANEOUS


# MAX file size to be allowed for the lastfm-backup import, default is infinite
# Size is in bytes
MAX_CONTENT_LENGTH = 16 * 1024 * 1024  # 16MB

# Specify the upload folder where all the lastfm-backup will be stored
# The path must be absolute path
UPLOAD_FOLDER = "/tmp/lastfm-backup-upload"

# Set to "https://api.listenbrainz.org" if you want to work on frontend for user statistics
# without going through the process of generating the stats in local environment. Otherwise,
# set it to "http://localhost"
API_URL = 'https://api.listenbrainz.org'
LASTFM_PROXY_URL = 'http://localhost:8080/'
SERVER_ROOT_URL = 'http://localhost'
WEBSOCKETS_SERVER_URL = 'http://localhost:8082'
MUSICBRAINZ_OAUTH_URL = 'https://musicbrainz.org/oauth2/userinfo'
LISTENBRAINZ_LABS_API_URL = 'https://labs.api.listenbrainz.org'

# Flask Debug redirect
# Set to True if you want Flask-Debug to intercept redirects
DEBUG_TB_INTERCEPT_REDIRECTS = False

# Users who are allowed to view the LB admin interface
ADMINS = []
# Users who are allowed to submit playlists made for someone else.
APPROVED_PLAYLIST_BOTS = ['troi-bot']

# SPOTIFY
SPOTIFY_CLIENT_ID = 'needs a non empty default value for tests, change this'
SPOTIFY_CLIENT_SECRET = 'needs a non empty default value for tests, change this'
SPOTIFY_CALLBACK_URL = 'http://localhost/profile/music-services/spotify/callback/'

# YOUTUBE
YOUTUBE_CONFIG = {
   "web": {
      "client_id": "fake-client-id",
      "project_id": "test-project",
      "auth_uri": "https://accounts.google.com/o/oauth2/auth",
      "token_uri": "https://oauth2.googleapis.com/token",
      "auth_provider_x509_cert_url": "https://www.googleapis.com/oauth2/v1/certs",
      "client_secret": "fake-client-secret",
      "redirect_uris": ["http://localhost/profile/music-services/youtube/callback/"],
      "javascript_origins": ["http://localhost"]
   }
}
YOUTUBE_API_KEY = 'change me'
YOUTUBE_REDIRECT_URI = 'http://localhost/profile/music-services/youtube/callback/'

# This is set to False to stop a warning from flask_sqlalchemy.
# We do not use this feature at all, so it is safe to set to False.
# See https://stackoverflow.com/a/33790196 for more details.
SQLALCHEMY_TRACK_MODIFICATIONS = False

TESTING = True # this flag is used by the mail module to check if mails need to be sent or not

# Mail server
SMTP_SERVER = 'listenbrainz-mail'
SMTP_PORT = 25
MAIL_FROM_DOMAIN = 'listenbrainz.org'

# expiration of 'Remember me' cookie
SESSION_REMEMBER_ME_DURATION = 365

# listen dumps creation dir
LISTEN_DUMP_TEMP_DIR_ROOT = os.path.join(os.path.dirname(os.path.realpath(__file__)), '..', 'tmp')

<<<<<<< HEAD
# feature flag for pinned recording feature
FEATURE_PINNED_REC = True
=======
# If set to True, reject listens from users who do not have an email
REJECT_LISTENS_WITHOUT_USER_EMAIL = False

# If set to True, do not allow new users without email to register
REJECT_NEW_USERS_WITHOUT_EMAIL = False
>>>>>>> b1923920
<|MERGE_RESOLUTION|>--- conflicted
+++ resolved
@@ -156,13 +156,8 @@
 # listen dumps creation dir
 LISTEN_DUMP_TEMP_DIR_ROOT = os.path.join(os.path.dirname(os.path.realpath(__file__)), '..', 'tmp')
 
-<<<<<<< HEAD
-# feature flag for pinned recording feature
-FEATURE_PINNED_REC = True
-=======
 # If set to True, reject listens from users who do not have an email
 REJECT_LISTENS_WITHOUT_USER_EMAIL = False
 
 # If set to True, do not allow new users without email to register
-REJECT_NEW_USERS_WITHOUT_EMAIL = False
->>>>>>> b1923920
+REJECT_NEW_USERS_WITHOUT_EMAIL = False