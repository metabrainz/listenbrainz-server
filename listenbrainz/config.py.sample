import os

DEBUG = True # set to False in production mode

SECRET_KEY = "CHANGE_ME"


# DATABASES

# Primary databases
SQLALCHEMY_DATABASE_URI = "postgresql://listenbrainz:listenbrainz@db:5432/listenbrainz"
MESSYBRAINZ_SQLALCHEMY_DATABASE_URI = "postgresql://messybrainz:messybrainz@db:5432/messybrainz"

POSTGRES_ADMIN_URI="postgresql://postgres:postgres@db/postgres"
POSTGRES_ADMIN_LB_URI = "postgresql://postgres:postgres@db/listenbrainz"
MB_DATABASE_URI = ""

SQLALCHEMY_TIMESCALE_URI = "postgresql://listenbrainz_ts:listenbrainz_ts@db/listenbrainz_ts"
TIMESCALE_ADMIN_URI = "postgresql://postgres:postgres@db/postgres"
TIMESCALE_ADMIN_LB_URI = "postgresql://postgres:postgres@db/listenbrainz_ts"


# Redis
REDIS_HOST = "redis"
REDIS_PORT = 6379
REDIS_NAMESPACE = "listenbrainz"

# RabbitMQ
RABBITMQ_HOST = "rabbitmq"
RABBITMQ_PORT = 5672
RABBITMQ_USERNAME = "guest"
RABBITMQ_PASSWORD = "guest"
RABBITMQ_VHOST = "/"
MAXIMUM_RABBITMQ_CONNECTIONS = 20

# RabbitMQ exchanges and queues
INCOMING_EXCHANGE = "incoming"
INCOMING_QUEUE = "incoming"
UNIQUE_EXCHANGE = "unique"
UNIQUE_QUEUE = "unique"
WEBSOCKETS_QUEUE = "follow_list"
PLAYING_NOW_EXCHANGE = "playing_now"
PLAYING_NOW_QUEUE = "playing_now"

SPARK_RESULT_EXCHANGE = "spark_result"
SPARK_RESULT_QUEUE = "spark_result"
SPARK_REQUEST_EXCHANGE = "spark_request"
SPARK_REQUEST_QUEUE = "spark_request"

# Typesense -- this is only needed if you plan to run the Labs API end point for MBID mapping
TYPESENSE_HOST = "localhost"
TYPESENSE_PORT = 8108
TYPESENSE_API_KEY = "API_KEY"

# MusicBrainz OAuth
MUSICBRAINZ_CLIENT_ID = "CLIENT_ID"
MUSICBRAINZ_CLIENT_SECRET = "CLIENT_SECRET"

# Lastfm API
LASTFM_API_URL = "https://ws.audioscrobbler.com/2.0/"
LASTFM_API_KEY = "USE_LASTFM_API_KEY"

# Stats
STATS_ENTITY_LIMIT = 100 # the number of entities to calculate at max with BQ
STATS_CALCULATION_LOGIN_TIME = 30 # users must have logged in to LB in the past 30 days for stats to be calculated
STATS_CALCULATION_INTERVAL = 7 # stats are calculated every 7 days


# Max time in seconds after which the playing_now stream will expire.
PLAYING_NOW_MAX_DURATION = 10 * 60

# LOGGING

# Uncomment any of the following logging stubs if you want to enable logging
# during development. In general you shouldn't need to do this

# LOG_FILE = {
#    'filename': './logs/listenbrainz.txt',
#    'max_bytes': 512 * 1024, # optional
#    'backup_count': 100, # optional
# }

<<<<<<< HEAD
# LOG_EMAIL = {
#    'mail_server': 'localhost',
#    'mail_port': 25,
#    'mail_from_host': 'listenbrainz.org',
#    'log_email_recipients': [],
#    'log_email_topic': 'ListenBrainz Error',
#    'level': 'ERROR',
# }

LOG_SENTRY = {
    'dsn':'https://examplePublicKey@o0.ingest.sentry.io/0',
    'environment': 'development',
    'level': 'ERROR',
}
=======
# LOG_SENTRY = {
#    'dsn':'',
#    'environment': 'development',
#    'level': 'ERROR',
# }
>>>>>>> 63826071


# MISCELLANEOUS

# Set to True if Less should be compiled in browser. Set to False if styling is pre-compiled.
COMPILE_LESS = True

# MAX file size to be allowed for the lastfm-backup import, default is infinite
# Size is in bytes
MAX_CONTENT_LENGTH = 16 * 1024 * 1024  # 16MB

# Specify the upload folder where all the lastfm-backup will be stored
# The path must be absolute path
UPLOAD_FOLDER = "/tmp/lastfm-backup-upload"

# Set to "https://api.listenbrainz.org" if you want to work on frontend for user statistics
# without going through the process of generating the stats in local environment. Otherwise,
# set it to "http://localhost"
API_URL = 'https://api.listenbrainz.org'
LASTFM_PROXY_URL = 'http://localhost:8080/'
SERVER_ROOT_URL = 'http://localhost'
WEBSOCKETS_SERVER_URL = 'http://localhost:8082'
MUSICBRAINZ_OAUTH_URL = 'https://musicbrainz.org/oauth2/userinfo'
LISTENBRAINZ_LABS_API_URL = 'https://labs.api.listenbrainz.org'

# Flask Debug redirect
# Set to True if you want Flask-Debug to intercept redirects
DEBUG_TB_INTERCEPT_REDIRECTS = False

# Users who are allowed to view the LB admin interface
ADMINS = []
# Users who are allowed to submit playlists made for someone else.
APPROVED_PLAYLIST_BOTS = ['troi-bot']

# SPOTIFY
SPOTIFY_CLIENT_ID = 'needs a non empty default value for tests, change this'
SPOTIFY_CLIENT_SECRET = 'needs a non empty default value for tests, change this'
SPOTIFY_CALLBACK_URL = 'http://localhost/profile/connect-spotify/callback'

# This is set to False to stop a warning from flask_sqlalchemy.
# We do not use this feature at all, so it is safe to set to False.
# See https://stackoverflow.com/a/33790196 for more details.
SQLALCHEMY_TRACK_MODIFICATIONS = False

TESTING = True # this flag is used by the mail module to check if mails need to be sent or not

# Mail server
SMTP_SERVER = 'listenbrainz-mail'
SMTP_PORT = 25
MAIL_FROM_DOMAIN = 'listenbrainz.org'

# expiration of 'Remember me' cookie
SESSION_REMEMBER_ME_DURATION = 365

# listen dumps creation dir
LISTEN_DUMP_TEMP_DIR_ROOT = os.path.join(os.path.dirname(os.path.realpath(__file__)), '..', 'tmp')<|MERGE_RESOLUTION|>--- conflicted
+++ resolved
@@ -80,28 +80,11 @@
 #    'backup_count': 100, # optional
 # }
 
-<<<<<<< HEAD
-# LOG_EMAIL = {
-#    'mail_server': 'localhost',
-#    'mail_port': 25,
-#    'mail_from_host': 'listenbrainz.org',
-#    'log_email_recipients': [],
-#    'log_email_topic': 'ListenBrainz Error',
-#    'level': 'ERROR',
-# }
-
 LOG_SENTRY = {
     'dsn':'https://examplePublicKey@o0.ingest.sentry.io/0',
     'environment': 'development',
     'level': 'ERROR',
 }
-=======
-# LOG_SENTRY = {
-#    'dsn':'',
-#    'environment': 'development',
-#    'level': 'ERROR',
-# }
->>>>>>> 63826071
 
 
 # MISCELLANEOUS
