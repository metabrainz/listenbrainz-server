#!/usr/bin/env python3

import sys
import os
import ujson
import json
import logging
import pika
from time import time, sleep
from redis import Redis
import listenbrainz.utils as utils

from googleapiclient import discovery
from googleapiclient.errors import HttpError
from listenbrainz.bigquery import create_bigquery_object
from listenbrainz.bigquery import NoCredentialsVariableException, NoCredentialsFileException
from oauth2client.client import GoogleCredentials

from listenbrainz.listen_writer import ListenWriter

# TODO:
#   Big query hardcoded data set ids

class BigQueryWriter(ListenWriter):
    def __init__(self):
        super().__init__()

        self.channel = None
<<<<<<< HEAD
        self.DUMP_JSON_WITH_ERRORS = True
=======

        self.total_inserts = 0
        self.inserts = 0
        self.time = 0


    @staticmethod
    def static_on_connection_closed(connection, reply_code, reply_text, obj):
        obj.on_connection_closed(connection, reply_code, reply_text)


    def on_connection_closed(self, connection, reply_code, reply_text):
        self.log.info('RabbitMQ connection got closed!')
        self.log.info('Connecting again...')
        self.connection.add_timeout(5, self.connect_to_rabbitmq)


    def connect_to_rabbitmq(self):
        while True:
            try:
                credentials = pika.PlainCredentials(config.RABBITMQ_USERNAME, config.RABBITMQ_PASSWORD)
                connection_parameters = pika.ConnectionParameters(
                        host=config.RABBITMQ_HOST,
                        port=config.RABBITMQ_PORT,
                        virtual_host=config.RABBITMQ_VHOST,
                        credentials=credentials
                    )
                self.connection = pika.BlockingConnection(connection_parameters)
                break
            except Exception as e:
                self.log.error("Cannot connect to rabbitmq: %s, retrying in 3 seconds" % str(e))
                sleep(ERROR_RETRY_DELAY)
                continue

            # adding on_close callback
            try:
                self.connection.add_on_close_callback(
                    lambda connection, reply_code, reply_text: self.static_on_connection_closed(connection, reply_code, reply_text, obj=self),
                )
            except Exception as e:
                self.log.error('Error while adding callback: %s', str(e))
                sleep(ERROR_RETRY_DELAY)


    @staticmethod
    def static_callback(ch, method, properties, body, obj):
        return obj.callback(ch, method, body)

>>>>>>> de2c83e3

    def callback(self, ch, method, body):

        listens = ujson.loads(body)
        count = len(listens)

        # We've collected listens to write, now write them
        bq_data = []

        for listen in listens:
            meta = listen['track_metadata']
            row = {
                'user_name' : listen['user_name'],
                'listened_at' : listen['listened_at'],

                'artist_msid' : meta['additional_info']['artist_msid'],
                'artist_name' : meta['artist_name'],
                'artist_mbids' : ",".join(meta['additional_info'].get('artist_mbids', [])),

                'release_msid' : meta['additional_info'].get('release_msid', ''),
                'release_name' : meta['additional_info'].get('release_name', ''),
                'release_mbid' : meta['additional_info'].get('release_mbid', ''),

                'track_name' : meta['track_name'],
                'recording_msid' : listen['recording_msid'],
                'recording_mbid' : meta['additional_info'].get('recording_mbid', ''),

                'tags' : ",".join(meta['additional_info'].get('tags', [])),
            }
            bq_data.append({
                'json': row,
                'insertId': "%s-%s-%s" % (listen['user_name'], listen['listened_at'], listen['recording_msid'])
            })

        body = { 'rows' : bq_data }
        while True:
            try:
                t0 = time()
                ret = self.bigquery.tabledata().insertAll(
                    projectId=self.config.BIGQUERY_PROJECT_ID,
                    datasetId=self.config.BIGQUERY_DATASET_ID,
                    tableId=self.config.BIGQUERY_TABLE_ID,
                    body=body).execute(num_retries=5)
                self.time += time() - t0
                break

            except HttpError as e:
                self.log.error("Submit to BigQuery failed: %s. Retrying in 3 seconds." % str(e))
            except Exception as e:
                self.log.error("Unknown exception on submit to BigQuery failed: %s. Retrying in 3 seconds." % str(e))
                if self.DUMP_JSON_WITH_ERRORS:
                    self.log.error(json.dumps(body, indent=3))

            sleep(self.ERROR_RETRY_DELAY)


        while True:
            try:
                self.channel.basic_ack(delivery_tag = method.delivery_tag)
                break
            except pika.exceptions.ConnectionClosed:
                self.connect_to_rabbitmq()

        self.log.info("inserted %d listens." % count)

        self._collect_and_log_stats(count)

        return True


    def start(self):
        self.log.info("biqquer-writer init")

        self._verify_hosts_in_config()

        # if we're not supposed to run, just sleep
        if not self.config.WRITE_TO_BIGQUERY:
            sleep(66666)
            return

        try:
            self.bigquery = create_bigquery_object()
        except (NoCredentialsFileException, NoCredentialsVariableException):
            self.log.error("Credential File not present or invalid! Sleeping...")
            sleep(1000)

        while True:
            try:
                self.redis = Redis(host=self.config.REDIS_HOST, port=self.config.REDIS_PORT)
                self.redis.ping()
                break
            except Exception as err:
                self.log.error("Cannot connect to redis: %s. Retrying in 3 seconds and trying again." % str(err))
                sleep(self.ERROR_RETRY_DELAY)

        while True:
            self.connect_to_rabbitmq()
            self.channel = self.connection.channel()
<<<<<<< HEAD
            self.channel.exchange_declare(exchange=self.config.UNIQUE_EXCHANGE, type='fanout')
            self.channel.queue_declare(self.config.UNIQUE_QUEUE, durable=True)
            self.channel.queue_bind(exchange=self.config.UNIQUE_EXCHANGE, queue=self.config.UNIQUE_QUEUE)
            self.channel.basic_consume(
                lambda ch, method, properties, body: self.static_callback(ch, method, properties, body, obj=self),
                queue=self.config.UNIQUE_QUEUE,
=======
            self.channel.exchange_declare(exchange='unique', exchange_type='fanout')
            self.channel.queue_declare('unique', durable=True)
            self.channel.queue_bind(exchange='unique', queue='unique')
            self.channel.basic_consume(
                lambda ch, method, properties, body: self.static_callback(ch, method, properties, body, obj=self),
                queue='unique',
>>>>>>> de2c83e3
            )

            self.log.info("bigquery-writer started")
            try:
                self.channel.start_consuming()
            except pika.exceptions.ConnectionClosed:
                self.log.info("Connection to rabbitmq closed. Re-opening.")
                self.connection = None
                self.channel = None
                continue

            self.connection.close()


if __name__ == "__main__":
    bq = BigQueryWriter()
    bq.start()<|MERGE_RESOLUTION|>--- conflicted
+++ resolved
@@ -26,60 +26,10 @@
         super().__init__()
 
         self.channel = None
-<<<<<<< HEAD
         self.DUMP_JSON_WITH_ERRORS = True
-=======
-
-        self.total_inserts = 0
-        self.inserts = 0
-        self.time = 0
 
 
-    @staticmethod
-    def static_on_connection_closed(connection, reply_code, reply_text, obj):
-        obj.on_connection_closed(connection, reply_code, reply_text)
-
-
-    def on_connection_closed(self, connection, reply_code, reply_text):
-        self.log.info('RabbitMQ connection got closed!')
-        self.log.info('Connecting again...')
-        self.connection.add_timeout(5, self.connect_to_rabbitmq)
-
-
-    def connect_to_rabbitmq(self):
-        while True:
-            try:
-                credentials = pika.PlainCredentials(config.RABBITMQ_USERNAME, config.RABBITMQ_PASSWORD)
-                connection_parameters = pika.ConnectionParameters(
-                        host=config.RABBITMQ_HOST,
-                        port=config.RABBITMQ_PORT,
-                        virtual_host=config.RABBITMQ_VHOST,
-                        credentials=credentials
-                    )
-                self.connection = pika.BlockingConnection(connection_parameters)
-                break
-            except Exception as e:
-                self.log.error("Cannot connect to rabbitmq: %s, retrying in 3 seconds" % str(e))
-                sleep(ERROR_RETRY_DELAY)
-                continue
-
-            # adding on_close callback
-            try:
-                self.connection.add_on_close_callback(
-                    lambda connection, reply_code, reply_text: self.static_on_connection_closed(connection, reply_code, reply_text, obj=self),
-                )
-            except Exception as e:
-                self.log.error('Error while adding callback: %s', str(e))
-                sleep(ERROR_RETRY_DELAY)
-
-
-    @staticmethod
-    def static_callback(ch, method, properties, body, obj):
-        return obj.callback(ch, method, body)
-
->>>>>>> de2c83e3
-
-    def callback(self, ch, method, body):
+    def callback(self, ch, method, properties, body):
 
         listens = ujson.loads(body)
         count = len(listens)
@@ -149,7 +99,7 @@
 
 
     def start(self):
-        self.log.info("biqquer-writer init")
+        self.log.info("bigquery-writer init")
 
         self._verify_hosts_in_config()
 
@@ -176,21 +126,12 @@
         while True:
             self.connect_to_rabbitmq()
             self.channel = self.connection.channel()
-<<<<<<< HEAD
-            self.channel.exchange_declare(exchange=self.config.UNIQUE_EXCHANGE, type='fanout')
+            self.channel.exchange_declare(exchange=self.config.UNIQUE_EXCHANGE, exchange_type='fanout')
             self.channel.queue_declare(self.config.UNIQUE_QUEUE, durable=True)
             self.channel.queue_bind(exchange=self.config.UNIQUE_EXCHANGE, queue=self.config.UNIQUE_QUEUE)
             self.channel.basic_consume(
                 lambda ch, method, properties, body: self.static_callback(ch, method, properties, body, obj=self),
                 queue=self.config.UNIQUE_QUEUE,
-=======
-            self.channel.exchange_declare(exchange='unique', exchange_type='fanout')
-            self.channel.queue_declare('unique', durable=True)
-            self.channel.queue_bind(exchange='unique', queue='unique')
-            self.channel.basic_consume(
-                lambda ch, method, properties, body: self.static_callback(ch, method, properties, body, obj=self),
-                queue='unique',
->>>>>>> de2c83e3
             )
 
             self.log.info("bigquery-writer started")
