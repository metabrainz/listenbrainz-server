--- conflicted
+++ resolved
@@ -105,13 +105,8 @@
             self._verify_hosts_in_config()
 
             try:
-<<<<<<< HEAD
                 with psycopg2.connect('dbname=listenbrainz user=listenbrainz host=localhost password=listenbrainz') as conn:
                     current_app.logger.info("connected to timescale")
-=======
-                with psycopg2.connect('dbname=listenbrainz user=listenbrainz host=10.2.2.31 password=listenbrainz') as conn:
-                    print("connected to timescale")
->>>>>>> cf8d041f
                     self.conn = conn
                     while True:
                         self.connect_to_rabbitmq()
