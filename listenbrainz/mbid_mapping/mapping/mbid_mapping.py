--- conflicted
+++ resolved
@@ -113,39 +113,11 @@
                                                   COALESCE(date_day,28)::TEXT, 'YYYY-MM-DD'),
                                           country, rg.artist_credit, rg.name, r.id"""
 
-<<<<<<< HEAD
-        if config.USE_MINIMAL_DATASET:
-            log("mbid mapping temp tables: Using a minimal dataset for artist credit pairs")
-            curs.execute(query %
-                         ('AND rg.artist_credit in (%s)' % ",".join([ str(i) for i in TEST_ARTIST_IDS])))
-        else:
-            log("mbid mapping temp tables: Using a full dataset for artist credit pairs")
-            curs.execute(query % "")
-
-        # Fetch releases and toss out duplicates -- using DISTINCT in the query above is not possible as it will
-        # destroy the sort order we so carefully crafted.
-        with conn.cursor() as curs_insert:
-            rows = []
-            count = 0
-            release_index = {}
-            for row in curs:
-                if row[0] in release_index:
-                    continue
-
-                release_index[row[0]] = 1
-
-                count += 1
-                rows.append((count, row[0]))
-                if len(rows) == BATCH_SIZE:
-                    insert_rows(
-                        curs_insert, "mapping.tmp_mbid_mapping_releases", rows)
-                    rows = []
-=======
         count = 0
         for op in ['!=', '=']:
             if config.USE_MINIMAL_DATASET:
                 log("mbid mapping temp tables: Using a minimal dataset for artist credit pairs: artist_id %s 1" % op)
-                curs.execute(query % (op, 'AND rg.artist_credit = %d' % TEST_ARTIST_ID))
+                curs.execute(query % (op, 'AND rg.artist_credit IN (%s)' % ",".join([ str(i) for i in TEST_ARTIST_IDS])))
             else:
                 log("mbid mapping temp tables: Using a full dataset for artist credit pairs: artsit_id %s 1" % op)
                 curs.execute(query % (op, ""))
@@ -160,8 +132,6 @@
                         continue
 
                     release_index[row[0]] = 1
->>>>>>> a5bfb651
-
                     count += 1
                     rows.append((count, row[0]))
                     if len(rows) == BATCH_SIZE:
