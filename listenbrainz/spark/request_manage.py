--- conflicted
+++ resolved
@@ -124,10 +124,6 @@
 def request_sitewide_stats(type_, range_, entity):
     """ Send request to calculate sitewide stats to the spark cluster
     """
-<<<<<<< HEAD
-    try:
-        send_request_to_spark_cluster("stats.sitewide.entity", entity=entity, stats_range=range_)
-=======
     params = {
         "stats_range": range_
     }
@@ -135,7 +131,6 @@
         params["entity"] = entity
     try:
         send_request_to_spark_cluster(f"stats.sitewide.{type_}", **params)
->>>>>>> 2ec5be28
     except InvalidSparkRequestError:
         click.echo("Incorrect arguments provided")
 
@@ -282,16 +277,13 @@
     """ Send the spark cluster a request to import artist relation.
     """
     send_request_to_spark_cluster('import.artist_relation')
-<<<<<<< HEAD
 
 
 @cli.command(name='request_import_musicbrainz_release_dump')
 def request_import_musicbrainz_release_dump():
     """ Send the spark cluster a request to import musicbrainz release dump.
     """
-    send_request_to_spark_cluster(_prepare_query_message('import.musicbrainz_release_dump'))
-=======
->>>>>>> 2ec5be28
+    send_request_to_spark_cluster('import.musicbrainz_release_dump')
 
 
 @cli.command(name='request_similar_users')
@@ -300,7 +292,6 @@
     """ Send the cluster a request to generate similar users.
     """
     send_request_to_spark_cluster('similarity.similar_users', max_num_users=max_num_users)
-<<<<<<< HEAD
 
 
 @cli.command(name='request_similar_users_year_end')
@@ -309,8 +300,6 @@
 def request_similar_users(year: int):
     """ Send the cluster a request to generate similar users for Year in Music. """
     send_request_to_spark_cluster('similarity.similar_users_year_end', year=year)
-=======
->>>>>>> 2ec5be28
 
 
 # Some useful commands to keep our crontabs manageable. These commands do not add new functionality
