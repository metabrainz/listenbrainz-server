{
  "stats.user.entity": {
    "name": "stats.user.entity",
    "description": "Entity statistics for all users for the requested stats_range",
    "params": ["entity", "stats_range"]
  },
  "stats.user.listening_activity": {
    "name": "stats.user.listening_activity",
    "description": "Calculates number of listens in periods depending on the stats_range value. see the documentation in spark code for details.",
    "params": ["stats_range"]
  },
  "stats.user.daily_activity": {
    "name": "stats.user.daily_activity",
    "description": "Calculate number of listens for an user per hour on each day of the requested stats_range.",
    "params": ["stats_range"]
  },
  "stats.sitewide.entity": {
    "name": "stats.sitewide.entity",
    "description": "Calculate top entites listened to on the website in the requested stats_range",
    "params": ["entity", "stats_range"]
  },
<<<<<<< HEAD
  "stats.new_releases_of_top_artists": {
    "name": "stats.new_releases_of_top_artists",
    "description": "Calculate list of releases released this year by top 50 artists of this year for each user",
    "params": []
  },
  "stats.most_prominent_color": {
    "name": "stats.most_prominent_color",
    "description": "Calculate the most prominent color of the user",
    "params": []
  },
  "stats.day_of_week": {
    "name": "stats.day_of_week",
    "description": "Calculate the day of week with most listens for the user",
    "params": []
  },
  "stats.most_listened_year": {
    "name": "stats.most_listened_year",
    "description": "Calculate the year for in which highest number of albums listened by the user were released",
    "params": []
=======
  "stats.sitewide.listening_activity": {
    "name": "stats.sitewide.listening_activity",
    "description": "Calculates number of listens in periods depending on the stats_range value. see the documentation in spark code for details.",
    "params": ["stats_range"]
>>>>>>> 2ec5be28
  },
  "import.dump.full_newest": {
    "name": "import.dump.full_newest",
    "description": "Import the newest available full dump into the spark cluster",
    "params": []
  },
  "import.dump.full_id": {
    "name": "import.dump.full_id",
    "description": "Import full dump with the specified ID into the spark cluster",
    "params": ["dump_id"]
  },
  "import.dump.incremental_newest": {
    "name": "import.dump.incremental_newest",
    "description": "Import the newest available incremental dump into the spark cluster",
    "params": []
  },
  "import.dump.incremental_id": {
    "name": "import.dump.incremental_id",
    "description": "Import incremental dump with the specified ID into the spark cluster",
    "params": ["dump_id"]
  },
  "cf.recommendations.recording.create_dataframes": {
    "name": "cf.recommendations.recording.create_dataframes",
    "description": "Create dataframes to prepare trainable data.",
    "params": [
      "train_model_window",
      "job_type",
      "minimum_listens_threshold"
    ]
  },
  "cf.recommendations.recording.train_model": {
    "name": "cf.recommendations.recording.train_model",
    "description": "Train data to yield a model.",
    "params": ["ranks", "lambdas", "iterations", "alpha"]
  },
  "cf.recommendations.recording.candidate_sets": {
    "name": "cf.recommendations.recording.candidate_sets",
    "description": "Create candidate sets to generate recommendations",
    "params": [
      "recommendation_generation_window",
      "top_artist_limit",
      "similar_artist_limit",
      "users",
      "html_flag"
    ]
  },
  "cf.recommendations.recording.recommendations": {
    "name": "cf.recommendations.recording.recommendations",
    "description": "Generate recommendations for all active ListenBrainz users.",
    "params": [
      "recommendation_top_artist_limit",
      "recommendation_similar_artist_limit",
      "users"
    ]
  },
  "import.artist_relation": {
    "name": "import.artist_relation",
    "description": "Import artist relation into the spark cluster.",
    "params": []
  },
  "import.musicbrainz_release_dump": {
    "name": "import.musicbrainz_release_dump",
    "description": "Import musicbrainz release json dump into the spark cluster.",
    "params": []
  },
  "similarity.similar_users": {
    "name": "similarity.similar_users",
    "description": "Generate similar user correlation",
    "params": [
      "max_num_users"
    ]
  },
  "similarity.similar_users_year_end": {
    "name": "similarity.similar_users_year_end",
    "description": "Generate similar user correlation for Year in Music",
    "params": []
  }
}<|MERGE_RESOLUTION|>--- conflicted
+++ resolved
@@ -19,7 +19,11 @@
     "description": "Calculate top entites listened to on the website in the requested stats_range",
     "params": ["entity", "stats_range"]
   },
-<<<<<<< HEAD
+  "stats.sitewide.listening_activity": {
+    "name": "stats.sitewide.listening_activity",
+    "description": "Calculates number of listens in periods depending on the stats_range value. see the documentation in spark code for details.",
+    "params": ["stats_range"]
+  },
   "stats.new_releases_of_top_artists": {
     "name": "stats.new_releases_of_top_artists",
     "description": "Calculate list of releases released this year by top 50 artists of this year for each user",
@@ -39,12 +43,6 @@
     "name": "stats.most_listened_year",
     "description": "Calculate the year for in which highest number of albums listened by the user were released",
     "params": []
-=======
-  "stats.sitewide.listening_activity": {
-    "name": "stats.sitewide.listening_activity",
-    "description": "Calculates number of listens in periods depending on the stats_range value. see the documentation in spark code for details.",
-    "params": ["stats_range"]
->>>>>>> 2ec5be28
   },
   "import.dump.full_newest": {
     "name": "import.dump.full_newest",
