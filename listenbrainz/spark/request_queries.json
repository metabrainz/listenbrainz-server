{
<<<<<<< HEAD
  "stats.user.all": {
    "name": "stats.user.all",
    "description": "All user statistics that ListenBrainz calculates for all ListenBrainz users",
    "params": []
  },
  "stats.user.entity.week": {
    "name": "stats.user.entity.week",
    "description": "Entity statistics for all users in the last week",
    "params": ["entity"]
  },
  "stats.user.entity.month": {
    "name": "stats.user.entity.month",
    "description": "Entity statistics for all users in the last month",
    "params": ["entity"]
  },
  "stats.user.entity.year": {
    "name": "stats.user.entity.year",
    "description": "Entity statistics for all users in the last year",
    "params": ["entity"]
  },
  "stats.user.entity.all_time": {
    "name": "stats.user.entity.all_time",
    "description": "All time entity statistics for all users",
    "params": ["entity"]
  },
  "import.dump.full": {
    "name": "import.dump.full",
    "description": "Import a new full dump into the spark cluster",
    "params": []
  }
=======
    "stats.user.all": {
        "name": "stats.user.all",
        "description": "All user statistics that ListenBrainz calculates for all ListenBrainz users",
        "params": []
    },
    "stats.user.for_user": {
        "name": "stats.user.for_user",
        "description": "All user statistics that ListenBrainz calculates for the specified user",
        "params": ["musicbrainz_id"]
    },
    "stats.user.artist.week": {
        "name": "stats.user.artist.week",
        "description": "Artist statistics for all users in the last week",
        "params": []
    },
    "stats.user.artist.month": {
        "name": "stats.user.artist.month",
        "description": "Artist statistics for all users in the last month",
        "params": []
    },
    "stats.user.artist.year": {
        "name": "stats.user.artist.year",
        "description": "Artist statistics for all users in the last year",
        "params": []
    },
    "stats.user.artist.all_time": {
        "name": "stats.user.artist.all_time",
        "description": "All time artist statistics for all users",
        "params": []
    },
    "import.dump.full": {
        "name": "import.dump.full",
        "description": "Import a new full dump into the spark cluster",
        "params": []
    },
    "cf_recording.recommendations.create_dataframes": {
        "name": "cf_recording.recommendations.create_dataframes",
        "description": "Create dataframes to prepare trainable data.",
        "params": []
    },
    "cf_recording.recommendations.train_model": {
        "name": "cf_recording.recommendations.train_model",
        "description": "Train data to yield a model.",
        "params": []
    },
    "cf_recording.recommendations.candidate_sets": {
        "name": "cf_recording.recommendations.candidate_sets",
        "description": "Create candidate sets to generate recommendations",
        "params": []
    },
    "cf_recording.recommendations.recommend":{
        "name": "cf_recording.recommendations.recommend",
        "description": "Generate recommendations for all active ListenBrainz users.",
        "params": []
    }
>>>>>>> fbd78156
}<|MERGE_RESOLUTION|>--- conflicted
+++ resolved
@@ -1,5 +1,4 @@
 {
-<<<<<<< HEAD
   "stats.user.all": {
     "name": "stats.user.all",
     "description": "All user statistics that ListenBrainz calculates for all ListenBrainz users",
@@ -29,62 +28,25 @@
     "name": "import.dump.full",
     "description": "Import a new full dump into the spark cluster",
     "params": []
+  },
+  "cf_recording.recommendations.create_dataframes": {
+    "name": "cf_recording.recommendations.create_dataframes",
+    "description": "Create dataframes to prepare trainable data.",
+    "params": []
+  },
+  "cf_recording.recommendations.train_model": {
+    "name": "cf_recording.recommendations.train_model",
+    "description": "Train data to yield a model.",
+    "params": []
+  },
+  "cf_recording.recommendations.candidate_sets": {
+    "name": "cf_recording.recommendations.candidate_sets",
+    "description": "Create candidate sets to generate recommendations",
+    "params": []
+  },
+  "cf_recording.recommendations.recommend": {
+    "name": "cf_recording.recommendations.recommend",
+    "description": "Generate recommendations for all active ListenBrainz users.",
+    "params": []
   }
-=======
-    "stats.user.all": {
-        "name": "stats.user.all",
-        "description": "All user statistics that ListenBrainz calculates for all ListenBrainz users",
-        "params": []
-    },
-    "stats.user.for_user": {
-        "name": "stats.user.for_user",
-        "description": "All user statistics that ListenBrainz calculates for the specified user",
-        "params": ["musicbrainz_id"]
-    },
-    "stats.user.artist.week": {
-        "name": "stats.user.artist.week",
-        "description": "Artist statistics for all users in the last week",
-        "params": []
-    },
-    "stats.user.artist.month": {
-        "name": "stats.user.artist.month",
-        "description": "Artist statistics for all users in the last month",
-        "params": []
-    },
-    "stats.user.artist.year": {
-        "name": "stats.user.artist.year",
-        "description": "Artist statistics for all users in the last year",
-        "params": []
-    },
-    "stats.user.artist.all_time": {
-        "name": "stats.user.artist.all_time",
-        "description": "All time artist statistics for all users",
-        "params": []
-    },
-    "import.dump.full": {
-        "name": "import.dump.full",
-        "description": "Import a new full dump into the spark cluster",
-        "params": []
-    },
-    "cf_recording.recommendations.create_dataframes": {
-        "name": "cf_recording.recommendations.create_dataframes",
-        "description": "Create dataframes to prepare trainable data.",
-        "params": []
-    },
-    "cf_recording.recommendations.train_model": {
-        "name": "cf_recording.recommendations.train_model",
-        "description": "Train data to yield a model.",
-        "params": []
-    },
-    "cf_recording.recommendations.candidate_sets": {
-        "name": "cf_recording.recommendations.candidate_sets",
-        "description": "Create candidate sets to generate recommendations",
-        "params": []
-    },
-    "cf_recording.recommendations.recommend":{
-        "name": "cf_recording.recommendations.recommend",
-        "description": "Generate recommendations for all active ListenBrainz users.",
-        "params": []
-    }
->>>>>>> fbd78156
 }