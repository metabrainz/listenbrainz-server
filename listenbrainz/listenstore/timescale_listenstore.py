# coding=utf-8

import listenbrainz.db.user as db_user
from listenbrainz.db import timescale as ts
import os.path
import subprocess
import tarfile
import tempfile
import time
import shutil
import ujson
import uuid
import json
import psycopg2
from psycopg2.extras import execute_values

from brainzutils import cache
from collections import defaultdict
from datetime import datetime, timezone

from listenbrainz import DUMP_LICENSE_FILE_PATH
from listenbrainz.db import DUMP_DEFAULT_THREAD_COUNT
from listenbrainz.db.dump import SchemaMismatchException
from listenbrainz.listen import Listen
from listenbrainz.listenstore import ListenStore
from listenbrainz.listenstore import ORDER_ASC, ORDER_TEXT, \
    USER_CACHE_TIME, REDIS_USER_TIMESTAMPS, LISTENS_DUMP_SCHEMA_VERSION
from listenbrainz.utils import create_path, log_ioerrors, init_cache

REDIS_TIMESCALE_USER_LISTEN_COUNT = "ls.listencount."  # append username
DUMP_CHUNK_SIZE = 100000
NUMBER_OF_USERS_PER_DIRECTORY = 1000
DUMP_FILE_SIZE_LIMIT = 1024 * 1024 * 1024 # 1 GB


class TimescaleListenStore(ListenStore):

    REDIS_INFLUX_TOTAL_LISTEN_COUNT = "ls.listencount.total"
    TOTAL_LISTEN_COUNT_CACHE_TIME = 5 * 60
    USER_LISTEN_COUNT_CACHE_TIME = 10 * 60  # in seconds. 15 minutes

    def __init__(self, conf, logger):
        super(TimescaleListenStore, self).__init__(logger)

        ts.init_db_connection(conf['SQLALCHEMY_TIMESCALE_URI'])
        self.ts = ts
        # Initialize brainzutils cache
        init_cache(host=conf['REDIS_HOST'], port=conf['REDIS_PORT'], namespace=conf['REDIS_NAMESPACE'])
        self.dump_temp_dir_root = conf.get('LISTEN_DUMP_TEMP_DIR_ROOT', tempfile.mkdtemp())


    def get_listen_count_for_user(self, user_name, need_exact=False):
        """Get the total number of listens for a user. The number of listens comes from
           brainzutils cache unless an exact number is asked for.

        Args:
            user_name: the user to get listens for
            need_exact: if True, get an exact number of listens directly from the ListenStore
        """

        if not need_exact:
            # check if the user's listen count is already in cache
            # if already present return it directly instead of calculating it again
            # decode is set to False as we have not encoded the value when we set it
            # in brainzutils cache as we need to call increment operation which requires
            # an integer value
            user_key = '{}{}'.format(REDIS_TIMESCALE_USER_LISTEN_COUNT, user_name)
            count = cache.get(user_key, decode=False)
            if count:
                return int(count)

        try:
            with self.ts.engine.connect() as connection:
                result = connection.execute(sqlalchemy.text("SELECT SUM(count) FROM listen_count WHERE user_name = :user_name"), {
                    "user_name": user_name,
                })
                count = result.fetchone()["sum"]
        except psycopg2.OperationalError as e:
            self.log.error("Cannot query timescale listen_count: %s" % str(e), exc_info=True)
            raise

        # put this value into brainzutils cache with an expiry time
        user_key = "{}{}".format(REDIS_TIMESCALE_USER_LISTEN_COUNT, user_name)
        cache.set(user_key, int(count), InfluxListenStore.USER_LISTEN_COUNT_CACHE_TIME, encode=False)
        return int(count)


    def reset_listen_count(self, user_name):
        """ Reset the listen count of a user from cache and put in a new calculated value.

            Args:
                user_name: the musicbrainz id of user whose listen count needs to be reset
        """
        self.get_listen_count_for_user(user_name, need_exact=True)


    def _select_single_timestamp(self, field, measurement):
        try:
<<<<<<< HEAD
            with self.ts.engine.connect() as connection:
=======
            with ts.engine.connect() as connection:
>>>>>>> 43a739b4
                result = connection.execute(sqlalchemy.text("SELECT :field AS value FROM listen WHERE user_name = :user_name"), {
                    "user_name": user_name,
                    "field" : field
                })
                return result.fetchone()["value"]
        except psycopg2.OperationalError as e:
            self.log.error("Cannot query timescale listen_count: %s" % str(e), exc_info=True)
            raise


    def get_total_listen_count(self, cache_value=True):
        """ Returns the total number of listens stored in the ListenStore.
            First checks the brainzutils cache for the value, if not present there
            makes a query to the db and caches it in brainzutils cache.
        """

        if cache_value:
            count = cache.get(InfluxListenStore.REDIS_INFLUX_TOTAL_LISTEN_COUNT, decode=False)
            if count:
                return int(count)

        try:
            with self.ts.engine.connect() as connection:
                result = connection.execute(sqlalchemy.text("SELECT SUM(count) FROM listen_count"))
                count = result.fetchone()["sum"]
        except psycopg2.OperationalError as e:
            self.log.error("Cannot query timescale listen_count: %s" % str(e), exc_info=True)
            raise

        if cache_value:
            cache.set(
                TimescaleListenStore.REDIS_INFLUX_TOTAL_LISTEN_COUNT,
                count,
                TimescaleListenStore.TOTAL_LISTEN_COUNT_CACHE_TIME,
                encode=False,
            )
        return count


    def get_timestamps_for_user(self, user_name):
        """ Return the max_ts and min_ts for a given user and cache the result in brainzutils cache
        """

        tss = cache.get(REDIS_USER_TIMESTAMPS % user_name)
        if tss:
            (min_ts, max_ts) = tss.split(",")
            min_ts = int(min_ts)
            max_ts = int(max_ts)
        else:
            min_ts = self._select_single_timestamp("first(artist_msid)", user_name)
            max_ts = self._select_single_timestamp("last(artist_msid)", user_name)

            cache.set(REDIS_USER_TIMESTAMPS % user_name, "%d,%d" % (min_ts, max_ts), USER_CACHE_TIME)

        return min_ts, max_ts


    def insert(self, listens):
        """ 
            Insert a batch of listens. Returns a list of (listened_at, recording_msid, user_name) that indicates
            which rows were inserted into the DB. If the row is not listed in the return values, it was a duplicate.
        """

        submit = []
        for listen in listens:
            submit.append((listen.ts_since_epoch, listen.recording_msid, listen.user_name, listen.to_timescale()))
        print(submit)

<<<<<<< HEAD
        query = """INSERT INTO listen (listened_at, recording_msid, user_name, data)
                    VALUES %s
                    ON CONFLICT (listened_at, recording_msid, user_name)
                        DO NOTHING
                        RETURNING listened_at, recording_msid, user_name"""
=======
        query = """INSERT INTO listen
                        VALUES %s
                   ON CONFLICT (listened_at, recording_msid, user_name)
                    DO NOTHING
                     RETURNING listened_at, recording_msid, user_name"""
>>>>>>> 43a739b4

        try:
            inserted_rows = []
            conn = self.ts.engine.raw_connection()
            with conn.cursor() as curs:
                execute_values(curs, query, submit, template=None)
                while True:
                    result = curs.fetchone()
                    if not result:
                        break
                    inserted_rows.append((result[0], result[1], result[3]))

            conn.commit()
        except psycopg2.OperationalError as err:
            self.log.error("Cannot write data to timescale: %s." % str(err))
            return 0

        # So update the listen counts of the users cached in brainzutils cache.
        for ts, msid, user_name in inserted_rows:
            user_key = "{}{}".format(REDIS_TIMESCALE_USER_LISTEN_COUNT, user_name)
            cached_count = cache.get(user_key, decode=False)
            if cached_count:
                cache.increment(user_key)

        # Invalidate cached data for user
        user_names = {}
        for user_name in user_names.keys():
            cache.delete(REDIS_USER_TIMESTAMPS % user_name)

        return inserted_rows


    def fetch_listens_from_storage(self, user_name, from_ts, to_ts, limit, order):
        """ The timestamps are stored as UTC in the postgres datebase while on retrieving
            the value they are converted to the local server's timezone. So to compare
            datetime object we need to create a object in the same timezone as the server.

            from_ts: seconds since epoch, in float
            to_ts: seconds since epoch, in float
        """

        query = 'SELECT data FROM :user_name '
        args = { 'user_name' : user_name }

        if from_ts is not None:
            query += "WHERE time > :ts"
            args['ts'] = from_ts
        else:
            query += "WHERE time < :ts"
            args['ts'] = to_ts

        query += " ORDER BY time " + ORDER_TEXT[order] + " LIMIT :limit"
        args['limit'] = limit

        listens = []
        with ts.engine.connect() as connection:
            curs = connection.execute(sqlalchemy.text(query, args))
            while True:
                result = curs.fetchone()
                if not result:
                    break
            
                listens.append(Listen.from_json(result[0]))

        if order == ORDER_ASC:
            listens.reverse()

        return listens


    def fetch_recent_listens_for_users(self, user_list, limit = 2, max_age = 3600):
        """ Fetch recent listens for a list of users, given a limit which applies per user. If you
            have a limit of 3 and 3 users you should get 9 listens if they are available.

            user_list: A list containing the users for which you'd like to retrieve recent listens.
            limit: the maximum number of listens for each user to fetch.
            max_age: Only return listens if they are no more than max_age seconds old. Default 3600 seconds
        """

        args = { 'user_list' : user_list, 'ts' : int(time.time()) - max_age, 'limit' : limit }
        query = """SELECT data 
                     FROM listen 
                    WHERE user_name IN (:user_list) 
                      AND listened_at > :ts
                 ORDER BY time DESC 
                    LIMIT :limit"""

        listens = []
        with ts.engine.connect() as connection:
            curs = connection.execute(sqlalchemy.text(query, args))
            while True:
                result = curs.fetchone()
                if not result:
                    break
            
                listens.append(Listen.from_json(result[0]))

        return listens


    def get_listens_batch_for_dump(self, username, end_time, offset):
        """ Get a batch of listens for the full dump.

        This does not query the `inserted_timestamp` field because not all of the listens
        in the production database have them, so for full dumps this query needs to be independent
        of the the `inserted_timestamp` key.
        """
        while True:
            try:
                return self.influx.query("""
                    SELECT *
                      FROM {measurement}
                     WHERE time <= {timestamp}
                  ORDER BY time DESC
                     LIMIT {limit}
                    OFFSET {offset}
                """.format(
                    measurement=get_escaped_measurement_name(username),
                    timestamp=get_influx_query_timestamp(end_time.strftime('%s')),
                    limit=DUMP_CHUNK_SIZE,
                    offset=offset,
                ))
            except Exception as e:
                self.log.error('Error while getting listens to dump for user %s: %s', username, str(e), exc_info=True)
                time.sleep(3)


    def get_incremental_listens_batch(self, username, start_time, end_time, offset):
        """ Get a batch of listens for an incremental listen dump.

        This uses the `inserted_timestamp` field to get listens.
        """
        while True:
            try:
                return self.influx.query("""
                    SELECT *
                      FROM {measurement}
                     WHERE inserted_timestamp > {start_timestamp}
                       AND inserted_timestamp <= {end_timestamp}
                  ORDER BY time DESC
                     LIMIT {limit}
                    OFFSET {offset}
                """.format(
                    measurement=get_escaped_measurement_name(username),
                    start_timestamp=int(start_time.strftime('%s')),
                    end_timestamp=int(end_time.strftime('%s')),
                    limit=DUMP_CHUNK_SIZE,
                    offset=offset,
                ))
            except Exception as e:
                self.log.error('Error while getting listens to dump for user %s: %s', username, str(e), exc_info=True)
                raise


    def write_spark_listens_to_disk(self, listens, temp_dir):
        """ Write all spark listens in year/month dir format to disk.

        Args:
            listens : the listens to be written into the disk
            temp_dir: the dir into which listens should be written
        """
        for year in listens:
            for month in listens[year]:
                if year < 2002:
                    directory = temp_dir
                    filename = os.path.join(directory, 'invalid.json')
                else:
                    directory = os.path.join(temp_dir, str(year))
                    filename = os.path.join(directory, '{}.json'.format(str(month)))
                create_path(directory)
                with open(filename, 'a') as f:
                    f.write('\n'.join([ujson.dumps(listen) for listen in listens[year][month]]))
                    f.write('\n')

    def row_inserted_before_or_equal(self, row, timestamp):
        """ Check that the influx row passed was inserted to influx before the specified timestamp

        Args:
            row (dict): the influx row representing the listen
            timestamp (datetime): the datetime against which the row is to be checked

        Returns:
            bool: True if row was inserted before timestamp, false otherwise
                   (also True for all listens with no inserted_timestamp)
        """
        inserted_timestamp = row.get('inserted_timestamp')
        if not inserted_timestamp:
            inserted_timestamp = 0
        return datetime.fromtimestamp(inserted_timestamp, tz=timezone.utc) <= timestamp.replace(tzinfo=timezone.utc)


    def dump_user_for_spark(self, username, start_time, end_time, temp_dir):
        """ Dump listens for a particular user in the format for the ListenBrainz spark dump.

        Args:
            username (str): the MusicBrainz ID of the user
            start_time and end_time (datetime): the range of time for the listens dump.
            temp_dir (str): the dir to use to write files before adding to archive
        """
        t0 = time.time()
        offset = 0
        listen_count = 0

        unwritten_listens = {}

        while True:
            if start_time == datetime.utcfromtimestamp(0): # if we need a full dump
                result = self.get_listens_batch_for_dump(username, end_time, offset)
            else:
                result = self.get_incremental_listens_batch(username, start_time, end_time, offset)
            rows_added = 0
            for row in result.get_points(get_measurement_name(username)):

                # make sure that listen was inserted in current dump's time range
                # need to do this check in python, because influx doesn't
                # do "IS NULL" operations and we have null inserted_timestamps from
                # old data
                if not self.row_inserted_before_or_equal(row, end_time):
                    continue

                listen = convert_influx_row_to_spark_row(row)
                timestamp = convert_influx_to_datetime(row['time'])

                if timestamp.year not in unwritten_listens:
                    unwritten_listens[timestamp.year] = {}
                if timestamp.month not in unwritten_listens[timestamp.year]:
                    unwritten_listens[timestamp.year][timestamp.month] = []

                unwritten_listens[timestamp.year][timestamp.month].append(listen)
                rows_added += 1

            if rows_added == 0:
                break

            listen_count += rows_added
            offset += DUMP_CHUNK_SIZE

        self.write_spark_listens_to_disk(unwritten_listens, temp_dir)
        self.log.info("%d listens for user %s dumped at %.2f listens / sec", listen_count, username, listen_count / (time.time() - t0))


    def dump_user(self, username, fileobj, start_time, end_time):
        """ Dump specified user's listens into specified file object.

        Args:
            username (str): the MusicBrainz ID of the user whose listens are to be dumped
            fileobj (file): the file into which listens should be written
            start_time and end_time (datetime): the range of time for which listens are to be dumped

        Returns:
            int: the number of bytes this user's listens take in the dump file
        """
        t0 = time.time()
        offset = 0
        bytes_written = 0
        listen_count = 0

        # Get this user's listens in chunks
        while True:
            if start_time == datetime.utcfromtimestamp(0):
                result = self.get_listens_batch_for_dump(username, end_time, offset)
            else:
                result = self.get_incremental_listens_batch(username, start_time, end_time, offset)

            rows_added = 0
            for row in result.get_points(get_measurement_name(username)):

                # make sure that listen was inserted in current dump's time range
                # need to do this check in python, because influx doesn't
                # do "IS NULL" operations and we have null inserted_timestamps from
                # old data
                if not self.row_inserted_before_or_equal(row, end_time):
                    continue

                listen = Listen.from_influx(row).to_api()
                listen['user_name'] = username
                try:
                    bytes_written += fileobj.write(ujson.dumps(listen))
                    bytes_written += fileobj.write('\n')
                    rows_added += 1
                except IOError as e:
                    self.log.critical('IOError while writing listens into file for user %s', username, exc_info=True)
                    raise
                except Exception as e:
                    self.log.error('Exception while creating json for user %s: %s', username, str(e), exc_info=True)
                    raise

            listen_count += rows_added
            if not rows_added:
                break

            offset += DUMP_CHUNK_SIZE

        time_taken = time.time() - t0
        self.log.info('Listens for user %s dumped, total %d listens written at %.2f listens / sec!',
            username, listen_count, listen_count / time_taken)

        # the size for this user should not include the last newline we wrote
        # hence return bytes_written - 1 as the size in the dump for this user
        return bytes_written - 1


    def write_dump_metadata(self, archive_name, start_time, end_time, temp_dir, tar, full_dump=True):
        """ Write metadata files (schema version, timestamps, license) into the dump archive.

        Args:
            archive_name: the name of the archive
            start_time and end_time: the time range of the dump
            temp_dir: the directory to use for writing files before addition into the archive
            tar (TarFile object): The tar file to add the files into
            full_dump (bool): flag to specify whether the archive is a full dump or an incremental dump
        """
        try:
            if full_dump:
                # add timestamp
                timestamp_path = os.path.join(temp_dir, 'TIMESTAMP')
                with open(timestamp_path, 'w') as f:
                    f.write(end_time.isoformat(' '))
                tar.add(timestamp_path,
                        arcname=os.path.join(archive_name, 'TIMESTAMP'))
            else:
                start_timestamp_path = os.path.join(temp_dir, 'START_TIMESTAMP')
                with open(start_timestamp_path, 'w') as f:
                    f.write(start_time.isoformat(' '))
                tar.add(start_timestamp_path,
                        arcname=os.path.join(archive_name, 'START_TIMESTAMP'))
                end_timestamp_path = os.path.join(temp_dir, 'END_TIMESTAMP')
                with open(end_timestamp_path, 'w') as f:
                    f.write(end_time.isoformat(' '))
                tar.add(end_timestamp_path,
                        arcname=os.path.join(archive_name, 'END_TIMESTAMP'))

            # add schema version
            schema_version_path = os.path.join(temp_dir, 'SCHEMA_SEQUENCE')
            with open(schema_version_path, 'w') as f:
                f.write(str(LISTENS_DUMP_SCHEMA_VERSION))
            tar.add(schema_version_path,
                    arcname=os.path.join(archive_name, 'SCHEMA_SEQUENCE'))

            # add copyright notice
            tar.add(DUMP_LICENSE_FILE_PATH,
                    arcname=os.path.join(archive_name, 'COPYING'))

        except IOError as e:
            self.log.critical('IOError while writing metadata dump files: %s', str(e), exc_info=True)
            raise
        except Exception as e:
            self.log.error('Exception while adding dump metadata: %s', str(e), exc_info=True)
            raise


    def write_listens_to_dump(self, listens_path, users, tar, archive_name, start_time, end_time):
        """ Write listens into the ListenBrainz dump.

        Args:
            listens_path (str): the path where listens should be kept before adding to the archive
            users (List[dict]): a list of all users
            tar (TarFile obj): the tar obj to which listens should be added
            archive_name (str): the name of the archive
            start_time and end_time: the range of time for which listens are to be dumped
        """
        dump_complete = False
        next_user_id = 0
        index = {}
        while not dump_complete:
            file_uuid = str(uuid.uuid4())
            file_name = file_uuid + '.listens'
            # directory structure of the form "/%s/%02s/%s.listens" % (uuid[0], uuid[0:2], uuid)
            file_directory = os.path.join(file_name[0], file_name[0:2])
            tmp_directory = os.path.join(listens_path, file_directory)
            create_path(tmp_directory)
            tmp_file_path = os.path.join(tmp_directory, file_name)
            archive_file_path = os.path.join(archive_name, 'listens', file_directory, file_name)
            with open(tmp_file_path, 'w') as f:
                file_done = False
                while next_user_id < len(users):
                    if f.tell() > DUMP_FILE_SIZE_LIMIT:
                        file_done = True
                        break

                    username = users[next_user_id]['musicbrainz_id']
                    offset = f.tell()
                    size = self.dump_user(username=username, fileobj=f, start_time=start_time, end_time=end_time)
                    index[username] = {
                        'file_name': file_uuid,
                        'offset': offset,
                        'size': size,
                    }
                    next_user_id += 1
                    self.log.info("%d users done. Total: %d", next_user_id, len(users))

            if file_done:
                tar.add(tmp_file_path, arcname=archive_file_path)
                os.remove(tmp_file_path)
                continue

            if next_user_id == len(users):
                if not file_done: # if this was the last user and file hasn't been added, add it
                    tar.add(tmp_file_path, arcname=archive_file_path)
                    os.remove(tmp_file_path)
                dump_complete = True
                break

        return index


    def write_listens_for_spark(self, listens_path, users, start_time, end_time):
        """ Write listens into the ListenBrainz spark dump.

        This is different from `write_listens_to_dump` because of the different format.

        Args:
            listens_path (str): the path where listens should be written before adding to the archive
            users (List[dict]): A list of all users
            start_time and end_time: the range of time for which listens are to be dumped
        """
        for i, user in enumerate(users):
            self.dump_user_for_spark(user['musicbrainz_id'], start_time, end_time, listens_path)
            self.log.info("%d users done. Total: %d", i + 1, len(users))


    def write_dump_index_file(self, index, temp_dir, tar, archive_name):
        """ Writes the ListenBrainz dump index file and adds it to the archive.

        Args:
            index (dict): the index to be written into the dump
            temp_dir (str): the temp dir where all files should be created initially
            tar (TarFile): the tarfile object into which the index file should be added
            archive_name (str): the name of the dump archive
        """
        try:
            index_path = os.path.join(temp_dir, 'index.json')
            with open(index_path, 'w') as f:
                f.write(ujson.dumps(index))
            tar.add(index_path,
                    arcname=os.path.join(archive_name, 'index.json'))
        except IOError as e:
            self.log.critical('IOError while writing index.json to archive: %s', str(e), exc_info=True)
            raise
        except Exception as e:
            self.log.error('Exception while adding index file to archive: %s', str(e), exc_info=True)
            raise


    def dump_listens(self, location, dump_id, start_time=datetime.utcfromtimestamp(0), end_time=None,
            threads=DUMP_DEFAULT_THREAD_COUNT, spark_format=False):
        """ Dumps all listens in the ListenStore into a .tar.xz archive.

        Files are created with UUIDs as names. Each file can contain listens for a number of users.
        An index.json file is used to save which file contains the listens of which users.

        This creates an incremental dump if start_time is specified (with range start_time to end_time),
        otherwise it creates a full dump with all listens.

        Args:
            location: the directory where the listens dump archive should be created
            dump_id (int): the ID of the dump in the dump sequence
            start_time and end_time (datetime): the time range for which listens should be dumped
                start_time defaults to utc 0 (meaning a full dump) and end_time defaults to the current time
            threads (int): the number of threads to user for compression
            spark_format (bool): dump files in Apache Spark friendly format if True, else full dumps

        Returns:
            the path to the dump archive
        """

        if end_time is None:
            end_time = datetime.now()

        self.log.info('Beginning dump of listens from InfluxDB...')

        self.log.info('Getting list of users whose listens are to be dumped...')
        users = db_user.get_all_users(columns=['id', 'musicbrainz_id'], created_before=end_time)
        self.log.info('Total number of users: %d', len(users))

        if start_time == datetime.utcfromtimestamp(0):
            full_dump = True
        else:
            full_dump = False

        archive_name = 'listenbrainz-listens-dump-{dump_id}-{time}'.format(dump_id=dump_id, time=end_time.strftime('%Y%m%d-%H%M%S'))
        if spark_format:
            archive_name = '{}-spark'.format(archive_name)

        if full_dump:
            archive_name = '{}-full'.format(archive_name)
        else:
            archive_name = '{}-incremental'.format(archive_name)
        archive_path = os.path.join(location, '{filename}.tar.xz'.format(filename=archive_name))
        with open(archive_path, 'w') as archive:

            pxz_command = ['pxz', '--compress', '-T{threads}'.format(threads=threads)]
            pxz = subprocess.Popen(pxz_command, stdin=subprocess.PIPE, stdout=archive)

            with tarfile.open(fileobj=pxz.stdin, mode='w|') as tar:

                temp_dir = os.path.join(self.dump_temp_dir_root, str(uuid.uuid4()))
                create_path(temp_dir)
                self.write_dump_metadata(archive_name, start_time, end_time, temp_dir, tar, full_dump)

                listens_path = os.path.join(temp_dir, 'listens')
                if spark_format:
                    self.write_listens_for_spark(listens_path, users, start_time, end_time)
                    tar.add(listens_path, arcname=os.path.join(archive_name, 'listens'))
                else:
                    index = self.write_listens_to_dump(listens_path, users, tar, archive_name, start_time, end_time)
                    self.write_dump_index_file(index, temp_dir, tar, archive_name)

                # remove the temporary directory
                shutil.rmtree(temp_dir)

            pxz.stdin.close()

        pxz.wait()
        self.log.info('ListenBrainz listen dump done!')
        self.log.info('Dump present at %s!', archive_path)
        return archive_path


    def import_listens_dump(self, archive_path, threads=DUMP_DEFAULT_THREAD_COUNT):
        """ Imports listens into InfluxDB from a ListenBrainz listens dump .tar.xz archive.

        Args:
            archive (str): the path to the listens dump .tar.xz archive to be imported
            threads (int): the number of threads to be used for decompression
                           (defaults to DUMP_DEFAULT_THREAD_COUNT)

        Returns:
            int: the number of users for whom listens have been imported
        """

        self.log.info('Beginning import of listens from dump %s...', archive_path)

        # construct the pxz command to decompress the archive
        pxz_command = ['pxz', '--decompress', '--stdout', archive_path, '-T{threads}'.format(threads=threads)]

        # run the command once to ensure schema version is correct
        # and load the index
        pxz = subprocess.Popen(pxz_command, stdout=subprocess.PIPE)

        index = None
        with tarfile.open(fileobj=pxz.stdout, mode='r|') as tar:
            schema_check_done = False
            index_loaded = False
            for member in tar:
                file_name = member.name.split('/')[-1]
                if file_name == 'SCHEMA_SEQUENCE':
                    self.log.info('Checking if schema version of dump matches...')
                    schema_seq = int(tar.extractfile(member).read().strip())
                    if schema_seq != LISTENS_DUMP_SCHEMA_VERSION:
                        raise SchemaMismatchException('Incorrect schema version! Expected: %d, got: %d.'
                                        'Please ensure that the data dump version matches the code version'
                                        'in order to import the data.'
                                        % (LISTENS_DUMP_SCHEMA_VERSION, schema_seq))
                    schema_check_done = True

                elif file_name == 'index.json':
                    with tar.extractfile(member) as f:
                        index = ujson.load(f)
                    index_loaded = True

                if schema_check_done and index_loaded:
                    self.log.info('Schema version matched and index.json loaded!')
                    self.log.info('Starting import of listens...')
                    break
            else:
                raise SchemaMismatchException('Metadata files missing in dump, please ensure that the dump file is valid.')


        # close pxz command and start over again, this time with the aim of importing all listens
        pxz.stdout.close()

        file_contents = defaultdict(list)
        for user, info in index.items():
            file_contents[info['file_name']].append({
                'user_name': user,
                'offset': info['offset'],
                'size': info['size'],
            })

        for file_name in file_contents:
            file_contents[file_name] = sorted(file_contents[file_name], key=lambda x: x['offset'])

        pxz = subprocess.Popen(pxz_command, stdout=subprocess.PIPE)

        users_done = 0
        with tarfile.open(fileobj=pxz.stdout, mode='r|') as tar:
            for member in tar:
                file_name = member.name.split('/')[-1]
                if file_name.endswith('.listens'):

                    file_name = file_name[:-8]
                    with tar.extractfile(member) as f:
                        for user in file_contents[file_name]:
                            self.log.info('Importing user %s...', user['user_name'])
                            assert(f.tell() == user['offset'])
                            bytes_read = 0
                            listens = []
                            while bytes_read < user['size']:
                                line = f.readline()
                                bytes_read += len(line)
                                listen = Listen.from_json(ujson.loads(line)).to_influx(quote(user['user_name']))
                                listens.append(listen)

                                if len(listens) > DUMP_CHUNK_SIZE:
                                    self.write_points_to_db(listens)
                                    listens = []

                            if len(listens) > 0:
                                self.write_points_to_db(listens)

                            self.log.info('Import of user %s done!', user['user_name'])
                            users_done += 1

        self.log.info('Import of listens from dump %s done!', archive_path)
        pxz.stdout.close()
        return users_done


    def write_points_to_db(self, points):
        """ Write the given data to InfluxDB. This function sleeps for 3 seconds
            and tries again if the write fails.

        Args:
            points: a list containing dicts in the form taken by influx python bindings
        """

        while not self.influx.write_points(points, time_precision='s'):
            self.log.critical('Error while writing listens to influx, '
                'write_points returned False, data %s', json.dumps(points, indent=3))
            time.sleep(3)


    def delete(self, musicbrainz_id):
        """ Delete all listens for user with specified MusicBrainz ID.

        Note: this method tries to delete the user 5 times before giving up.

        Args:
            musicbrainz_id (str): the MusicBrainz ID of the user

        Raises: Exception if unable to delete the user in 5 retries
        """
        for _ in range(5):
            try:
                self.influx.drop_measurement(get_measurement_name(musicbrainz_id))
                break
            except InfluxDBClientError as e:
                # influxdb-python raises client error if measurement isn't found
                # so we have to handle that case.
                if 'measurement not found' in e.content:
                    return
                else:
                    self.log.error('Error in influx client while dropping user %s: %s', musicbrainz_id, str(e), exc_info=True)
                    time.sleep(3)
            except InfluxDBServerError as e:
                self.log.error('Error in influx server while dropping user %s: %s', musicbrainz_id, str(e), exc_info=True)
                time.sleep(3)
            except Exception as e:
                self.log.error('Error while trying to drop user %s: %s', musicbrainz_id, str(e), exc_info=True)
                time.sleep(3)
        else:
            raise InfluxListenStoreException("Couldn't delete user with MusicBrainz ID: %s" % musicbrainz_id)


    def query(self, query):
        while True:
            try:
                return self.influx.query(query)
            except InfluxDBClientError as e:
                self.log.error("Client error while querying influx: %s", str(e), exc_info=True)
                time.sleep(1)
            except InfluxDBServerError as e:
                self.log.error("Server error while querying influx: %s", str(e), exc_info=True)
                time.sleep(1)
            except Exception as e:
                self.log.error("Error while querying influx: %s", str(e), exc_info=True)
                time.sleep(1)


class InfluxListenStoreException(Exception):
    pass<|MERGE_RESOLUTION|>--- conflicted
+++ resolved
@@ -1,7 +1,7 @@
 # coding=utf-8
 
 import listenbrainz.db.user as db_user
-from listenbrainz.db import timescale as ts
+from listenbrainz.db import timescale
 import os.path
 import subprocess
 import tarfile
@@ -42,8 +42,8 @@
     def __init__(self, conf, logger):
         super(TimescaleListenStore, self).__init__(logger)
 
-        ts.init_db_connection(conf['SQLALCHEMY_TIMESCALE_URI'])
-        self.ts = ts
+        timescale.init_db_connection(conf['SQLALCHEMY_TIMESCALE_URI'])
+
         # Initialize brainzutils cache
         init_cache(host=conf['REDIS_HOST'], port=conf['REDIS_PORT'], namespace=conf['REDIS_NAMESPACE'])
         self.dump_temp_dir_root = conf.get('LISTEN_DUMP_TEMP_DIR_ROOT', tempfile.mkdtemp())
@@ -70,7 +70,7 @@
                 return int(count)
 
         try:
-            with self.ts.engine.connect() as connection:
+            with timescale.engine.connect() as connection:
                 result = connection.execute(sqlalchemy.text("SELECT SUM(count) FROM listen_count WHERE user_name = :user_name"), {
                     "user_name": user_name,
                 })
@@ -96,11 +96,7 @@
 
     def _select_single_timestamp(self, field, measurement):
         try:
-<<<<<<< HEAD
-            with self.ts.engine.connect() as connection:
-=======
-            with ts.engine.connect() as connection:
->>>>>>> 43a739b4
+            with timescale.engine.connect() as connection:
                 result = connection.execute(sqlalchemy.text("SELECT :field AS value FROM listen WHERE user_name = :user_name"), {
                     "user_name": user_name,
                     "field" : field
@@ -123,7 +119,7 @@
                 return int(count)
 
         try:
-            with self.ts.engine.connect() as connection:
+            with timescale.engine.connect() as connection:
                 result = connection.execute(sqlalchemy.text("SELECT SUM(count) FROM listen_count"))
                 count = result.fetchone()["sum"]
         except psycopg2.OperationalError as e:
@@ -169,23 +165,15 @@
             submit.append((listen.ts_since_epoch, listen.recording_msid, listen.user_name, listen.to_timescale()))
         print(submit)
 
-<<<<<<< HEAD
         query = """INSERT INTO listen (listened_at, recording_msid, user_name, data)
                     VALUES %s
                     ON CONFLICT (listened_at, recording_msid, user_name)
                         DO NOTHING
                         RETURNING listened_at, recording_msid, user_name"""
-=======
-        query = """INSERT INTO listen
-                        VALUES %s
-                   ON CONFLICT (listened_at, recording_msid, user_name)
-                    DO NOTHING
-                     RETURNING listened_at, recording_msid, user_name"""
->>>>>>> 43a739b4
 
         try:
             inserted_rows = []
-            conn = self.ts.engine.raw_connection()
+            conn = timescale.engine.raw_connection()
             with conn.cursor() as curs:
                 execute_values(curs, query, submit, template=None)
                 while True:
@@ -237,7 +225,7 @@
         args['limit'] = limit
 
         listens = []
-        with ts.engine.connect() as connection:
+        with timescale.engine.connect() as connection:
             curs = connection.execute(sqlalchemy.text(query, args))
             while True:
                 result = curs.fetchone()
@@ -270,7 +258,7 @@
                     LIMIT :limit"""
 
         listens = []
-        with ts.engine.connect() as connection:
+        with timescale.engine.connect() as connection:
             curs = connection.execute(sqlalchemy.text(query, args))
             while True:
                 result = curs.fetchone()
