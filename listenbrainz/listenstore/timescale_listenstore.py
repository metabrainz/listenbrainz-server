--- conflicted
+++ resolved
@@ -265,11 +265,7 @@
                 if not result:
                     break
             
-<<<<<<< HEAD
-                listens.append(Listen.from_timescale(result[0], result[1], user_name, result[2]))
-=======
                 listens.append(Listen.from_timescale(result[0], result[1], result[2], result[3]))
->>>>>>> d2dcc8fd
 
         return listens
 
