# coding=utf-8

import listenbrainz.db.user as db_user
from listenbrainz.db import timescale as ts
import os.path
import subprocess
import tarfile
import tempfile
import time
import shutil
import ujson
import uuid
import json
import psycopg2
from psycopg2.extras import execute_values

from brainzutils import cache
from collections import defaultdict
from datetime import datetime, timezone

from listenbrainz import DUMP_LICENSE_FILE_PATH
from listenbrainz.db import DUMP_DEFAULT_THREAD_COUNT
from listenbrainz.db.dump import SchemaMismatchException
from listenbrainz.listen import Listen
from listenbrainz.listenstore import ListenStore
from listenbrainz.listenstore import ORDER_ASC, ORDER_TEXT, \
    USER_CACHE_TIME, REDIS_USER_TIMESTAMPS, LISTENS_DUMP_SCHEMA_VERSION
from listenbrainz.utils import create_path, log_ioerrors, init_cache

REDIS_TIMESCALE_USER_LISTEN_COUNT = "ls.listencount."  # append username
DUMP_CHUNK_SIZE = 100000
NUMBER_OF_USERS_PER_DIRECTORY = 1000
DUMP_FILE_SIZE_LIMIT = 1024 * 1024 * 1024 # 1 GB


class TimescaleListenStore(ListenStore):

    REDIS_INFLUX_TOTAL_LISTEN_COUNT = "ls.listencount.total"
    TOTAL_LISTEN_COUNT_CACHE_TIME = 5 * 60
    USER_LISTEN_COUNT_CACHE_TIME = 10 * 60  # in seconds. 15 minutes

    def __init__(self, conf, logger):
        super(TimescaleListenStore, self).__init__(logger)
<<<<<<< HEAD

        ts.init_db_connection(conf['SQLALCHEMY_TIMESCALE_URI'])

=======
        self.ts = ts.init_db_connection(config.SQLALCHEMY_TIMESCALE_URI)
>>>>>>> cdcedba7
        # Initialize brainzutils cache
        init_cache(host=conf['REDIS_HOST'], port=conf['REDIS_PORT'], namespace=conf['REDIS_NAMESPACE'])
        self.dump_temp_dir_root = conf.get('LISTEN_DUMP_TEMP_DIR_ROOT', tempfile.mkdtemp())


    def get_listen_count_for_user(self, user_name, need_exact=False):
        """Get the total number of listens for a user. The number of listens comes from
           brainzutils cache unless an exact number is asked for.

        Args:
            user_name: the user to get listens for
            need_exact: if True, get an exact number of listens directly from the ListenStore
        """

        if not need_exact:
            # check if the user's listen count is already in cache
            # if already present return it directly instead of calculating it again
            # decode is set to False as we have not encoded the value when we set it
            # in brainzutils cache as we need to call increment operation which requires
            # an integer value
            user_key = '{}{}'.format(REDIS_TIMESCALE_USER_LISTEN_COUNT, user_name)
            count = cache.get(user_key, decode=False)
            if count:
                return int(count)

        try:
            with ts.engine.connect() as connection:
                result = connection.execute(sqlalchemy.text("SELECT SUM(count) FROM listen_count WHERE user_name = :user_name"), {
                    "user_name": user_name,
                })
                count = result.fetchone()["sum"]
        except psycopg2.OperationalError as e:
            self.log.error("Cannot query timescale listen_count: %s" % str(e), exc_info=True)
            raise

        # put this value into brainzutils cache with an expiry time
        user_key = "{}{}".format(REDIS_TIMESCALE_USER_LISTEN_COUNT, user_name)
        cache.set(user_key, int(count), InfluxListenStore.USER_LISTEN_COUNT_CACHE_TIME, encode=False)
        return int(count)


    def reset_listen_count(self, user_name):
        """ Reset the listen count of a user from cache and put in a new calculated value.

            Args:
                user_name: the musicbrainz id of user whose listen count needs to be reset
        """
        self.get_listen_count_for_user(user_name, need_exact=True)


    def _select_single_timestamp(self, field, measurement):
        try:
            with ts.engine.connect() as connection:
                result = connection.execute(sqlalchemy.text("SELECT :field AS value FROM listen WHERE user_name = :user_name'), {
                    "user_name": user_name,
                    "field" : field
                })
                return result.fetchone()["value"]
        except psycopg2.OperationalError as e:
            self.log.error("Cannot query timescale listen_count: %s" % str(e), exc_info=True)
            raise


    def get_total_listen_count(self, cache_value=True):
        """ Returns the total number of listens stored in the ListenStore.
            First checks the brainzutils cache for the value, if not present there
            makes a query to the db and caches it in brainzutils cache.
        """

        if cache_value:
            count = cache.get(InfluxListenStore.REDIS_INFLUX_TOTAL_LISTEN_COUNT, decode=False)
            if count:
                return int(count)

        try:
            with ts.engine.connect() as connection:
                result = connection.execute(sqlalchemy.text("SELECT SUM(count) FROM listen_count"))
                count = result.fetchone()["sum"]
        except psycopg2.OperationalError as e:
            self.log.error("Cannot query timescale listen_count: %s" % str(e), exc_info=True)
            raise

        if cache_value:
            cache.set(
                TimescaleListenStore.REDIS_INFLUX_TOTAL_LISTEN_COUNT,
                count,
                TimescaleListenStore.TOTAL_LISTEN_COUNT_CACHE_TIME,
                encode=False,
            )
        return count


    def get_timestamps_for_user(self, user_name):
        """ Return the max_ts and min_ts for a given user and cache the result in brainzutils cache
        """

        tss = cache.get(REDIS_USER_TIMESTAMPS % user_name)
        if tss:
            (min_ts, max_ts) = tss.split(",")
            min_ts = int(min_ts)
            max_ts = int(max_ts)
        else:
            min_ts = self._select_single_timestamp("first(artist_msid)", user_name)
            max_ts = self._select_single_timestamp("last(artist_msid)", user_name)

            cache.set(REDIS_USER_TIMESTAMPS % user_name, "%d,%d" % (min_ts, max_ts), USER_CACHE_TIME)

        return min_ts, max_ts


    def insert(self, listens):
        """ 
            Insert a batch of listens. Returns a list of (listened_at, recording_msid, user_name) that indicates
            which rows were inserted into the DB. If the row is not listed in the return values, it was a duplicate.
        """

        submit = []
        for listen in listens:
            submit.append(listen.to_json())

	query = """INSERT INTO listen
		        VALUES %s
                   ON CONFLICT (listened_at, recording_msid, user_name)
                    DO NOTHING
                     RETURNING listened_at, recording_msid, user_name"""

        try:
            inserted_rows = []
            conn = ts.engine.raw_connection()
            with conn.cursor() as curs:
                execute_values(curs, query, submit, template=None)
                while True:
                    result = curs.fetchone()
                    if not result:
                        break
                    inserted_rows.append((result[0], result[1], result[3]))

            conn.commit()
        except psycopg2.OperationalError as err:
            self.log.error("Cannot write data to timescale: %s." % str(err))
            return 0

        # So update the listen counts of the users cached in brainzutils cache.
        for ts, msid, user_name in inserted_rows:
            user_key = "{}{}".format(REDIS_TIMESCALE_USER_LISTEN_COUNT, user_name)
            cached_count = cache.get(user_key, decode=False)
            if cached_count:
                cache.increment(user_key)

        # Invalidate cached data for user
        user_names = {}
        for user_name in user_names.keys():
            cache.delete(REDIS_USER_TIMESTAMPS % user_name)

        return inserted_rows


    def fetch_listens_from_storage(self, user_name, from_ts, to_ts, limit, order):
        """ The timestamps are stored as UTC in the postgres datebase while on retrieving
            the value they are converted to the local server's timezone. So to compare
            datetime object we need to create a object in the same timezone as the server.

            from_ts: seconds since epoch, in float
            to_ts: seconds since epoch, in float
        """

        query = 'SELECT data FROM :user_name '
        args = { 'user_name' : user_name }

        if from_ts is not None:
            query += "WHERE time > :ts"
            args['ts'] = from_ts
        else:
            query += "WHERE time < :ts"
            args['ts'] = to_ts

        query += " ORDER BY time " + ORDER_TEXT[order] + " LIMIT :limit"
        args['limit'] = limit

        listens = []
        with ts.engine.connect() as connection:
            curs = connection.execute(sqlalchemy.text(query, args))
            while True:
                result = curs.fetchone()
                if not result:
                    break
            
                listens.append(Listen.from_json(result[0]))

        if order == ORDER_ASC:
            listens.reverse()

        return listens


    def fetch_recent_listens_for_users(self, user_list, limit = 2, max_age = 3600):
        """ Fetch recent listens for a list of users, given a limit which applies per user. If you
            have a limit of 3 and 3 users you should get 9 listens if they are available.

            user_list: A list containing the users for which you'd like to retrieve recent listens.
            limit: the maximum number of listens for each user to fetch.
            max_age: Only return listens if they are no more than max_age seconds old. Default 3600 seconds
        """

        args = { 'user_list' : user_list, 'ts' : int(time.time()) - max_age, 'limit' : limit }
        query = """SELECT data 
                     FROM listen 
                    WHERE user_name IN (:user_list) 
                      AND listened_at > :ts"""
                 ORDER BY time DESC 
                    LIMIT :limit""""

        listens = []
        with ts.engine.connect() as connection:
            curs = connection.execute(sqlalchemy.text(query, args))
            while True:
                result = curs.fetchone()
                if not result:
                    break
            
                listens.append(Listen.from_json(result[0]))

        return listens


    def get_listens_batch_for_dump(self, username, end_time, offset):
        """ Get a batch of listens for the full dump.

        This does not query the `inserted_timestamp` field because not all of the listens
        in the production database have them, so for full dumps this query needs to be independent
        of the the `inserted_timestamp` key.
        """
        while True:
            try:
                return self.influx.query("""
                    SELECT *
                      FROM {measurement}
                     WHERE time <= {timestamp}
                  ORDER BY time DESC
                     LIMIT {limit}
                    OFFSET {offset}
                """.format(
                    measurement=get_escaped_measurement_name(username),
                    timestamp=get_influx_query_timestamp(end_time.strftime('%s')),
                    limit=DUMP_CHUNK_SIZE,
                    offset=offset,
                ))
            except Exception as e:
                self.log.error('Error while getting listens to dump for user %s: %s', username, str(e), exc_info=True)
                time.sleep(3)


    def get_incremental_listens_batch(self, username, start_time, end_time, offset):
        """ Get a batch of listens for an incremental listen dump.

        This uses the `inserted_timestamp` field to get listens.
        """
        while True:
            try:
                return self.influx.query("""
                    SELECT *
                      FROM {measurement}
                     WHERE inserted_timestamp > {start_timestamp}
                       AND inserted_timestamp <= {end_timestamp}
                  ORDER BY time DESC
                     LIMIT {limit}
                    OFFSET {offset}
                """.format(
                    measurement=get_escaped_measurement_name(username),
                    start_timestamp=int(start_time.strftime('%s')),
                    end_timestamp=int(end_time.strftime('%s')),
                    limit=DUMP_CHUNK_SIZE,
                    offset=offset,
                ))
            except Exception as e:
                self.log.error('Error while getting listens to dump for user %s: %s', username, str(e), exc_info=True)
                raise


    def write_spark_listens_to_disk(self, listens, temp_dir):
        """ Write all spark listens in year/month dir format to disk.

        Args:
            listens : the listens to be written into the disk
            temp_dir: the dir into which listens should be written
        """
        for year in listens:
            for month in listens[year]:
                if year < 2002:
                    directory = temp_dir
                    filename = os.path.join(directory, 'invalid.json')
                else:
                    directory = os.path.join(temp_dir, str(year))
                    filename = os.path.join(directory, '{}.json'.format(str(month)))
                create_path(directory)
                with open(filename, 'a') as f:
                    f.write('\n'.join([ujson.dumps(listen) for listen in listens[year][month]]))
                    f.write('\n')

    def row_inserted_before_or_equal(self, row, timestamp):
        """ Check that the influx row passed was inserted to influx before the specified timestamp

        Args:
            row (dict): the influx row representing the listen
            timestamp (datetime): the datetime against which the row is to be checked

        Returns:
            bool: True if row was inserted before timestamp, false otherwise
                   (also True for all listens with no inserted_timestamp)
        """
        inserted_timestamp = row.get('inserted_timestamp')
        if not inserted_timestamp:
            inserted_timestamp = 0
        return datetime.fromtimestamp(inserted_timestamp, tz=timezone.utc) <= timestamp.replace(tzinfo=timezone.utc)


    def dump_user_for_spark(self, username, start_time, end_time, temp_dir):
        """ Dump listens for a particular user in the format for the ListenBrainz spark dump.

        Args:
            username (str): the MusicBrainz ID of the user
            start_time and end_time (datetime): the range of time for the listens dump.
            temp_dir (str): the dir to use to write files before adding to archive
        """
        t0 = time.time()
        offset = 0
        listen_count = 0

        unwritten_listens = {}

        while True:
            if start_time == datetime.utcfromtimestamp(0): # if we need a full dump
                result = self.get_listens_batch_for_dump(username, end_time, offset)
            else:
                result = self.get_incremental_listens_batch(username, start_time, end_time, offset)
            rows_added = 0
            for row in result.get_points(get_measurement_name(username)):

                # make sure that listen was inserted in current dump's time range
                # need to do this check in python, because influx doesn't
                # do "IS NULL" operations and we have null inserted_timestamps from
                # old data
                if not self.row_inserted_before_or_equal(row, end_time):
                    continue

                listen = convert_influx_row_to_spark_row(row)
                timestamp = convert_influx_to_datetime(row['time'])

                if timestamp.year not in unwritten_listens:
                    unwritten_listens[timestamp.year] = {}
                if timestamp.month not in unwritten_listens[timestamp.year]:
                    unwritten_listens[timestamp.year][timestamp.month] = []

                unwritten_listens[timestamp.year][timestamp.month].append(listen)
                rows_added += 1

            if rows_added == 0:
                break

            listen_count += rows_added
            offset += DUMP_CHUNK_SIZE

        self.write_spark_listens_to_disk(unwritten_listens, temp_dir)
        self.log.info("%d listens for user %s dumped at %.2f listens / sec", listen_count, username, listen_count / (time.time() - t0))


    def dump_user(self, username, fileobj, start_time, end_time):
        """ Dump specified user's listens into specified file object.

        Args:
            username (str): the MusicBrainz ID of the user whose listens are to be dumped
            fileobj (file): the file into which listens should be written
            start_time and end_time (datetime): the range of time for which listens are to be dumped

        Returns:
            int: the number of bytes this user's listens take in the dump file
        """
        t0 = time.time()
        offset = 0
        bytes_written = 0
        listen_count = 0

        # Get this user's listens in chunks
        while True:
            if start_time == datetime.utcfromtimestamp(0):
                result = self.get_listens_batch_for_dump(username, end_time, offset)
            else:
                result = self.get_incremental_listens_batch(username, start_time, end_time, offset)

            rows_added = 0
            for row in result.get_points(get_measurement_name(username)):

                # make sure that listen was inserted in current dump's time range
                # need to do this check in python, because influx doesn't
                # do "IS NULL" operations and we have null inserted_timestamps from
                # old data
                if not self.row_inserted_before_or_equal(row, end_time):
                    continue

                listen = Listen.from_influx(row).to_api()
                listen['user_name'] = username
                try:
                    bytes_written += fileobj.write(ujson.dumps(listen))
                    bytes_written += fileobj.write('\n')
                    rows_added += 1
                except IOError as e:
                    self.log.critical('IOError while writing listens into file for user %s', username, exc_info=True)
                    raise
                except Exception as e:
                    self.log.error('Exception while creating json for user %s: %s', username, str(e), exc_info=True)
                    raise

            listen_count += rows_added
            if not rows_added:
                break

            offset += DUMP_CHUNK_SIZE

        time_taken = time.time() - t0
        self.log.info('Listens for user %s dumped, total %d listens written at %.2f listens / sec!',
            username, listen_count, listen_count / time_taken)

        # the size for this user should not include the last newline we wrote
        # hence return bytes_written - 1 as the size in the dump for this user
        return bytes_written - 1


    def write_dump_metadata(self, archive_name, start_time, end_time, temp_dir, tar, full_dump=True):
        """ Write metadata files (schema version, timestamps, license) into the dump archive.

        Args:
            archive_name: the name of the archive
            start_time and end_time: the time range of the dump
            temp_dir: the directory to use for writing files before addition into the archive
            tar (TarFile object): The tar file to add the files into
            full_dump (bool): flag to specify whether the archive is a full dump or an incremental dump
        """
        try:
            if full_dump:
                # add timestamp
                timestamp_path = os.path.join(temp_dir, 'TIMESTAMP')
                with open(timestamp_path, 'w') as f:
                    f.write(end_time.isoformat(' '))
                tar.add(timestamp_path,
                        arcname=os.path.join(archive_name, 'TIMESTAMP'))
            else:
                start_timestamp_path = os.path.join(temp_dir, 'START_TIMESTAMP')
                with open(start_timestamp_path, 'w') as f:
                    f.write(start_time.isoformat(' '))
                tar.add(start_timestamp_path,
                        arcname=os.path.join(archive_name, 'START_TIMESTAMP'))
                end_timestamp_path = os.path.join(temp_dir, 'END_TIMESTAMP')
                with open(end_timestamp_path, 'w') as f:
                    f.write(end_time.isoformat(' '))
                tar.add(end_timestamp_path,
                        arcname=os.path.join(archive_name, 'END_TIMESTAMP'))

            # add schema version
            schema_version_path = os.path.join(temp_dir, 'SCHEMA_SEQUENCE')
            with open(schema_version_path, 'w') as f:
                f.write(str(LISTENS_DUMP_SCHEMA_VERSION))
            tar.add(schema_version_path,
                    arcname=os.path.join(archive_name, 'SCHEMA_SEQUENCE'))

            # add copyright notice
            tar.add(DUMP_LICENSE_FILE_PATH,
                    arcname=os.path.join(archive_name, 'COPYING'))

        except IOError as e:
            self.log.critical('IOError while writing metadata dump files: %s', str(e), exc_info=True)
            raise
        except Exception as e:
            self.log.error('Exception while adding dump metadata: %s', str(e), exc_info=True)
            raise


    def write_listens_to_dump(self, listens_path, users, tar, archive_name, start_time, end_time):
        """ Write listens into the ListenBrainz dump.

        Args:
            listens_path (str): the path where listens should be kept before adding to the archive
            users (List[dict]): a list of all users
            tar (TarFile obj): the tar obj to which listens should be added
            archive_name (str): the name of the archive
            start_time and end_time: the range of time for which listens are to be dumped
        """
        dump_complete = False
        next_user_id = 0
        index = {}
        while not dump_complete:
            file_uuid = str(uuid.uuid4())
            file_name = file_uuid + '.listens'
            # directory structure of the form "/%s/%02s/%s.listens" % (uuid[0], uuid[0:2], uuid)
            file_directory = os.path.join(file_name[0], file_name[0:2])
            tmp_directory = os.path.join(listens_path, file_directory)
            create_path(tmp_directory)
            tmp_file_path = os.path.join(tmp_directory, file_name)
            archive_file_path = os.path.join(archive_name, 'listens', file_directory, file_name)
            with open(tmp_file_path, 'w') as f:
                file_done = False
                while next_user_id < len(users):
                    if f.tell() > DUMP_FILE_SIZE_LIMIT:
                        file_done = True
                        break

                    username = users[next_user_id]['musicbrainz_id']
                    offset = f.tell()
                    size = self.dump_user(username=username, fileobj=f, start_time=start_time, end_time=end_time)
                    index[username] = {
                        'file_name': file_uuid,
                        'offset': offset,
                        'size': size,
                    }
                    next_user_id += 1
                    self.log.info("%d users done. Total: %d", next_user_id, len(users))

            if file_done:
                tar.add(tmp_file_path, arcname=archive_file_path)
                os.remove(tmp_file_path)
                continue

            if next_user_id == len(users):
                if not file_done: # if this was the last user and file hasn't been added, add it
                    tar.add(tmp_file_path, arcname=archive_file_path)
                    os.remove(tmp_file_path)
                dump_complete = True
                break

        return index


    def write_listens_for_spark(self, listens_path, users, start_time, end_time):
        """ Write listens into the ListenBrainz spark dump.

        This is different from `write_listens_to_dump` because of the different format.

        Args:
            listens_path (str): the path where listens should be written before adding to the archive
            users (List[dict]): A list of all users
            start_time and end_time: the range of time for which listens are to be dumped
        """
        for i, user in enumerate(users):
            self.dump_user_for_spark(user['musicbrainz_id'], start_time, end_time, listens_path)
            self.log.info("%d users done. Total: %d", i + 1, len(users))


    def write_dump_index_file(self, index, temp_dir, tar, archive_name):
        """ Writes the ListenBrainz dump index file and adds it to the archive.

        Args:
            index (dict): the index to be written into the dump
            temp_dir (str): the temp dir where all files should be created initially
            tar (TarFile): the tarfile object into which the index file should be added
            archive_name (str): the name of the dump archive
        """
        try:
            index_path = os.path.join(temp_dir, 'index.json')
            with open(index_path, 'w') as f:
                f.write(ujson.dumps(index))
            tar.add(index_path,
                    arcname=os.path.join(archive_name, 'index.json'))
        except IOError as e:
            self.log.critical('IOError while writing index.json to archive: %s', str(e), exc_info=True)
            raise
        except Exception as e:
            self.log.error('Exception while adding index file to archive: %s', str(e), exc_info=True)
            raise


    def dump_listens(self, location, dump_id, start_time=datetime.utcfromtimestamp(0), end_time=None,
            threads=DUMP_DEFAULT_THREAD_COUNT, spark_format=False):
        """ Dumps all listens in the ListenStore into a .tar.xz archive.

        Files are created with UUIDs as names. Each file can contain listens for a number of users.
        An index.json file is used to save which file contains the listens of which users.

        This creates an incremental dump if start_time is specified (with range start_time to end_time),
        otherwise it creates a full dump with all listens.

        Args:
            location: the directory where the listens dump archive should be created
            dump_id (int): the ID of the dump in the dump sequence
            start_time and end_time (datetime): the time range for which listens should be dumped
                start_time defaults to utc 0 (meaning a full dump) and end_time defaults to the current time
            threads (int): the number of threads to user for compression
            spark_format (bool): dump files in Apache Spark friendly format if True, else full dumps

        Returns:
            the path to the dump archive
        """

        if end_time is None:
            end_time = datetime.now()

        self.log.info('Beginning dump of listens from InfluxDB...')

        self.log.info('Getting list of users whose listens are to be dumped...')
        users = db_user.get_all_users(columns=['id', 'musicbrainz_id'], created_before=end_time)
        self.log.info('Total number of users: %d', len(users))

        if start_time == datetime.utcfromtimestamp(0):
            full_dump = True
        else:
            full_dump = False

        archive_name = 'listenbrainz-listens-dump-{dump_id}-{time}'.format(dump_id=dump_id, time=end_time.strftime('%Y%m%d-%H%M%S'))
        if spark_format:
            archive_name = '{}-spark'.format(archive_name)

        if full_dump:
            archive_name = '{}-full'.format(archive_name)
        else:
            archive_name = '{}-incremental'.format(archive_name)
        archive_path = os.path.join(location, '{filename}.tar.xz'.format(filename=archive_name))
        with open(archive_path, 'w') as archive:

            pxz_command = ['pxz', '--compress', '-T{threads}'.format(threads=threads)]
            pxz = subprocess.Popen(pxz_command, stdin=subprocess.PIPE, stdout=archive)

            with tarfile.open(fileobj=pxz.stdin, mode='w|') as tar:

                temp_dir = os.path.join(self.dump_temp_dir_root, str(uuid.uuid4()))
                create_path(temp_dir)
                self.write_dump_metadata(archive_name, start_time, end_time, temp_dir, tar, full_dump)

                listens_path = os.path.join(temp_dir, 'listens')
                if spark_format:
                    self.write_listens_for_spark(listens_path, users, start_time, end_time)
                    tar.add(listens_path, arcname=os.path.join(archive_name, 'listens'))
                else:
                    index = self.write_listens_to_dump(listens_path, users, tar, archive_name, start_time, end_time)
                    self.write_dump_index_file(index, temp_dir, tar, archive_name)

                # remove the temporary directory
                shutil.rmtree(temp_dir)

            pxz.stdin.close()

        pxz.wait()
        self.log.info('ListenBrainz listen dump done!')
        self.log.info('Dump present at %s!', archive_path)
        return archive_path


    def import_listens_dump(self, archive_path, threads=DUMP_DEFAULT_THREAD_COUNT):
        """ Imports listens into InfluxDB from a ListenBrainz listens dump .tar.xz archive.

        Args:
            archive (str): the path to the listens dump .tar.xz archive to be imported
            threads (int): the number of threads to be used for decompression
                           (defaults to DUMP_DEFAULT_THREAD_COUNT)

        Returns:
            int: the number of users for whom listens have been imported
        """

        self.log.info('Beginning import of listens from dump %s...', archive_path)

        # construct the pxz command to decompress the archive
        pxz_command = ['pxz', '--decompress', '--stdout', archive_path, '-T{threads}'.format(threads=threads)]

        # run the command once to ensure schema version is correct
        # and load the index
        pxz = subprocess.Popen(pxz_command, stdout=subprocess.PIPE)

        index = None
        with tarfile.open(fileobj=pxz.stdout, mode='r|') as tar:
            schema_check_done = False
            index_loaded = False
            for member in tar:
                file_name = member.name.split('/')[-1]
                if file_name == 'SCHEMA_SEQUENCE':
                    self.log.info('Checking if schema version of dump matches...')
                    schema_seq = int(tar.extractfile(member).read().strip())
                    if schema_seq != LISTENS_DUMP_SCHEMA_VERSION:
                        raise SchemaMismatchException('Incorrect schema version! Expected: %d, got: %d.'
                                        'Please ensure that the data dump version matches the code version'
                                        'in order to import the data.'
                                        % (LISTENS_DUMP_SCHEMA_VERSION, schema_seq))
                    schema_check_done = True

                elif file_name == 'index.json':
                    with tar.extractfile(member) as f:
                        index = ujson.load(f)
                    index_loaded = True

                if schema_check_done and index_loaded:
                    self.log.info('Schema version matched and index.json loaded!')
                    self.log.info('Starting import of listens...')
                    break
            else:
                raise SchemaMismatchException('Metadata files missing in dump, please ensure that the dump file is valid.')


        # close pxz command and start over again, this time with the aim of importing all listens
        pxz.stdout.close()

        file_contents = defaultdict(list)
        for user, info in index.items():
            file_contents[info['file_name']].append({
                'user_name': user,
                'offset': info['offset'],
                'size': info['size'],
            })

        for file_name in file_contents:
            file_contents[file_name] = sorted(file_contents[file_name], key=lambda x: x['offset'])

        pxz = subprocess.Popen(pxz_command, stdout=subprocess.PIPE)

        users_done = 0
        with tarfile.open(fileobj=pxz.stdout, mode='r|') as tar:
            for member in tar:
                file_name = member.name.split('/')[-1]
                if file_name.endswith('.listens'):

                    file_name = file_name[:-8]
                    with tar.extractfile(member) as f:
                        for user in file_contents[file_name]:
                            self.log.info('Importing user %s...', user['user_name'])
                            assert(f.tell() == user['offset'])
                            bytes_read = 0
                            listens = []
                            while bytes_read < user['size']:
                                line = f.readline()
                                bytes_read += len(line)
                                listen = Listen.from_json(ujson.loads(line)).to_influx(quote(user['user_name']))
                                listens.append(listen)

                                if len(listens) > DUMP_CHUNK_SIZE:
                                    self.write_points_to_db(listens)
                                    listens = []

                            if len(listens) > 0:
                                self.write_points_to_db(listens)

                            self.log.info('Import of user %s done!', user['user_name'])
                            users_done += 1

        self.log.info('Import of listens from dump %s done!', archive_path)
        pxz.stdout.close()
        return users_done


    def write_points_to_db(self, points):
        """ Write the given data to InfluxDB. This function sleeps for 3 seconds
            and tries again if the write fails.

        Args:
            points: a list containing dicts in the form taken by influx python bindings
        """

        while not self.influx.write_points(points, time_precision='s'):
            self.log.critical('Error while writing listens to influx, '
                'write_points returned False, data %s', json.dumps(points, indent=3))
            time.sleep(3)


    def delete(self, musicbrainz_id):
        """ Delete all listens for user with specified MusicBrainz ID.

        Note: this method tries to delete the user 5 times before giving up.

        Args:
            musicbrainz_id (str): the MusicBrainz ID of the user

        Raises: Exception if unable to delete the user in 5 retries
        """
        for _ in range(5):
            try:
                self.influx.drop_measurement(get_measurement_name(musicbrainz_id))
                break
            except InfluxDBClientError as e:
                # influxdb-python raises client error if measurement isn't found
                # so we have to handle that case.
                if 'measurement not found' in e.content:
                    return
                else:
                    self.log.error('Error in influx client while dropping user %s: %s', musicbrainz_id, str(e), exc_info=True)
                    time.sleep(3)
            except InfluxDBServerError as e:
                self.log.error('Error in influx server while dropping user %s: %s', musicbrainz_id, str(e), exc_info=True)
                time.sleep(3)
            except Exception as e:
                self.log.error('Error while trying to drop user %s: %s', musicbrainz_id, str(e), exc_info=True)
                time.sleep(3)
        else:
            raise InfluxListenStoreException("Couldn't delete user with MusicBrainz ID: %s" % musicbrainz_id)


    def query(self, query):
        while True:
            try:
                return self.influx.query(query)
            except InfluxDBClientError as e:
                self.log.error("Client error while querying influx: %s", str(e), exc_info=True)
                time.sleep(1)
            except InfluxDBServerError as e:
                self.log.error("Server error while querying influx: %s", str(e), exc_info=True)
                time.sleep(1)
            except Exception as e:
                self.log.error("Error while querying influx: %s", str(e), exc_info=True)
                time.sleep(1)


class InfluxListenStoreException(Exception):
    pass<|MERGE_RESOLUTION|>--- conflicted
+++ resolved
@@ -41,13 +41,9 @@
 
     def __init__(self, conf, logger):
         super(TimescaleListenStore, self).__init__(logger)
-<<<<<<< HEAD
 
         ts.init_db_connection(conf['SQLALCHEMY_TIMESCALE_URI'])
 
-=======
-        self.ts = ts.init_db_connection(config.SQLALCHEMY_TIMESCALE_URI)
->>>>>>> cdcedba7
         # Initialize brainzutils cache
         init_cache(host=conf['REDIS_HOST'], port=conf['REDIS_PORT'], namespace=conf['REDIS_NAMESPACE'])
         self.dump_temp_dir_root = conf.get('LISTEN_DUMP_TEMP_DIR_ROOT', tempfile.mkdtemp())
@@ -101,7 +97,7 @@
     def _select_single_timestamp(self, field, measurement):
         try:
             with ts.engine.connect() as connection:
-                result = connection.execute(sqlalchemy.text("SELECT :field AS value FROM listen WHERE user_name = :user_name'), {
+                result = connection.execute(sqlalchemy.text("SELECT :field AS value FROM listen WHERE user_name = :user_name"), {
                     "user_name": user_name,
                     "field" : field
                 })
@@ -168,8 +164,8 @@
         for listen in listens:
             submit.append(listen.to_json())
 
-	query = """INSERT INTO listen
-		        VALUES %s
+        query = """INSERT INTO listen
+                        VALUES %s
                    ON CONFLICT (listened_at, recording_msid, user_name)
                     DO NOTHING
                      RETURNING listened_at, recording_msid, user_name"""
@@ -256,9 +252,9 @@
         query = """SELECT data 
                      FROM listen 
                     WHERE user_name IN (:user_list) 
-                      AND listened_at > :ts"""
+                      AND listened_at > :ts
                  ORDER BY time DESC 
-                    LIMIT :limit""""
+                    LIMIT :limit"""
 
         listens = []
         with ts.engine.connect() as connection:
