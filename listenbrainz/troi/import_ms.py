from troi.patches.playlist_from_ms import ImportPlaylistPatch


def import_from_spotify(token, user, playlist_id):
<<<<<<< HEAD
    args = {
        "ms_token": token,
        "token": user,
        "playlist_id": playlist_id,
        "upload": True,
        "created_for": None,
        "echo": False,
        "min_recordings": 1
    }
    patch = ImportPlaylistPatch(args)
    playlist = patch.generate_playlist()
    result = playlist.get_jspf()
    result.update({'identifier': playlist.playlists[0].mbid})

    return result

def import_from_apple_music(token, apple_user_token, user, playlist_id):
    args = {
        "ms_token": token,
        "token": user,
        "music_service": 'apple_music',
        "apple_user_token": apple_user_token,
        "playlist_id": playlist_id,
        "upload": True,
        "created_for": None,
        "echo": False,
        "min_recordings": 1
    }
    patch = ImportPlaylistPatch(args)
    playlist = patch.generate_playlist()
    result = playlist.get_jspf()
    result.update({'identifier': playlist.playlists[0].mbid})

    return result
=======
    tracks_from_playlist, title, description = get_tracks_from_playlist(token, playlist_id)
    tracks = []
    for track in tracks_from_playlist["items"]:
        artists = track["track"].get("artists", [])
        artist_names = []
        for a in artists:
            name = a.get("name")
            if name is not None:
                artist_names.append(name)
        artist_name = ", ".join(artist_names)
        tracks.append({
            "recording_name": track["track"]["name"],
            "artist_name": artist_name,
        })
    # select track_name and artist_name for each track
    mbid_mapped_tracks = mbid_mapping_spotify(tracks)
    # pass the tracks as Recording
    recordings = []
    if mbid_mapped_tracks:
        for track in mbid_mapped_tracks:
            if track is not None and "recording_mbid" in track:
                recordings.append(Recording(mbid=track["recording_mbid"]))
    else:
        return None
    
    recording_list = RecordingListElement(recordings)
    try:
        playlist = troi.playlist.PlaylistElement()
        playlist.set_sources(recording_list)
        result = playlist.generate(True)
        
        playlist.playlists[0].name = title
        playlist.playlists[0].descripton = description
        
        print("done.")
    except troi.PipelineError as err:
        print("Failed to generate playlist: %s" % err, file=sys.stderr)
        return None  
    
    if result is not None and user:
        for url, _ in playlist.submit(user, None):
            print("Submitted playlist: %s" % url)

    result = playlist.get_jspf()
    result.update({"identifier": url})
    
    return result


def get_tracks_from_playlist(spotify_token, playlist_id):
    """ Get the tracks from Spotify playlist.
    """
    sp = spotipy.Spotify(auth=spotify_token, requests_timeout=10, retries=10)
    playlist_info = sp.playlist(playlist_id)
    playlists = sp.playlist_items(playlist_id, limit=100)
    name = playlist_info["name"]
    description = playlist_info["description"]
    
    return playlists, name, description


def mbid_mapping_spotify(tracks):
    url = "https://api.listenbrainz.org/1/metadata/lookup/"
    response = requests.post(url, json={"recordings": tracks})
    if response.status_code == 200:
        data = response.json()
        return data
    else:
        print("Error occurred: ", response.status_code, response.text)
>>>>>>> 09743170
<|MERGE_RESOLUTION|>--- conflicted
+++ resolved
@@ -2,7 +2,6 @@
 
 
 def import_from_spotify(token, user, playlist_id):
-<<<<<<< HEAD
     args = {
         "ms_token": token,
         "token": user,
@@ -36,75 +35,4 @@
     result = playlist.get_jspf()
     result.update({'identifier': playlist.playlists[0].mbid})
 
-    return result
-=======
-    tracks_from_playlist, title, description = get_tracks_from_playlist(token, playlist_id)
-    tracks = []
-    for track in tracks_from_playlist["items"]:
-        artists = track["track"].get("artists", [])
-        artist_names = []
-        for a in artists:
-            name = a.get("name")
-            if name is not None:
-                artist_names.append(name)
-        artist_name = ", ".join(artist_names)
-        tracks.append({
-            "recording_name": track["track"]["name"],
-            "artist_name": artist_name,
-        })
-    # select track_name and artist_name for each track
-    mbid_mapped_tracks = mbid_mapping_spotify(tracks)
-    # pass the tracks as Recording
-    recordings = []
-    if mbid_mapped_tracks:
-        for track in mbid_mapped_tracks:
-            if track is not None and "recording_mbid" in track:
-                recordings.append(Recording(mbid=track["recording_mbid"]))
-    else:
-        return None
-    
-    recording_list = RecordingListElement(recordings)
-    try:
-        playlist = troi.playlist.PlaylistElement()
-        playlist.set_sources(recording_list)
-        result = playlist.generate(True)
-        
-        playlist.playlists[0].name = title
-        playlist.playlists[0].descripton = description
-        
-        print("done.")
-    except troi.PipelineError as err:
-        print("Failed to generate playlist: %s" % err, file=sys.stderr)
-        return None  
-    
-    if result is not None and user:
-        for url, _ in playlist.submit(user, None):
-            print("Submitted playlist: %s" % url)
-
-    result = playlist.get_jspf()
-    result.update({"identifier": url})
-    
-    return result
-
-
-def get_tracks_from_playlist(spotify_token, playlist_id):
-    """ Get the tracks from Spotify playlist.
-    """
-    sp = spotipy.Spotify(auth=spotify_token, requests_timeout=10, retries=10)
-    playlist_info = sp.playlist(playlist_id)
-    playlists = sp.playlist_items(playlist_id, limit=100)
-    name = playlist_info["name"]
-    description = playlist_info["description"]
-    
-    return playlists, name, description
-
-
-def mbid_mapping_spotify(tracks):
-    url = "https://api.listenbrainz.org/1/metadata/lookup/"
-    response = requests.post(url, json={"recordings": tracks})
-    if response.status_code == 200:
-        data = response.json()
-        return data
-    else:
-        print("Error occurred: ", response.status_code, response.text)
->>>>>>> 09743170
+    return result