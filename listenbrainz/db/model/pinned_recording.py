from datetime import datetime, timedelta, timezone
from typing import Optional, List
from pydantic import BaseModel, validator, constr
from listenbrainz.db.model.validators import check_rec_mbid_msid_is_valid_uuid, check_datetime_has_tzinfo
from messybrainz import load_recordings_from_msids, load_recordings_from_mbids

DAYS_UNTIL_UNPIN = 7  # default = unpin after one week
MAX_BLURB_CONTENT_LENGTH = 280  # maximum length of blurb content


class PinnedRecording(BaseModel):
    """Represents a pinned recording object.
    Args:
        user_id: the row id of the user in the DB
        row_id: the row id of the pinned_recording in the DB
        recording_mbid: the MusicBrainz ID of the recording
        blurb_content: (Optional) the custom text content of the pinned recording
        created: the datetime containing tzinfo representing when the pinned recording record was inserted into DB
        pinned_until: the datetime containing tzinfo representing when the pinned recording is set to expire/unpin

        Validates that pinned_until contains tzinfo() and is greater than created.
    """

    user_id: int
    user_name: Optional[str]
    row_id: int
    recording_msid: str
    recording_mbid: str = None
    blurb_content: constr(max_length=MAX_BLURB_CONTENT_LENGTH) = None
    created: datetime
    pinned_until: datetime
    track_metadata: dict = None

    _validate_recording_msid: classmethod = validator("recording_msid", allow_reuse=True)(check_rec_mbid_msid_is_valid_uuid)

    _validate_recording_mbid: classmethod = validator("recording_mbid", allow_reuse=True)(check_rec_mbid_msid_is_valid_uuid)

    _validate_created_tzinfo: classmethod = validator("created", always=True, allow_reuse=True)(check_datetime_has_tzinfo)

    _validate_pin_until_tzinfo: classmethod = validator("pinned_until", always=True, allow_reuse=True)(check_datetime_has_tzinfo)

    # also must validate that pinned_until datetime greater than created
    @validator("pinned_until", always=True)
    def check_pin_until_greater_than_created(cls, pin_until, values):
        try:
            if pin_until <= values["created"]:
                raise ValueError
            return pin_until
        except (ValueError, AttributeError):
            raise ValueError(
                """Pinned_until of returned PinnedRecording must be greater than created.
                        See https://pydantic-docs.helpmanual.io/usage/types/#datetime-types for acceptable formats."""
            )


class WritablePinnedRecording(PinnedRecording):
    """Represents a pinned recording object to pin/submit to the DB.
       This model does not require a row_id, initializes created to now(), and initializes pinned_until to now() + one week.

    Args:
        user_id: the row id of the user in the DB
        row_id: (Optional) the row id of the pinned_recording in the DB
        recording_mbid: the MusicBrainz ID of the recording
        blurb_content: (Optional) the custom text content of the pinned recording
        created: (Optional) the datetime containing tzinfo representing when the pinned recording record was inserted into DB
        pinned_until: (Optional) the datetime containing tzinfo representing when the pinned recording is set to expire/unpin

    """

    row_id: int = None
    created: datetime = None
    pinned_until: datetime = None

    # set default datetime for created
    @validator("created", pre=True, always=True)
    def set_created_to_default_now(cls, created):
        return datetime.now(timezone.utc)

    # set default datetime for pinned_until if argument wasn't provided
    @validator("pinned_until", pre=True, always=True)
    def set_pinned_until_to_default(cls, pin_until, values):
        return pin_until or values["created"] + timedelta(days=DAYS_UNTIL_UNPIN)


def fetch_track_metadata_for_pins(pins: List[PinnedRecording]) -> List[PinnedRecording]:
    """ Fetches track_metadata for every object in a list of PinnedRecordings.

        Args:
            pins (List of PinnedRecordings): the PinnedRecordings to fetch track_metadata for.
        Returns:
            The given list of PinnedRecording objects with updated track_metadata.
    """
<<<<<<< HEAD
    if pin.recording_mbid:
        metadata = load_recording_from_mbid(pin.recording_mbid)
    else:
        metadata = load_recording_from_msid(pin.recording_msid)

    pin.track_metadata = {
        "track_name": metadata["payload"]["title"],
        "artist_name": metadata["payload"]["artist"],
        "artist_msid": metadata["ids"]["artist_msid"],
    }
    return pin
=======

    # seperate pins containing mbid's from those without
    mbid_pins = list(filter(lambda pin: pin.recording_mbid, pins))
    msid_pins = list(filter(lambda pin: not pin.recording_mbid, pins))

    metadatas = []

    if mbid_pins:
        fetch_mbids = [pin.recording_mbid for pin in mbid_pins]  # retrieves list of mbid's to fetch with
        metadatas.extend(load_recordings_from_mbids(fetch_mbids))
    if msid_pins:
        fetch_msids = [pin.recording_msid for pin in msid_pins]   # retrieves list of msid's to fetch with
        metadatas.extend(load_recordings_from_msids(fetch_msids))

    # assign track metadata to every pin in correct order
    for pin in pins:
        # find matching metadata in list from query results
        metadata = list(filter(lambda x: x["ids"]["recording_msid"] == pin.recording_msid, metadatas))[0]
        pin.track_metadata = {
            "track_name": metadata["payload"]["title"],
            "artist_name": metadata["payload"]["artist"],
            "artist_msid": metadata["ids"]["artist_msid"],
        }
    return pins
>>>>>>> 6e7ea018
<|MERGE_RESOLUTION|>--- conflicted
+++ resolved
@@ -90,19 +90,6 @@
         Returns:
             The given list of PinnedRecording objects with updated track_metadata.
     """
-<<<<<<< HEAD
-    if pin.recording_mbid:
-        metadata = load_recording_from_mbid(pin.recording_mbid)
-    else:
-        metadata = load_recording_from_msid(pin.recording_msid)
-
-    pin.track_metadata = {
-        "track_name": metadata["payload"]["title"],
-        "artist_name": metadata["payload"]["artist"],
-        "artist_msid": metadata["ids"]["artist_msid"],
-    }
-    return pin
-=======
 
     # seperate pins containing mbid's from those without
     mbid_pins = list(filter(lambda pin: pin.recording_mbid, pins))
@@ -126,5 +113,4 @@
             "artist_name": metadata["payload"]["artist"],
             "artist_msid": metadata["ids"]["artist_msid"],
         }
-    return pins
->>>>>>> 6e7ea018
+    return pins