--- conflicted
+++ resolved
@@ -1,15 +1,9 @@
 from copy import copy
 import uuid
 
-<<<<<<< HEAD
-from datetime import datetime
+from datetime import datetime, timezone
 from pydantic import BaseModel, NonNegativeInt, validator, constr
 from listenbrainz.db.model.validators import check_valid_uuid
-=======
-from datetime import datetime, timezone
-from pydantic import BaseModel, ValidationError, validator
-
->>>>>>> b7e2fe3e
 
 class Feedback(BaseModel):
     """ Represents a feedback object
