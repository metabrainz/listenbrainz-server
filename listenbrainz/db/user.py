--- conflicted
+++ resolved
@@ -206,7 +206,7 @@
 
     with db.engine.connect() as connection:
         try:
-            result = connection.execute(sqlalchemy.text("""
+            connection.execute(sqlalchemy.text("""
                 UPDATE "user"
                    SET latest_import = to_timestamp(:ts)
                  WHERE musicbrainz_id = :musicbrainz_id
@@ -218,24 +218,18 @@
             logger.error(e)
             raise DatabaseException
 
+
 def increase_latest_import(musicbrainz_id, ts):
     """Increases the latest_import field for user with specified MusicBrainz ID"""
     user = get_by_mb_id(musicbrainz_id)
     if ts > int(user['latest_import'].strftime('%s')):
-<<<<<<< HEAD
-        with db.engine.connect() as connection:
-            try:
-                connection.execute(sqlalchemy.text("""
-                    UPDATE "user"
-                       SET latest_import = to_timestamp(:ts)
-                     WHERE musicbrainz_id = :musicbrainz_id
-                    """), {
-                        'ts': ts,
-                        'musicbrainz_id': musicbrainz_id
-                    })
-            except sqlalchemy.exc.ProgrammingError as e:
-                logger.error(e)
-                raise DatabaseException
+        update_latest_import(musicbrainz_id, ts)
+
+
+def reset_latest_import(musicbrainz_id):
+    """Resets the latest_import field for user with specified MusicBrainz ID to 0"""
+    user = get_by_mb_id(musicbrainz_id)
+    update_latest_import(musicbrainz_id, 0)
 
 
 def get_recently_logged_in_users():
@@ -250,12 +244,4 @@
                 """.format(columns=','.join(USER_GET_COLUMNS))), {
                     'x': config.STATS_CALCULATION_LOGIN_TIME
                 })
-        return [dict(row) for row in result]
-=======
-        update_latest_import(musicbrainz_id, ts)
-
-def reset_latest_import(musicbrainz_id):
-    """Resets the latest_import field for user with specified MusicBrainz ID to 0"""
-    user = get_by_mb_id(musicbrainz_id)
-    update_latest_import(musicbrainz_id, 0)
->>>>>>> 8f98d0ca
+        return [dict(row) for row in result]