"""This module contains functions to insert and retrieve statistics
   calculated from Apache Spark into the database.
"""

# listenbrainz-server - Server for the ListenBrainz project.
#
# Copyright (C) 2017 MetaBrainz Foundation Inc.
#
# This program is free software; you can redistribute it and/or modify
# it under the terms of the GNU General Public License as published by
# the Free Software Foundation; either version 2 of the License, or
# (at your option) any later version.
#
# This program is distributed in the hope that it will be useful,
# but WITHOUT ANY WARRANTY; without even the implied warranty of
# MERCHANTABILITY or FITNESS FOR A PARTICULAR PURPOSE.  See the
# GNU General Public License for more details.
#
# You should have received a copy of the GNU General Public License along
# with this program; if not, write to the Free Software Foundation, Inc.,
# 51 Franklin Street, Fifth Floor, Boston, MA 02110-1301 USA


import json
from typing import Optional

import sqlalchemy

import psycopg2
from psycopg2 import sql
from psycopg2.extras import execute_values


from data.model.common_stat import StatRange, StatApi
from data.model.user_artist_map import UserArtistMapRecord
from data.model.user_daily_activity import DailyActivityRecord
from data.model.user_entity import EntityRecord
from data.model.user_listening_activity import ListeningActivityRecord
from flask import current_app
from listenbrainz import db
from pydantic import ValidationError


# sitewide statistics are stored in the user statistics table
# as statistics for a special user with the following user_id.
# Note: this is the id from LB's "user" table and *not musicbrainz_row_id*.
SITEWIDE_STATS_USER_ID = 15753


def get_timestamp_for_last_user_stats_update():
    """ Get the time when the user stats table was last updated
    """
    with db.engine.connect() as connection:
        result = connection.execute(sqlalchemy.text("""
            SELECT MAX(last_updated) as last_update_ts
              FROM statistics.user
            """))
        row = result.fetchone()
        return row['last_update_ts'] if row else None


def insert_user_jsonb_data(user_id: int, stats_type: str, stats: StatRange):
    """ Inserts jsonb data into the given column

        Args:
            user_id: the row id of the user,
            stats_type: the type of entity for which to insert stats in
            stats: the data to be inserted
    """
    with db.engine.connect() as connection:
        connection.execute(sqlalchemy.text("""
            INSERT INTO statistics.user (user_id, stats_type, stats_range, data, count, from_ts, to_ts, last_updated)
                 VALUES (:user_id, :stats_type, :stats_range, :data, :count, :from_ts, :to_ts, NOW())
            ON CONFLICT (user_id, stats_type, stats_range)
          DO UPDATE SET data = :data,
                        count = :count,
                        from_ts = :from_ts,
                        to_ts = :to_ts,
                        last_updated = NOW()
            """), {
            "user_id": user_id,
            "stats_type": stats_type,
            "stats_range": stats.stats_range,
            "data": stats.data.json(exclude_none=True),
            "count": stats.count,
            "from_ts": stats.from_ts,
            "to_ts": stats.to_ts
        })


<<<<<<< HEAD
def insert_multiple_user_jsonb_data(stats_type, stats_range, from_ts, to_ts, values):
=======
def insert_multiple_user_jsonb_data(data):
    values = [(entry['user_id'], entry['count'], json.dumps(entry['data'])) for entry in data['data']]
>>>>>>> 677b9065
    query = """
        INSERT INTO statistics.user (user_id, stats_type, stats_range, data, count, from_ts, to_ts, last_updated)
             SELECT "user".id
                  , {stats_type}
                  , {stats_range}
                  , stats::jsonb
                  , count
                  , {from_ts}
                  , {to_ts}
                  , NOW()
               FROM (VALUES %s) AS t(user_id, count, stats)
               -- this JOIN serves no other purpose than to filter out users for whom stats were calculated but
               -- no longer exist in LB. if we don't filter, we'll get a FK conflict when such a case occurs
               JOIN "user" ON "user".id = user_id 
        ON CONFLICT (user_id, stats_type, stats_range)
      DO UPDATE SET data = EXCLUDED.data
                  , count = EXCLUDED.count
                  , from_ts = EXCLUDED.from_ts
                  , to_ts = EXCLUDED.to_ts
                  , last_updated = EXCLUDED.last_updated
    """
    formatted_query = sql.SQL(query).format(
        stats_type=sql.Literal(stats_type),
        stats_range=sql.Literal(stats_range),
        from_ts=sql.Literal(from_ts),
        to_ts=sql.Literal(to_ts)
    )
    connection = db.engine.raw_connection()
    try:
        with connection.cursor() as cursor:
            execute_values(cursor, formatted_query, values)
        connection.commit()
    except psycopg2.errors.OperationalError:
        connection.rollback()
        current_app.logger.error("Error while inserting user stats:", exc_info=True)


def insert_sitewide_jsonb_data(stats_type: str, stats: StatRange):
    """ Inserts jsonb data into the given column

        Args:
            stats_type: the type of entity for which to insert stats in
            stats: the data to be inserted
    """
    insert_user_jsonb_data(SITEWIDE_STATS_USER_ID, stats_type, stats)


def get_user_stats(user_id: int, stats_range: str, stats_type: str) -> Optional[StatApi[EntityRecord]]:
    """ Get top stats of given type in a time range for user with given ID.

        Args:
            user_id: the row ID of the user in the DB
            stats_range: the time range to fetch the stats for
            stats_type: the entity type to fetch stats for
    """
    with db.engine.connect() as connection:
        result = connection.execute(sqlalchemy.text("""
            SELECT user_id, last_updated, data, count, from_ts, to_ts, stats_range
              FROM statistics.user
             WHERE user_id = :user_id
             AND stats_range = :stats_range
             AND stats_type = :stats_type
            """), {
            'stats_range': stats_range,
            'user_id': user_id,
            'stats_type': stats_type,
        })
        row = result.fetchone()

    try:
        return StatApi[EntityRecord](**dict(row)) if row else None
    except ValidationError:
        current_app.logger.error("""ValidationError when getting {stats_range} top artists for user with user_id: {user_id}.
                                 Data: {data}""".format(stats_range=stats_range, user_id=user_id,
                                                        data=json.dumps(dict(row)[stats_range], indent=3)),
                                 exc_info=True)
        return None


def get_user_activity_stats(user_id: int, stats_range: str, stats_type: str, stats_model) -> Optional[StatApi]:
    """Get activity stats in the given time range for user with given ID.

        Args:
            user_id: the row ID of the user in the DB
            stats_range: the time range to fetch the stats for
            stats_type: the entity type to fetch stats for
            stats_model: the pydantic model for the stats
    """
    with db.engine.connect() as connection:
        result = connection.execute(sqlalchemy.text("""
            SELECT user_id, last_updated, data, from_ts, to_ts, stats_range
              FROM statistics.user
             WHERE user_id = :user_id
             AND stats_range = :stats_range
             AND stats_type = :stats_type
            """), {
            'stats_range': stats_range,
            'user_id': user_id,
            'stats_type': stats_type,
        })
        row = result.fetchone()

    try:
        return stats_model(**dict(row)) if row else None
    except ValidationError:
        current_app.logger.error("""ValidationError when getting {stats_range} listening_activity for user with user_id:
                                    {user_id}. Data: {data}""".format(stats_range=stats_range, user_id=user_id,
                                                                      data=json.dumps(dict(row)[stats_range], indent=3)),
                                 exc_info=True)
        return None


def get_user_listening_activity(user_id: int, stats_range: str) -> Optional[StatApi[ListeningActivityRecord]]:
    """Get listening activity in the given time range for user with given ID.

        Args:
            user_id: the row ID of the user in the DB
            stats_range: the time range to fetch the stats for
    """
    return get_user_activity_stats(user_id, stats_range, 'listening_activity', StatApi[ListeningActivityRecord])


def get_user_daily_activity(user_id: int, stats_range: str) -> Optional[StatApi[DailyActivityRecord]]:
    """Get daily activity in the given time range for user with given ID.

        Args:
            user_id: the row ID of the user in the DB
            stats_range: the time range to fetch the stats for
    """
    return get_user_activity_stats(user_id, stats_range, 'daily_activity', StatApi[DailyActivityRecord])


def get_user_artist_map(user_id: int, stats_range: str) -> Optional[StatApi[UserArtistMapRecord]]:
    """Get artist map in the given time range for user with given ID.

        Args:
            user_id: the row ID of the user in the DB
            stats_range: the time range to fetch the stats for
    """
    return get_user_activity_stats(user_id, stats_range, 'artist_map', StatApi[UserArtistMapRecord])


def get_sitewide_stats(stats_range: str, stats_type: str) -> Optional[StatApi[EntityRecord]]:
    """ Get top stats of given type in a time range for user with given ID.

        Args:
            stats_range: the time range to fetch the stats for
            stats_type: the entity type to fetch stats for
    """
    return get_user_stats(SITEWIDE_STATS_USER_ID, stats_range, stats_type)


def valid_stats_exist(user_id, days):
    """ Returns True if statistics for a user have been calculated in
    the last X days (where x is passed to the function), and are present in the db

    Args:
        user_id (int): the row ID of the user
        days (int): the number of days in which stats should have been calculated
            to consider them valid

    Returns:
        bool value signifying if valid stats exist for the user in the db
    """

    with db.engine.connect() as connection:
        result = connection.execute(sqlalchemy.text("""
                SELECT user_id
                  FROM statistics.user
                 WHERE user_id = :user_id
                   AND last_updated >= NOW() - INTERVAL ':x days'
            """), {
            'user_id': user_id,
            'x': days,
        })
        row = result.fetchone()
        return True if row is not None else False


def delete_user_stats(user_id):
    """ Delete stats for user with the given row ID.

        Args:
            user_id (int): the row ID of the user in the DB
    """
    with db.engine.connect() as connection:
        connection.execute(sqlalchemy.text("""
            DELETE FROM statistics.user
             WHERE user_id = :user_id
            """), {
            'user_id': user_id
        })


# TODO: Add tests for this function


def delete_sitewide_stats():
    """ Delete sitewide stats """
    delete_user_stats(SITEWIDE_STATS_USER_ID)<|MERGE_RESOLUTION|>--- conflicted
+++ resolved
@@ -88,12 +88,7 @@
         })
 
 
-<<<<<<< HEAD
 def insert_multiple_user_jsonb_data(stats_type, stats_range, from_ts, to_ts, values):
-=======
-def insert_multiple_user_jsonb_data(data):
-    values = [(entry['user_id'], entry['count'], json.dumps(entry['data'])) for entry in data['data']]
->>>>>>> 677b9065
     query = """
         INSERT INTO statistics.user (user_id, stats_type, stats_range, data, count, from_ts, to_ts, last_updated)
              SELECT "user".id
