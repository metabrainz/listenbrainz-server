{
    "from_ts": 1009843200,
    "to_ts": 1593043183,
    "data": [
        {
            "listen_count": 2521,
            "artist_name": "Judas Priest",
            "artist_mbids": [
                "cf7b0f9c-cd96-4e16-a0e7-acc7adfec457"
            ],
            "artist_msid": null
        },
        {
            "listen_count": 813,
            "artist_name": "Slayer",
            "artist_mbids": [
                "839badfe-0687-46a7-94f8-c95fb6b5e8b6"
            ],
            "artist_msid": null
        },
        {
            "listen_count": 770,
            "artist_name": "Iron Maiden",
            "artist_mbids": [
                "2f13b1cb-32e3-45c6-8b87-25629490ac44"
            ],
            "artist_msid": null
        },
        {
            "listen_count": 726,
            "artist_name": "Black Label Society",
            "artist_mbids": [
                "a5c6cde7-4f8c-458a-8625-28ad28c87c25"
            ],
            "artist_msid": null
        },
        {
            "listen_count": 667,
            "artist_name": "Arch Enemy",
            "artist_mbids": [
                "6de4fa2c-05f1-44ce-a769-e1adeee81abe"
            ],
            "artist_msid": null
        },
        {
            "listen_count": 608,
            "artist_name": "Black Sabbath",
            "artist_mbids": [
                "9e6a8399-a625-4151-9bba-3994b033957e"
            ],
            "artist_msid": null
        },
        {
            "listen_count": 592,
            "artist_name": "Foo Fighters",
            "artist_mbids": [
                "87e396ef-3ee0-4ff2-853c-6174c4243df6"
            ],
            "artist_msid": null
        },
        {
            "listen_count": 569,
            "artist_name": "Evergrey",
            "artist_mbids": [
                "f6804334-5021-4e52-9f71-3ea924e6abc6"
            ],
            "artist_msid": null
        },
        {
            "listen_count": 558,
            "artist_name": "Alanis Morissette",
            "artist_mbids": [
                "2b96162d-97d7-4dd0-95cc-8b27e23b2d43"
            ],
            "artist_msid": null
        },
        {
            "listen_count": 501,
            "artist_name": "Massive Attack",
            "artist_mbids": [
                "61746abb-76a5-465d-aee7-c4c42d61b7c4"
            ],
            "artist_msid": null
        },
        {
            "listen_count": 475,
            "artist_name": "Audioslave",
            "artist_mbids": [
                "79f83982-a0a1-4907-b12e-dc974868e219"
            ],
            "artist_msid": null
        },
        {
            "listen_count": 473,
            "artist_name": "Opeth",
            "artist_mbids": [
                "38742bd1-2ceb-4854-a138-206d095cdcc0"
            ],
            "artist_msid": null
        },
        {
            "listen_count": 466,
            "artist_name": "Tiamat",
            "artist_mbids": [
                "06502aa4-ddff-4cd6-88bb-2af99d4a5ad1"
            ],
            "artist_msid": null
        },
        {
            "listen_count": 457,
            "artist_name": "Avril Lavigne",
            "artist_mbids": [
                "c707783d-53b6-47fc-8c94-4d5323489209"
            ],
            "artist_msid": null
        },
        {
            "listen_count": 453,
            "artist_name": "Emperor",
            "artist_mbids": [
                "58914eb6-0518-45eb-a917-9985aa1cd374"
            ],
            "artist_msid": null
        },
        {
            "listen_count": 451,
            "artist_name": "Nine Inch Nails",
            "artist_mbids": [
                "69ab35a3-c877-484a-8db9-4569010e72ed"
            ],
            "artist_msid": null
        },
        {
            "listen_count": 440,
            "artist_name": "In Flames",
            "artist_mbids": [
                "844c13e8-9264-41f1-acc1-a59be2af611e"
            ],
            "artist_msid": null
        },
        {
            "listen_count": 414,
            "artist_name": "Megadeth",
            "artist_mbids": [
                "713d3cbf-25ec-4600-b2f0-0d5805c2b4c2"
            ],
            "artist_msid": null
        },
        {
            "listen_count": 406,
            "artist_name": "Metallica",
            "artist_mbids": [
                "a3c5dedf-13bb-4df2-be11-285972577112"
            ],
            "artist_msid": null
        },
        {
            "listen_count": 371,
            "artist_name": "Katatonia",
            "artist_mbids": [
                "dea48322-8fce-4a9b-8d5e-276f0dffc6da"
            ],
            "artist_msid": null
        },
        {
            "listen_count": 366,
            "artist_name": "Ayreon",
            "artist_mbids": [
                "94f867bb-3542-4675-858e-86dafdd7a647"
            ],
            "artist_msid": null
        },
        {
            "listen_count": 357,
            "artist_name": "Darkthrone",
            "artist_mbids": [
                "b17c1ee9-8340-45ab-ab75-92bb6a9481da"
            ],
            "artist_msid": null
        },
        {
            "listen_count": 313,
            "artist_name": "Kitaro",
            "artist_mbids": [
                "f5b259cb-2323-41f7-9d19-32e69e79a87e"
            ],
            "artist_msid": null
        },
        {
            "listen_count": 312,
            "artist_name": "Bathory",
            "artist_mbids": [
                "114378b9-019b-48ab-a6af-0e122cf6c056"
            ],
            "artist_msid": null
        },
        {
            "listen_count": 299,
            "artist_name": "Dream Theater",
            "artist_mbids": [
                "8d0f8872-4527-4604-8e35-705afc9f50e6"
            ],
            "artist_msid": null
        },
        {
            "listen_count": 294,
            "artist_name": "Iced Earth",
            "artist_mbids": [
                "12379346-99d9-4941-b4a2-f04144a39863"
            ],
            "artist_msid": null
        },
        {
            "listen_count": 269,
            "artist_name": "System of a Down",
            "artist_mbids": [
                "9e5f26f1-95ab-43ad-b7f9-22ff5cd29dee"
            ],
            "artist_msid": null
        },
        {
            "listen_count": 269,
            "artist_name": "Paradise Lost",
            "artist_mbids": [
                "662105c0-9830-4ea7-9637-1aa5cedc9650"
            ],
            "artist_msid": null
        },
        {
            "listen_count": 269,
            "artist_name": "Cradle of Filth",
            "artist_mbids": [
                "f0aa3926-f243-4c5d-9162-6fee7f811934"
            ],
            "artist_msid": null
        },
        {
            "listen_count": 268,
            "artist_name": "Sentenced",
            "artist_mbids": [
                "788df19a-4f74-4a73-8ced-c2e1b1b5bc1b"
            ],
            "artist_msid": null
        },
        {
            "listen_count": 266,
            "artist_name": "Green Day",
            "artist_mbids": [
                "7ef97e12-5648-4261-89ed-982da0eed624"
            ],
            "artist_msid": null
        },
        {
            "listen_count": 264,
            "artist_name": "Pain of Salvation",
            "artist_mbids": [
                "b2451d61-1e02-45e9-970e-bb122048c4f1"
            ],
            "artist_msid": null
        },
        {
            "listen_count": 252,
            "artist_name": "Entombed",
            "artist_mbids": [
                "fc9bf307-4b19-42fa-a1f1-f445e5d79bf2"
            ],
            "artist_msid": null
        },
        {
            "listen_count": 250,
            "artist_name": "Bj\u00f6rk",
            "artist_mbids": [
                "3d6d2533-f3f9-4859-a3c9-5c3a8db9b628"
            ],
            "artist_msid": null
        },
        {
            "listen_count": 247,
            "artist_name": "Dimmu Borgir",
            "artist_mbids": [
                "0279d8a2-a1bc-4255-9e48-8abf9e2854e0"
            ],
            "artist_msid": null
        },
        {
            "listen_count": 246,
            "artist_name": "Dark Tranquillity",
            "artist_mbids": [
                "cba89705-8c5d-4a47-8bad-fd5d0dcc353e"
            ],
            "artist_msid": null
        },
        {
            "listen_count": 234,
            "artist_name": "Lamb",
            "artist_mbids": [
                "1a21143a-ce09-40b1-95ef-8c2b97eb5170"
            ],
            "artist_msid": null
        },
        {
            "listen_count": 215,
            "artist_name": "Bruce Dickinson",
            "artist_mbids": [
                "cf0654b0-14c1-400b-a1f5-58b03ededca3"
            ],
            "artist_msid": null
        },
        {
            "listen_count": 213,
            "artist_name": "The Darkness",
            "artist_mbids": [
                "645129c1-9b76-48c0-a3af-c87b284265a3"
            ],
            "artist_msid": null
        },
        {
            "listen_count": 208,
            "artist_name": "HammerFall",
            "artist_mbids": [
                "70b2e0d6-2c39-4044-bd88-1c1ad31fd21a"
            ],
            "artist_msid": null
        },
        {
            "listen_count": 203,
            "artist_name": "Strapping Young Lad",
            "artist_mbids": [
                "6ceff4c9-fe82-444a-ba9d-20e724e04190"
            ],
            "artist_msid": null
        },
        {
            "listen_count": 200,
            "artist_name": "Welle:Erdball",
            "artist_mbids": [
                "99a7dfc9-ace3-4fbe-b502-4894c21d59af"
            ],
            "artist_msid": null
        },
        {
            "listen_count": 200,
            "artist_name": "Garbage",
            "artist_mbids": [
                "93648a14-2239-42ff-8339-944038c78a5b"
            ],
            "artist_msid": null
        },
        {
            "listen_count": 189,
            "artist_name": "Helloween",
            "artist_mbids": [
                "9cf2d25e-948f-4be3-8e52-d34221faaeec"
            ],
            "artist_msid": null
        },
        {
            "listen_count": 185,
            "artist_name": "R.E.M.",
            "artist_mbids": [
                "ff73b406-2a9f-430a-9ea3-eebd241ae0b3"
            ],
            "artist_msid": null
        },
        {
            "listen_count": 183,
            "artist_name": "Gluecifer",
            "artist_mbids": [
                "0ff71cac-a18a-4472-b3e0-d58219081544"
            ],
            "artist_msid": null
        },
        {
            "listen_count": 177,
            "artist_name": "The Killers",
            "artist_mbids": [
                "7fc48e0d-36bd-479e-928e-87dcf610a782"
            ],
            "artist_msid": null
        },
        {
            "listen_count": 167,
            "artist_name": "In Strict Confidence",
            "artist_mbids": [
                "a66d6e61-f261-4a07-8bdb-abb122b2e284"
            ],
            "artist_msid": null
        },
        {
            "listen_count": 159,
            "artist_name": "The Project Hate MCMXCIX",
            "artist_mbids": [
                "3105cdac-628b-4a55-bcdd-e2bd11e21288"
            ],
            "artist_msid": null
        },
        {
            "listen_count": 158,
            "artist_name": "Rage Against the Machine",
            "artist_mbids": [
                "4a35fa46-b647-422b-bf66-0650ad3091ef"
            ],
            "artist_msid": null
        },
        {
            "listen_count": 154,
            "artist_name": "The Cardigans",
            "artist_mbids": [
                "2215d1a8-5f33-4fcf-b569-7353e106cdf1"
            ],
            "artist_msid": null
        },
        {
            "listen_count": 153,
            "artist_name": "Hypocrisy",
            "artist_mbids": [
                "3711919c-c8d3-459d-b753-48b7117d0e21"
            ],
            "artist_msid": null
        },
        {
            "listen_count": 151,
            "artist_name": "R\u00f6yksopp",
            "artist_mbids": [
                "3d851dd4-4c5b-411c-af24-11aa44bdc26f"
            ],
            "artist_msid": null
        },
        {
            "listen_count": 151,
            "artist_name": "Kent",
            "artist_mbids": [
                "e6456dc5-3519-4547-993a-4e87e91a85df"
            ],
            "artist_msid": null
        },
        {
            "listen_count": 149,
            "artist_name": "The Offspring",
            "artist_mbids": [
                "f3d7c01e-8055-48c1-963b-109cd0f7ec78"
            ],
            "artist_msid": null
        },
        {
            "listen_count": 145,
            "artist_name": "Depeche Mode",
            "artist_mbids": [
                "540eebc9-0fc6-41df-8372-2c1a534e92e3"
            ],
            "artist_msid": null
        },
        {
            "listen_count": 144,
            "artist_name": "The Soundtrack of Our Lives",
            "artist_mbids": [
                "fe7912cc-3102-4277-9df8-c20ed3b1499d"
            ],
            "artist_msid": null
        },
        {
            "listen_count": 143,
            "artist_name": "Coldplay",
            "artist_mbids": [
                "6599e41e-390c-4855-a2ac-68ee798538b4"
            ],
            "artist_msid": null
        },
        {
            "listen_count": 134,
            "artist_name": "Nationalteatern",
            "artist_mbids": [
                "ff67daaa-dc6c-4e29-a1d1-f40b2457489d"
            ],
            "artist_msid": null
        },
        {
            "listen_count": 134,
            "artist_name": "A Perfect Circle",
            "artist_mbids": [
                "ff2404ad-86ea-499e-8c09-127f487fa06e"
            ],
            "artist_msid": null
        },
        {
            "listen_count": 132,
            "artist_name": "The Devin Townsend Band",
            "artist_mbids": [
                "f64cb322-70ba-4d70-9107-449c007414a5"
            ],
            "artist_msid": null
        },
        {
            "listen_count": 131,
            "artist_name": "The Hellacopters",
            "artist_mbids": [
                "4b321558-10b1-4d93-9bed-7c9048e28ecb"
            ],
            "artist_msid": null
        },
        {
            "listen_count": 131,
            "artist_name": "Red Hot Chili Peppers",
            "artist_mbids": [
                "e7c27081-e80d-4641-aed3-356e28320f6f"
            ],
            "artist_msid": null
        },
        {
            "listen_count": 131,
            "artist_name": "Queens of the Stone Age",
            "artist_mbids": [
                "c7f68e27-4e43-4b70-8aae-39e0f9397914"
            ],
            "artist_msid": null
        },
        {
            "listen_count": 130,
            "artist_name": "Sahara Hotnights",
            "artist_mbids": [
                "775f251e-7635-405c-89bc-4d985c44f92c"
            ],
            "artist_msid": null
        },
        {
            "listen_count": 127,
            "artist_name": "The Cure",
            "artist_mbids": [
                "d290cd3b-40a4-47c8-a476-7dfc2f8b3895"
            ],
            "artist_msid": null
        },
        {
            "listen_count": 124,
            "artist_name": "The Donnas",
            "artist_mbids": [
                "4e735f68-1b0c-481d-b1c4-1449f7d14550"
            ],
            "artist_msid": null
        },
        {
            "listen_count": 121,
            "artist_name": "Pearl Jam",
            "artist_mbids": [
                "805b29f9-07c9-4d1d-98fa-e326e58363d9"
            ],
            "artist_msid": null
        },
        {
            "listen_count": 118,
            "artist_name": "Apocalyptica",
            "artist_mbids": [
                "b0346a81-4a99-461d-870a-de5d086ea1c3"
            ],
            "artist_msid": null
        },
        {
            "listen_count": 116,
            "artist_name": "The Crown",
            "artist_mbids": [
                "aee14ac9-e46d-4867-8425-8476b63fb767"
            ],
            "artist_msid": null
        },
        {
            "listen_count": 114,
            "artist_name": "Satyricon",
            "artist_mbids": [
                "05953c3e-c5c4-4410-9877-18e85132629c"
            ],
            "artist_msid": null
        },
        {
            "listen_count": 113,
            "artist_name": "Testament",
            "artist_mbids": [
                "519b9bed-e6d5-4b8b-b65e-88a8d219c85d"
            ],
            "artist_msid": null
        },
        {
            "listen_count": 109,
            "artist_name": "At the Gates",
            "artist_mbids": [
                "8d41e541-9edd-4de8-961a-e30f847f54a7"
            ],
            "artist_msid": null
        },
        {
            "listen_count": 108,
            "artist_name": "Marit Bergman",
            "artist_mbids": [
                "7cc9d360-061f-4ada-999c-52ccda412795"
            ],
            "artist_msid": null
        },
        {
            "listen_count": 108,
            "artist_name": "Karunesh",
            "artist_mbids": [
                "6797b29b-a94c-4f99-b602-ab606a0bf4e6"
            ],
            "artist_msid": null
        },
        {
            "listen_count": 104,
            "artist_name": "No Doubt",
            "artist_mbids": [
                "6bf52c09-6b35-4d7c-af51-6a47245f21a7"
            ],
            "artist_msid": null
        },
        {
            "listen_count": 102,
            "artist_name": "Nickelback",
            "artist_mbids": [
                "765fba92-fae2-498b-b04a-327690869e15"
            ],
            "artist_msid": null
        },
        {
            "listen_count": 102,
            "artist_name": "Epica",
            "artist_mbids": [
                "de5825a7-9b41-4e8d-9e64-ac6f0617ed83"
            ],
            "artist_msid": null
        },
        {
            "listen_count": 99,
            "artist_name": "The Postal Service",
            "artist_mbids": [
                "d5ae6898-a1e5-4ee8-a891-0e4442cac1d4"
            ],
            "artist_msid": null
        },
        {
            "listen_count": 99,
            "artist_name": "Borknagar",
            "artist_mbids": [
                "e2fe00d2-810b-4a91-a3b4-ba9b7406c6c1"
            ],
            "artist_msid": null
        },
        {
            "listen_count": 98,
            "artist_name": "Middleman",
            "artist_mbids": [
                "b648c557-dd92-4bfd-a0d4-569e903b8666"
            ],
            "artist_msid": null
        },
        {
            "listen_count": 97,
            "artist_name": "W.A.S.P.",
            "artist_mbids": [
                "dbed7c10-e68c-4805-9295-09c48c06b897"
            ],
            "artist_msid": null
        },
        {
            "listen_count": 95,
            "artist_name": "Velvet Revolver",
            "artist_mbids": [
                "2f68b232-a2fa-4f35-9eba-f2f3ab956e87"
            ],
            "artist_msid": null
        },
        {
            "listen_count": 95,
            "artist_name": "Dire Straits",
            "artist_mbids": [
                "6ee182ec-fda1-491b-8f13-c19e2da34c82"
            ],
            "artist_msid": null
        },
        {
            "listen_count": 94,
            "artist_name": "Progg",
            "artist_mbids": [
                "af4fa0d4-a060-4171-84cf-f40a20600cac"
            ],
            "artist_msid": null
        },
        {
            "listen_count": 94,
            "artist_name": "Apoptygma Berzerk",
            "artist_mbids": [
                "093d1c46-f28c-427c-a521-c5abe25fa75d"
            ],
            "artist_msid": null
        },
        {
            "listen_count": 93,
            "artist_name": "Front 242",
            "artist_mbids": [
                "0739cfee-131b-41c8-8caa-fc846d6ae9be"
            ],
            "artist_msid": null
        },
        {
            "listen_count": 91,
            "artist_name": "M\u00f6rk Gryning",
            "artist_mbids": [
                "361ce71c-80b1-4717-b91f-3b0d9fccf906"
            ],
            "artist_msid": null
        },
        {
            "listen_count": 87,
            "artist_name": "D-A-D",
            "artist_mbids": [
                "44640f0b-8700-4f0e-a30f-e33e4e20c4d9"
            ],
            "artist_msid": null
        },
        {
            "listen_count": 86,
            "artist_name": "Cemetary",
            "artist_mbids": [
                "addd9cc5-1964-49cd-b607-431349991084"
            ],
            "artist_msid": null
        },
        {
            "listen_count": 85,
            "artist_name": "Front Line Assembly",
            "artist_mbids": [
                "85d4d644-822b-4596-a83d-a0373158027a"
            ],
            "artist_msid": null
        },
        {
            "listen_count": 83,
            "artist_name": "Sonata Arctica",
            "artist_mbids": [
                "87b24ec1-b811-422a-bf9f-a52d4e6bb249"
            ],
            "artist_msid": null
        },
        {
            "listen_count": 83,
            "artist_name": "Queen",
            "artist_mbids": [
                "4f7ac8db-ccb1-4411-af5d-395c785b2566"
            ],
            "artist_msid": null
        },
        {
            "listen_count": 81,
            "artist_name": "They Might Be Giants",
            "artist_mbids": [
                "13da5ac3-039a-4a29-b2d8-18b287de7d4e"
            ],
            "artist_msid": null
        },
        {
            "listen_count": 81,
            "artist_name": "Tale",
            "artist_mbids": [
                "99fa93b3-796a-45a0-855e-6fe0e1b1a0b0"
            ],
            "artist_msid": null
        },
        {
            "listen_count": 81,
            "artist_name": "Dream Evil",
            "artist_mbids": [
                "2d6e3002-fbf7-4fa5-a38f-c58ba12349b2"
            ],
            "artist_msid": null
        },
        {
            "listen_count": 77,
            "artist_name": "Mot\u00f6rhead",
            "artist_mbids": [
                "c28b39fc-90f5-4dbe-9094-23d3700a2bce"
            ],
            "artist_msid": null
        },
        {
            "listen_count": 77,
            "artist_name": "Grip Inc.",
            "artist_mbids": [
                "4ed8e056-d7da-442f-8699-75d638041ca3"
            ],
            "artist_msid": null
        },
        {
            "listen_count": 76,
            "artist_name": "Abramis Brama",
            "artist_mbids": [
                "78301a87-32ce-4857-b64d-97b4a08850ef"
            ],
            "artist_msid": null
        },
        {
            "listen_count": 75,
            "artist_name": "Pain",
            "artist_mbids": [
                "1738561e-cdcb-454a-98c0-58bfa7b54796"
            ],
            "artist_msid": null
        },
        {
            "listen_count": 73,
            "artist_name": "Ellie Goulding",
            "artist_mbids": [
                "1738561e-cdca-454a-98c0-58bfa7b54796"
            ],
            "artist_msid": null
        },
        {
            "listen_count": 1354,
            "artist_name": "Judas Priest",
            "artist_mbids": [
                "cf7b0f9c-cd96-4e16-a0e7-acc7adfec457"
            ],
            "artist_msid": null
        },
        {
            "listen_count": 691,
            "artist_name": "Evergrey",
            "artist_mbids": [
                "f6804334-5021-4e52-9f71-3ea924e6abc6"
            ],
            "artist_msid": null
        },
        {
            "listen_count": 641,
            "artist_name": "Danko Jones",
            "artist_mbids": [
                "431cc9fb-ef90-4819-9c7b-2229c298727c"
            ],
            "artist_msid": null
        },
        {
            "listen_count": 606,
            "artist_name": "Foo Fighters",
            "artist_mbids": [
                "87e396ef-3ee0-4ff2-853c-6174c4243df6"
            ],
            "artist_msid": null
        },
        {
            "listen_count": 584,
            "artist_name": "Katatonia",
            "artist_mbids": [
                "dea48322-8fce-4a9b-8d5e-276f0dffc6da"
            ],
            "artist_msid": null
        },
        {
            "listen_count": 556,
            "artist_name": "The Hellacopters",
            "artist_mbids": [
                "4b321558-10b1-4d93-9bed-7c9048e28ecb"
            ],
            "artist_msid": null
        },
        {
            "listen_count": 504,
            "artist_name": "Death Cab for Cutie",
            "artist_mbids": [
                "fcee89d2-70a6-4149-afd3-90806ddc650d"
            ],
            "artist_msid": null
        },
        {
            "listen_count": 470,
            "artist_name": "The Darkness",
            "artist_mbids": [
                "645129c1-9b76-48c0-a3af-c87b284265a3"
            ],
            "artist_msid": null
        },
        {
            "listen_count": 461,
            "artist_name": "Turbonegro",
            "artist_mbids": [
                "e9e619a9-5170-4ef7-bfeb-29ef64ed3f5d"
            ],
            "artist_msid": null
        },
        {
            "listen_count": 415,
            "artist_name": "Black Label Society",
            "artist_mbids": [
                "a5c6cde7-4f8c-458a-8625-28ad28c87c25"
            ],
            "artist_msid": null
        },
        {
            "listen_count": 405,
            "artist_name": "Audioslave",
            "artist_mbids": [
                "79f83982-a0a1-4907-b12e-dc974868e219"
            ],
            "artist_msid": null
        },
        {
            "listen_count": 402,
            "artist_name": "Ayreon",
            "artist_mbids": [
                "94f867bb-3542-4675-858e-86dafdd7a647"
            ],
            "artist_msid": null
        },
        {
            "listen_count": 394,
            "artist_name": "Strapping Young Lad",
            "artist_mbids": [
                "6ceff4c9-fe82-444a-ba9d-20e724e04190"
            ],
            "artist_msid": null
        },
        {
            "listen_count": 385,
            "artist_name": "Slayer",
            "artist_mbids": [
                "839badfe-0687-46a7-94f8-c95fb6b5e8b6"
            ],
            "artist_msid": null
        },
        {
            "listen_count": 347,
            "artist_name": "The Cardigans",
            "artist_mbids": [
                "2215d1a8-5f33-4fcf-b569-7353e106cdf1"
            ],
            "artist_msid": null
        },
        {
            "listen_count": 342,
            "artist_name": "The Offspring",
            "artist_mbids": [
                "f3d7c01e-8055-48c1-963b-109cd0f7ec78"
            ],
            "artist_msid": null
        },
        {
            "listen_count": 329,
            "artist_name": "Arch Enemy",
            "artist_mbids": [
                "6de4fa2c-05f1-44ce-a769-e1adeee81abe"
            ],
            "artist_msid": null
        },
        {
            "listen_count": 324,
            "artist_name": "Hoobastank",
            "artist_mbids": [
                "574dfe13-97aa-4318-8e4a-0ec79e05db24"
            ],
            "artist_msid": null
        },
        {
            "listen_count": 316,
            "artist_name": "Depeche Mode",
            "artist_mbids": [
                "540eebc9-0fc6-41df-8372-2c1a534e92e3"
            ],
            "artist_msid": null
        },
        {
            "listen_count": 305,
            "artist_name": "Panic! at the Disco",
            "artist_mbids": [
                "99eec84e-42cb-4f47-b80f-ce46ca65735b"
            ],
            "artist_msid": null
        },
        {
            "listen_count": 297,
            "artist_name": "Mot\u00f6rhead",
            "artist_mbids": [
                "c28b39fc-90f5-4dbe-9094-23d3700a2bce"
            ],
            "artist_msid": null
        },
        {
            "listen_count": 292,
            "artist_name": "W.A.S.P.",
            "artist_mbids": [
                "dbed7c10-e68c-4805-9295-09c48c06b897"
            ],
            "artist_msid": null
        },
        {
            "listen_count": 275,
            "artist_name": "Opeth",
            "artist_mbids": [
                "38742bd1-2ceb-4854-a138-206d095cdcc0"
            ],
            "artist_msid": null
        },
        {
            "listen_count": 268,
            "artist_name": "The Postal Service",
            "artist_mbids": [
                "d5ae6898-a1e5-4ee8-a891-0e4442cac1d4"
            ],
            "artist_msid": null
        },
        {
            "listen_count": 264,
            "artist_name": "Iron Maiden",
            "artist_mbids": [
                "2f13b1cb-32e3-45c6-8b87-25629490ac44"
            ],
            "artist_msid": null
        },
        {
            "listen_count": 262,
            "artist_name": "Wizo",
            "artist_mbids": [
                "d3e64ede-3456-4f67-952c-fa0b7d05231a"
            ],
            "artist_msid": null
        },
        {
            "listen_count": 249,
            "artist_name": "Black Sabbath",
            "artist_mbids": [
                "9e6a8399-a625-4151-9bba-3994b033957e"
            ],
            "artist_msid": null
        },
        {
            "listen_count": 246,
            "artist_name": "Coldplay",
            "artist_mbids": [
                "6599e41e-390c-4855-a2ac-68ee798538b4"
            ],
            "artist_msid": null
        },
        {
            "listen_count": 244,
            "artist_name": "D-A-D",
            "artist_mbids": [
                "44640f0b-8700-4f0e-a30f-e33e4e20c4d9"
            ],
            "artist_msid": null
        },
        {
            "listen_count": 238,
            "artist_name": "Iced Earth",
            "artist_mbids": [
                "12379346-99d9-4941-b4a2-f04144a39863"
            ],
            "artist_msid": null
        },
        {
            "listen_count": 235,
            "artist_name": "Queen",
            "artist_mbids": [
                "4f7ac8db-ccb1-4411-af5d-395c785b2566"
            ],
            "artist_msid": null
        },
        {
            "listen_count": 219,
            "artist_name": "The Knife",
            "artist_mbids": [
                "d01b7459-4a8e-4c00-a0d5-0a373634eb47"
            ],
            "artist_msid": null
        },
        {
            "listen_count": 218,
            "artist_name": "Alkaline Trio",
            "artist_mbids": [
                "92133235-e98d-48cf-be8c-85693bec10fa"
            ],
            "artist_msid": null
        },
        {
            "listen_count": 215,
            "artist_name": "Nickelback",
            "artist_mbids": [
                "765fba92-fae2-498b-b04a-327690869e15"
            ],
            "artist_msid": null
        },
        {
            "listen_count": 214,
            "artist_name": "Apocalyptica",
            "artist_mbids": [
                "b0346a81-4a99-461d-870a-de5d086ea1c3"
            ],
            "artist_msid": null
        },
        {
            "listen_count": 206,
            "artist_name": "Sentenced",
            "artist_mbids": [
                "788df19a-4f74-4a73-8ced-c2e1b1b5bc1b"
            ],
            "artist_msid": null
        },
        {
            "listen_count": 203,
            "artist_name": "System of a Down",
            "artist_mbids": [
                "9e5f26f1-95ab-43ad-b7f9-22ff5cd29dee"
            ],
            "artist_msid": null
        },
        {
            "listen_count": 201,
            "artist_name": "Symphony X",
            "artist_mbids": [
                "162be21e-3e55-43ef-95f4-2f741c6e58b1"
            ],
            "artist_msid": null
        },
        {
            "listen_count": 201,
            "artist_name": "Metallica",
            "artist_mbids": [
                "a3c5dedf-13bb-4df2-be11-285972577112"
            ],
            "artist_msid": null
        },
        {
            "listen_count": 201,
            "artist_name": "Green Carnation",
            "artist_mbids": [
                "30f8806c-e6b2-4a5a-92d5-454cdd41bbcc"
            ],
            "artist_msid": null
        },
        {
            "listen_count": 198,
            "artist_name": "The Soundtrack of Our Lives",
            "artist_mbids": [
                "fe7912cc-3102-4277-9df8-c20ed3b1499d"
            ],
            "artist_msid": null
        },
        {
            "listen_count": 198,
            "artist_name": "The Kristet Utseende",
            "artist_mbids": [
                "2f3568d9-9ac0-4936-9712-a95302ca51a3"
            ],
            "artist_msid": null
        },
        {
            "listen_count": 178,
            "artist_name": "Amorphis",
            "artist_mbids": [
                "8716eb48-0079-4a90-b561-2fa5bbd03862"
            ],
            "artist_msid": null
        },
        {
            "listen_count": 172,
            "artist_name": "Nevermore",
            "artist_mbids": [
                "5627d327-7d81-43ae-ae7c-bb5c7d4f0d24"
            ],
            "artist_msid": null
        },
        {
            "listen_count": 171,
            "artist_name": "Tiamat",
            "artist_mbids": [
                "06502aa4-ddff-4cd6-88bb-2af99d4a5ad1"
            ],
            "artist_msid": null
        },
        {
            "listen_count": 167,
            "artist_name": "The Killers",
            "artist_mbids": [
                "7fc48e0d-36bd-479e-928e-87dcf610a782"
            ],
            "artist_msid": null
        },
        {
            "listen_count": 167,
            "artist_name": "Bj\u00f6rk",
            "artist_mbids": [
                "3d6d2533-f3f9-4859-a3c9-5c3a8db9b628"
            ],
            "artist_msid": null
        },
        {
            "listen_count": 158,
            "artist_name": "Avril Lavigne",
            "artist_mbids": [
                "c707783d-53b6-47fc-8c94-4d5323489209"
            ],
            "artist_msid": null
        },
        {
            "listen_count": 147,
            "artist_name": "Queensr\u00ffche",
            "artist_mbids": [
                "4920ba92-d2bb-4826-ba31-c82dae4a633b"
            ],
            "artist_msid": null
        },
        {
            "listen_count": 144,
            "artist_name": "Emperor",
            "artist_mbids": [
                "58914eb6-0518-45eb-a917-9985aa1cd374"
            ],
            "artist_msid": null
        },
        {
            "listen_count": 137,
            "artist_name": "Type O Negative",
            "artist_mbids": [
                "599e16ce-3705-450d-8014-1d9292b69dd9"
            ],
            "artist_msid": null
        },
        {
            "listen_count": 136,
            "artist_name": "Tale",
            "artist_mbids": [
                "99fa93b3-796a-45a0-855e-6fe0e1b1a0b0"
            ],
            "artist_msid": null
        },
        {
            "listen_count": 136,
            "artist_name": "Bathory",
            "artist_mbids": [
                "114378b9-019b-48ab-a6af-0e122cf6c056"
            ],
            "artist_msid": null
        },
        {
            "listen_count": 127,
            "artist_name": "Prince",
            "artist_mbids": [
                "8a75931e-2a0e-4f39-9fe1-7233b344efaf"
            ],
            "artist_msid": null
        },
        {
            "listen_count": 122,
            "artist_name": "HammerFall",
            "artist_mbids": [
                "70b2e0d6-2c39-4044-bd88-1c1ad31fd21a"
            ],
            "artist_msid": null
        },
        {
            "listen_count": 121,
            "artist_name": "Alanis Morissette",
            "artist_mbids": [
                "2b96162d-97d7-4dd0-95cc-8b27e23b2d43"
            ],
            "artist_msid": null
        },
        {
            "listen_count": 120,
            "artist_name": "Wise Guys",
            "artist_mbids": [
                "f9c8e154-2986-4dec-96ce-345ff327a271"
            ],
            "artist_msid": null
        },
        {
            "listen_count": 118,
            "artist_name": "Gorillaz",
            "artist_mbids": [
                "78df245f-0fe0-4a21-b1d4-e79f695354fd"
            ],
            "artist_msid": null
        },
        {
            "listen_count": 113,
            "artist_name": "Entombed",
            "artist_mbids": [
                "fc9bf307-4b19-42fa-a1f1-f445e5d79bf2"
            ],
            "artist_msid": null
        },
        {
            "listen_count": 112,
            "artist_name": "Megadeth",
            "artist_mbids": [
                "713d3cbf-25ec-4600-b2f0-0d5805c2b4c2"
            ],
            "artist_msid": null
        },
        {
            "listen_count": 112,
            "artist_name": "Garbage",
            "artist_mbids": [
                "93648a14-2239-42ff-8339-944038c78a5b"
            ],
            "artist_msid": null
        },
        {
            "listen_count": 111,
            "artist_name": "The Donnas",
            "artist_mbids": [
                "4e735f68-1b0c-481d-b1c4-1449f7d14550"
            ],
            "artist_msid": null
        },
        {
            "listen_count": 110,
            "artist_name": "Stream of Passion",
            "artist_mbids": [
                "72ee05f0-bed3-41be-ab77-e5523332e3b6"
            ],
            "artist_msid": null
        },
        {
            "listen_count": 109,
            "artist_name": "In Flames",
            "artist_mbids": [
                "844c13e8-9264-41f1-acc1-a59be2af611e"
            ],
            "artist_msid": null
        },
        {
            "listen_count": 108,
            "artist_name": "R\u00f6yksopp",
            "artist_mbids": [
                "3d851dd4-4c5b-411c-af24-11aa44bdc26f"
            ],
            "artist_msid": null
        },
        {
            "listen_count": 106,
            "artist_name": "Red Hot Chili Peppers",
            "artist_mbids": [
                "e7c27081-e80d-4641-aed3-356e28320f6f"
            ],
            "artist_msid": null
        },
        {
            "listen_count": 104,
            "artist_name": "They Might Be Giants",
            "artist_mbids": [
                "13da5ac3-039a-4a29-b2d8-18b287de7d4e"
            ],
            "artist_msid": null
        },
        {
            "listen_count": 104,
            "artist_name": "Porcupine Tree",
            "artist_mbids": [
                "31e65ed7-cb97-482f-93a5-6dae925761e4"
            ],
            "artist_msid": null
        },
        {
            "listen_count": 104,
            "artist_name": "Ice-T",
            "artist_mbids": [
                "4155b1d3-5b20-402c-9117-b7d1d0ee6204"
            ],
            "artist_msid": null
        },
        {
            "listen_count": 103,
            "artist_name": "The Project Hate MCMXCIX",
            "artist_mbids": [
                "3105cdac-628b-4a55-bcdd-e2bd11e21288"
            ],
            "artist_msid": null
        },
        {
            "listen_count": 100,
            "artist_name": "Mastodon",
            "artist_mbids": [
                "32150f6d-5ad6-4913-83fc-7b15bd847588"
            ],
            "artist_msid": null
        },
        {
            "listen_count": 98,
            "artist_name": "Fight",
            "artist_mbids": [
                "0e3ebeae-9b2c-4a1e-aa2e-e99aab0cdc5c"
            ],
            "artist_msid": null
        },
        {
            "listen_count": 93,
            "artist_name": "J.B.O.",
            "artist_mbids": [
                "723245dd-68c3-42c6-ab02-095e30e3dca9"
            ],
            "artist_msid": null
        },
        {
            "listen_count": 92,
            "artist_name": "Wolfmother",
            "artist_mbids": [
                "136cb38f-3cd6-4a97-8031-e5c8d0cc6eb9"
            ],
            "artist_msid": null
        },
        {
            "listen_count": 91,
            "artist_name": "Falconer",
            "artist_mbids": [
                "e82bddba-140d-418b-bde9-8e6ee9e9aa5c"
            ],
            "artist_msid": null
        },
        {
            "listen_count": 90,
            "artist_name": "The Haunted",
            "artist_mbids": [
                "841f458f-a940-4220-8120-5e2f719c771e"
            ],
            "artist_msid": null
        },
        {
            "listen_count": 89,
            "artist_name": "LOK",
            "artist_mbids": [
                "02264268-7813-455b-b97a-9437b4a048cd"
            ],
            "artist_msid": null
        },
        {
            "listen_count": 88,
            "artist_name": "Nationalteatern",
            "artist_mbids": [
                "ff67daaa-dc6c-4e29-a1d1-f40b2457489d"
            ],
            "artist_msid": null
        },
        {
            "listen_count": 88,
            "artist_name": "Anathema",
            "artist_mbids": [
                "f31223bf-43e7-4565-9d5b-34f4e7897d71"
            ],
            "artist_msid": null
        },
        {
            "listen_count": 84,
            "artist_name": "U2",
            "artist_mbids": [
                "b958833f-4d74-4f94-8402-7cd1a6e6fb21"
            ],
            "artist_msid": null
        },
        {
            "listen_count": 84,
            "artist_name": "David Bowie",
            "artist_mbids": [
                "d4a7fa18-f99d-46ec-97e3-c93cbaad05ea"
            ],
            "artist_msid": null
        },
        {
            "listen_count": 81,
            "artist_name": "The Doors",
            "artist_mbids": [
                "d834dd3d-653f-496e-895b-1885ee6b0d68"
            ],
            "artist_msid": null
        },
        {
            "listen_count": 81,
            "artist_name": "LCD Soundsystem",
            "artist_mbids": [
                "be15b50e-8df8-481b-b0af-3991db5e3ee9"
            ],
            "artist_msid": null
        },
        {
            "listen_count": 80,
            "artist_name": "Pink Floyd",
            "artist_mbids": [
                "52758846-744f-4295-8dbc-6a4caf77459c"
            ],
            "artist_msid": null
        },
        {
            "listen_count": 80,
            "artist_name": "Darkthrone",
            "artist_mbids": [
                "b17c1ee9-8340-45ab-ab75-92bb6a9481da"
            ],
            "artist_msid": null
        },
        {
            "listen_count": 78,
            "artist_name": "Tenacious D",
            "artist_mbids": [
                "0ebbb014-d2f4-4588-a1a2-dafc1c777b22"
            ],
            "artist_msid": null
        },
        {
            "listen_count": 78,
            "artist_name": "Magnatune Compilation (PREVIEW: buy it at www.magnatune.com)",
            "artist_mbids": [
                "171f623b-5ca6-4081-ae7b-faf92724500a"
            ],
            "artist_msid": null
        },
        {
            "listen_count": 76,
            "artist_name": "Witchery",
            "artist_mbids": [
                "9b11fcf9-8282-418c-bc8c-c4003aa16963"
            ],
            "artist_msid": null
        },
        {
            "listen_count": 75,
            "artist_name": "Combustible Edison",
            "artist_mbids": [
                "cfc09e6a-5d59-4c07-b14d-3a55bd7a8c1b"
            ],
            "artist_msid": null
        },
        {
            "listen_count": 74,
            "artist_name": "Zyklon",
            "artist_mbids": [
                "0ce6d420-1273-46a5-98ed-faee68c3d269"
            ],
            "artist_msid": null
        },
        {
            "listen_count": 72,
            "artist_name": "Kaizers Orchestra",
            "artist_mbids": [
                "183a545e-416b-49c5-ba35-08497fbf732b"
            ],
            "artist_msid": null
        },
        {
            "listen_count": 71,
            "artist_name": "Raise Hell",
            "artist_mbids": [
                "7ffc4fc1-b158-4e8c-9b88-bac95af3225b"
            ],
            "artist_msid": null
        },
        {
            "listen_count": 68,
            "artist_name": "Cemetary",
            "artist_mbids": [
                "addd9cc5-1964-49cd-b607-431349991084"
            ],
            "artist_msid": null
        },
        {
            "listen_count": 67,
            "artist_name": "Jan Delay",
            "artist_mbids": [
                "4dd5aff8-49f4-4f37-b412-ca0227f4534f"
            ],
            "artist_msid": null
        },
        {
            "listen_count": 66,
            "artist_name": "Kent",
            "artist_mbids": [
                "e6456dc5-3519-4547-993a-4e87e91a85df"
            ],
            "artist_msid": null
        },
        {
            "listen_count": 65,
            "artist_name": "Khoma",
            "artist_mbids": [
                "51a562cf-9515-4c63-8d7d-80eca213c30b"
            ],
            "artist_msid": null
        },
        {
            "listen_count": 65,
            "artist_name": "Dream Theater",
            "artist_mbids": [
                "8d0f8872-4527-4604-8e35-705afc9f50e6"
            ],
            "artist_msid": null
        },
        {
            "listen_count": 65,
            "artist_name": "Astrud Gilberto",
            "artist_mbids": [
                "704872ad-8327-4b72-8cf2-53b2fb6977f1"
            ],
            "artist_msid": null
        },
        {
            "listen_count": 64,
            "artist_name": "Tool",
            "artist_mbids": [
                "59812ffc-6782-4427-878b-1116ff5c769c"
            ],
            "artist_msid": null
        },
        {
            "listen_count": 64,
            "artist_name": "Sahara Hotnights",
            "artist_mbids": [
                "775f251e-7635-405c-89bc-4d985c44f92c"
            ],
            "artist_msid": null
        },
        {
<<<<<<< HEAD
          "artist_mbids": [],
          "artist_msid": "87ba5115-9387-4266-aa73-9b3e8665f7d6",
          "artist_name": "Hotnights Sahara",
          "listen_count": 63
=======
            "listen_count": 63,
            "artist_name": "Hotnights Sahara",
            "artist_mbids": [
                "8r5f251e-7635-405c-89bc-4d985c44f92c"
            ],
            "artist_msid": null
>>>>>>> b7e2fe3e
        }
    ],
    "count": 202,
    "stats_range": "all_time"
}<|MERGE_RESOLUTION|>--- conflicted
+++ resolved
@@ -1611,19 +1611,12 @@
             "artist_msid": null
         },
         {
-<<<<<<< HEAD
-          "artist_mbids": [],
-          "artist_msid": "87ba5115-9387-4266-aa73-9b3e8665f7d6",
-          "artist_name": "Hotnights Sahara",
-          "listen_count": 63
-=======
             "listen_count": 63,
             "artist_name": "Hotnights Sahara",
             "artist_mbids": [
                 "8r5f251e-7635-405c-89bc-4d985c44f92c"
             ],
             "artist_msid": null
->>>>>>> b7e2fe3e
         }
     ],
     "count": 202,
