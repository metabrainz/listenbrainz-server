--- conflicted
+++ resolved
@@ -5,19 +5,12 @@
 import listenbrainz.db.user_relationship as db_user_relationship
 
 from listenbrainz.tests.integration import IntegrationTestCase
-<<<<<<< HEAD
-from listenbrainz.db.model.pinned_recording import (PinnedRecording,
-                                                    WritablePinnedRecording,
-                                                    DAYS_UNTIL_UNPIN,
-                                                    MAX_BLURB_CONTENT_LENGTH)
-=======
 from listenbrainz.db.model.pinned_recording import (
     PinnedRecording,
     WritablePinnedRecording,
     DAYS_UNTIL_UNPIN,
     MAX_BLURB_CONTENT_LENGTH,
 )
->>>>>>> 4a98924b
 import json
 
 
@@ -154,18 +147,11 @@
 
     def test_pin_invalid_blurb_content(self):
         """Tests that pin endpoint returns 400 on invalid JSON / blurb_content validation error"""
-<<<<<<< HEAD
-        invalid_blurb_content = 'a'*(MAX_BLURB_CONTENT_LENGTH+1)
-
-        invalid_pin_1 = {
-            "recording_msid": "7f3d82ee-3817-4367-9eec-f33a312247a1",
-=======
         invalid_blurb_content = "a" * (MAX_BLURB_CONTENT_LENGTH + 1)
 
         invalid_pin_1 = {
             "recording_msid": "7f3d82ee-3817-4367-9eec-f33a312247a1",
             "recording_mbid": "7f3d82ee-3817-4367-9eec-f33a312247a1",
->>>>>>> 4a98924b
             "blurb_content": invalid_blurb_content,
         }
 
