--- conflicted
+++ resolved
@@ -18,10 +18,8 @@
 def fetch_track_metadata_for_pins(pins: List[PinnedRecording]) -> List[PinnedRecording]:
     return pins
 
-<<<<<<< HEAD
-
-=======
->>>>>>> a7f859ee
+
+
 class PinnedRecAPITestCase(IntegrationTestCase):
 
     def setUp(self):
