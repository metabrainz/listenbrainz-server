import io
import json
import os.path
import shutil
import zipfile
from datetime import datetime, timezone, timedelta
from pathlib import Path
from unittest import mock

import listenbrainz.db.user as db_user
from listenbrainz.metadata_cache.spotify.handler import SpotifyCrawlerHandler

from listenbrainz.tests.integration import ListenAPIIntegrationTestCase


class ImportTestCase(ListenAPIIntegrationTestCase):

    def setUp(self):
        super().setUp()
        self.user = db_user.get_or_create(self.db_conn, 1850, "listens-import")
        db_user.agree_to_gdpr(self.db_conn, self.user["musicbrainz_id"])

    def tearDown(self):
        shutil.rmtree(self.app.config["UPLOAD_FOLDER"], ignore_errors=True)
        super().tearDown()

    def create_zip(self, name, items: list[tuple[str, str]]) -> io.BytesIO:
        buffer = io.BytesIO()
        with zipfile.ZipFile(buffer, mode="w", compression=zipfile.ZIP_DEFLATED) as zf:
            for item in items:
                zf.write(item[0], item[1])
        buffer.seek(0)
        buffer.name = name
        return buffer

    def insert_sample_spotify_data(self):
        with open(self.path_to_data_file("spotify_cache_album.json"), "r") as f:
            data = json.load(f)
        album = SpotifyCrawlerHandler.transform_album(data)
        now = datetime.now(tz=timezone.utc)
        expires = now + timedelta(days=365)

        from listenbrainz.metadata_cache.store import insert
        insert(self.ts_conn.connection.cursor(), "spotify_cache", album, now, expires)
        self.ts_conn.connection.commit()

    def create_empty_zip(self):
        return self.create_zip("empty.zip", [])

    def create_spotify_zip(self):
        return self.create_zip("spotify.zip", [
            (
                self.path_to_data_file("spotify_streaming_2023.json"),
                "Spotify Extended Streaming History/Streaming_History_Audio_2023.json"
            ),
            (
                self.path_to_data_file("spotify_streaming_endsong_0.json"),
                "MyData/endsong_0.json"
            )
        ])

    def create_spotify_skipped_tracks_zip(self):
        return self.create_zip("spotify.zip", [
            (
                self.path_to_data_file("spotify_skipped_tracks.json"),
                "Spotify Extended Streaming History/Streaming_History_Audio_2023.json"
            )
        ])

    def create_listenbrainz_export_zip(self):
        return self.create_zip("listenbrainz_export.zip", [
            (
                self.path_to_data_file("listenbrainz_listens.jsonl"),
                "listens/2025/8.jsonl"
            )
        ])

    def test_api_invalid_auth(self):
        response = self.client.post(
            self.custom_url_for("import_listens_api_v1.create_import_task"),
            data={
                "service": "spotify",
                "file": self.create_empty_zip(),
            },
            content_type="multipart/form-data"
        )
        self.assert401(response)

        response = self.client.post(
            self.custom_url_for("import_listens_api_v1.create_import_task"),
            data={
                "service": "spotify",
                "file": self.create_empty_zip(),
            },
            headers={"Authorization": "Token invalidtoken"},
            content_type="multipart/form-data"
        )
        self.assert401(response)

        with mock.patch("listenbrainz.webserver.views.import_listens.mb_engine"):
            self.app.config["REJECT_LISTENS_WITHOUT_USER_EMAIL"] = True
            response = self.client.post(
                self.custom_url_for("import_listens_api_v1.create_import_task"),
                data={
                    "service": "spotify",
                    "file": self.create_empty_zip(),
                },
                headers={"Authorization": f"Token {self.user['auth_token']}"},
                content_type="multipart/form-data"
            )
            self.assert401(response)

        db_user.pause(self.db_conn, self.user["id"])
        response = self.client.post(
            self.custom_url_for("import_listens_api_v1.create_import_task"),
            data={
                "service": "spotify",
                "file": self.create_empty_zip(),
            },
            headers={"Authorization": f"Token {self.user['auth_token']}"},
            content_type="multipart/form-data"
        )
        self.assert401(response)

    def test_api_success(self):
        from_date = datetime(2024, 1, 1, tzinfo=timezone.utc)
        to_date = datetime.now(tz=timezone.utc)
        data = {
            "service": "spotify",
            "file": self.create_empty_zip(),
            "from_date": from_date.isoformat(),
            "to_date": to_date.isoformat(),
        }
        response = self.client.post(
            self.custom_url_for("import_listens_api_v1.create_import_task"),
            data=data,
            headers={"Authorization": f"Token {self.user['auth_token']}"},
            content_type="multipart/form-data"
        )
        self.assert200(response)

        orig_data = response.json
        response = self.client.get(
            self.custom_url_for("import_listens_api_v1.get_import_task", import_id=orig_data["import_id"]),
            headers={"Authorization": f"Token {self.user['auth_token']}"},
        )
        self.assert200(response)
        data = response.json
        self.assertEqual(data["metadata"]["status"], "waiting")
        self.assertEqual(data["metadata"]["filename"], "empty.zip")
        self.assertEqual(data["service"], "spotify")
        self.assertEqual(datetime.fromisoformat(data["from_date"]), from_date)
        self.assertEqual(datetime.fromisoformat(data["to_date"]), to_date)

        response = self.client.get(
            self.custom_url_for("import_listens_api_v1.list_import_tasks"),
            headers={"Authorization": f"Token {self.user['auth_token']}"},
        )
        self.assert200(response)
        data = response.json
        self.assertEqual(len(data), 1)
        self.assertEqual(data[0]["import_id"], orig_data["import_id"])
        self.assertEqual(data[0]["service"], "spotify")
        self.assertEqual(data[0]["from_date"], from_date.isoformat())
        self.assertEqual(data[0]["to_date"], to_date.isoformat())
        self.assertEqual(data[0]["metadata"]["status"], "waiting")
        self.assertEqual(data[0]["metadata"]["filename"], "empty.zip")

        response = self.client.post(
            self.custom_url_for("import_listens_api_v1.delete_import_task", import_id=orig_data["import_id"]),
            headers={"Authorization": f"Token {self.user['auth_token']}"},
        )
        self.assert200(response)
        self.assertFalse(Path(orig_data["file_path"]).exists())

        response = self.client.get(
            self.custom_url_for("import_listens_api_v1.list_import_tasks"),
            headers={"Authorization": f"Token {self.user['auth_token']}"},
        )
        self.assert200(response)
        data = response.json
        self.assertEqual(len(data), 0)

    def test_api_existing_import(self):
        from_date = datetime(2024, 1, 1, tzinfo=timezone.utc)
        to_date = datetime.now(tz=timezone.utc)
        data = {
            "service": "spotify",
            "file": self.create_empty_zip(),
            "from_date": from_date.isoformat(),
            "to_date": to_date.isoformat(),
        }
        response = self.client.post(
            self.custom_url_for("import_listens_api_v1.create_import_task"),
            data=data,
            headers={"Authorization": f"Token {self.user['auth_token']}"},
            content_type="multipart/form-data"
        )
        self.assert200(response)

        data = {
            "service": "spotify",
            "file": self.create_empty_zip(),
            "from_date": from_date.isoformat(),
            "to_date": to_date.isoformat(),
        }
        response = self.client.post(
            self.custom_url_for("import_listens_api_v1.create_import_task"),
            data=data,
            headers={"Authorization": f"Token {self.user['auth_token']}"},
            content_type="multipart/form-data"
        )
        self.assert400(response)
        self.assertEqual(response.json["error"], "An import task is already in progress!")

    def test_api_invalid_service(self):
        response = self.client.post(
            self.custom_url_for("import_listens_api_v1.create_import_task"),
            data={"file": self.create_empty_zip(), "service": "invalidservice"},
            headers={"Authorization": f"Token {self.user['auth_token']}"},
            content_type="multipart/form-data"
        )
        self.assert400(response)
        self.assertEqual(response.json["error"], "This service is not supported!")

        response = self.client.post(
            self.custom_url_for("import_listens_api_v1.create_import_task"),
            data={"file": self.create_empty_zip()},
            headers={"Authorization": f"Token {self.user['auth_token']}"},
            content_type="multipart/form-data"
        )
        self.assert400(response)
        self.assertEqual(response.json["error"], "No service selected!")

    def test_invalid_date(self):
        response = self.client.post(
            self.custom_url_for("import_listens_api_v1.create_import_task"),
            data={
                "service": "spotify",
                "file": self.create_empty_zip(),
                "from_date": "invaliddate"
            },
            headers={"Authorization": f"Token {self.user['auth_token']}"},
            content_type="multipart/form-data"
        )
        self.assert400(response)
        self.assertEqual(response.json["error"], "Invalid from_date format!")

        response = self.client.post(
            self.custom_url_for("import_listens_api_v1.create_import_task"),
            data={
                "service": "spotify",
                "file": self.create_empty_zip(),
                "to_date": "invaliddate"
            },
            headers={"Authorization": f"Token {self.user['auth_token']}"},
            content_type="multipart/form-data"
        )
        self.assert400(response)
        self.assertEqual(response.json["error"], "Invalid to_date format!")

    def test_invalid_service_file_combination(self):
        response = self.client.post(
            self.custom_url_for("import_listens_api_v1.create_import_task"),
            data={
                "service": "spotify",
                "file": open(self.path_to_data_file("librefm.csv"), "rb"),
            },
            headers={"Authorization": f"Token {self.user['auth_token']}"},
            content_type="multipart/form-data"
        )
        self.assert400(response)
        self.assertEqual(response.json["error"], "Only zip files are allowed for this service!")

        response = self.client.post(
            self.custom_url_for("import_listens_api_v1.create_import_task"),
            data={
                "service": "librefm",
                "file": self.create_empty_zip(),
            },
            headers={"Authorization": f"Token {self.user['auth_token']}"},
            content_type="multipart/form-data"
        )
        self.assert400(response)
        self.assertEqual(response.json["error"], "Only csv files are allowed for this service!")

    def test_file_path_attack(self):
        file = self.create_empty_zip()
        data = {
            "service": "spotify",
            "file": (file, "../etc/passwd.zip"),
        }
        response = self.client.post(
            self.custom_url_for("import_listens_api_v1.create_import_task"),
            data=data,
            headers={"Authorization": f"Token {self.user['auth_token']}"},
            content_type="multipart/form-data"
        )
        self.assert200(response)
        self.assertTrue(
            os.path.abspath(response.json["file_path"])
            .startswith(self.app.config["UPLOAD_FOLDER"])
        )

    def test_same_name_file_does_not_override(self):
        from_date = datetime(2024, 1, 1, tzinfo=timezone.utc)
        to_date = datetime.now(tz=timezone.utc)
        data = {
            "service": "spotify",
            "file": self.create_empty_zip(),
            "from_date": from_date.isoformat(),
            "to_date": to_date.isoformat(),
        }
        response = self.client.post(
            self.custom_url_for("import_listens_api_v1.create_import_task"),
            data=data,
            headers={"Authorization": f"Token {self.user['auth_token']}"},
            content_type="multipart/form-data"
        )
        self.assert200(response)

        user2 = db_user.get_or_create(self.db_conn, 1851, "listens-import2")
        data = {
            "service": "spotify",
            "file": self.create_empty_zip(),
            "from_date": from_date.isoformat(),
            "to_date": to_date.isoformat(),
        }
        response = self.client.post(
            self.custom_url_for("import_listens_api_v1.create_import_task"),
            data=data,
            headers={"Authorization": f"Token {self.user2['auth_token']}"},
            content_type="multipart/form-data"
        )
        self.assert200(response)

        self.assertEqual(
            len(list(Path(self.app.config["UPLOAD_FOLDER"]).iterdir())),
            2
        )

    def test_import_task_auth(self):
        from_date = datetime(2024, 1, 1, tzinfo=timezone.utc)
        to_date = datetime.now(tz=timezone.utc)
        data = {
            "service": "spotify",
            "file": self.create_empty_zip(),
            "from_date": from_date.isoformat(),
            "to_date": to_date.isoformat(),
        }
        response = self.client.post(
            self.custom_url_for("import_listens_api_v1.create_import_task"),
            data=data,
            headers={"Authorization": f"Token {self.user['auth_token']}"},
            content_type="multipart/form-data"
        )
        self.assert200(response)

        import_id = response.json["import_id"]
        url = self.custom_url_for("import_listens_api_v1.get_import_task", import_id=import_id)

        user2 = db_user.get_or_create(self.db_conn, 1851, "listens-import2")
        response = self.client.get(
            url,
            headers={"Authorization": f"Token {self.user2['auth_token']}"},
        )
        self.assert404(response)

        response = self.client.get(url)
        self.assert401(response)

        url = self.custom_url_for("import_listens_api_v1.delete_import_task", import_id=import_id)
        response = self.client.post(
            url,
            headers={"Authorization": f"Token {self.user2['auth_token']}"},
        )
        self.assert404(response)

        response = self.client.post(url)
        self.assert401(response)

    def test_import_spotify(self):
        self.insert_sample_spotify_data()
        data = {
            "service": "spotify",
            "file": self.create_spotify_zip(),
            "from_date": datetime(2015, 1, 1).isoformat(),
            "to_date": datetime(2024, 1, 1).isoformat(),
        }
        response = self.client.post(
            self.custom_url_for("import_listens_api_v1.create_import_task"),
            data=data,
            headers={"Authorization": f"Token {self.user['auth_token']}"},
            content_type="multipart/form-data"
        )
        self.assert200(response)
        url = self.custom_url_for("api_v1.get_listens", user_name=self.user["musicbrainz_id"])
        # Some tracks will be skipped,only expecting 6 tracks 
        response = self.wait_for_query_to_have_items(url, num_items=6, attempts=20)
        listens = response.json["payload"]["listens"]
        self.assertEqual(len(listens), 6)

        self.assertEqual(listens[0]["listened_at"], 1679250697)
        track_metadata = listens[0]["track_metadata"]
        self.assertEqual(track_metadata["artist_name"], "All Time Low, Demi Lovato, blackbear")
        self.assertEqual(track_metadata["track_name"], "Monsters (feat. Demi Lovato and blackbear)")
        self.assertEqual(track_metadata["release_name"], "Monsters (feat. Demi Lovato and blackbear)")
        additional_info = track_metadata["additional_info"]
        self.assertEqual(additional_info["submission_client"], "ListenBrainz Archive Importer")
        self.assertEqual(additional_info["origin_url"], "https://open.spotify.com/track/50DMJJpAeQv4fIpxZvQz2e")
        self.assertEqual(additional_info["music_service"], "spotify.com")
        self.assertEqual(additional_info["spotify_album_id"], "https://open.spotify.com/album/1EGlv1JGCUPolWU4qv7bsK")
    
    def test_skip_import_spotify(self):
        # Listens should get skipped for a variety of reasons (manually skipped, errors, etc.)
        data = {
            "service": "spotify",
            "file": self.create_spotify_skipped_tracks_zip(),
            "from_date": datetime(2012, 1, 1).isoformat(),
            "to_date": datetime(2024, 1, 1).isoformat(),
        }
        response = self.client.post(
            self.custom_url_for("import_listens_api_v1.create_import_task"),
            data=data,
            headers={"Authorization": f"Token {self.user['auth_token']}"},
            content_type="multipart/form-data"
        )
        self.assert200(response)
        url = self.custom_url_for("api_v1.get_listens", user_name=self.user["musicbrainz_id"])
        # all tracks except two will be skipped
        response = self.wait_for_query_to_have_items(url, num_items=2, attempts=20)
        listens = response.json["payload"]["listens"]
        self.assertEqual(len(listens), 2)


    def test_import_listenbrainz(self):
        data = {
            "service": "listenbrainz",
            "file": self.create_listenbrainz_export_zip(),
        }
        response = self.client.post(
            self.custom_url_for("import_listens_api_v1.create_import_task"),
            data=data,
            headers={"Authorization": f"Token {self.user['auth_token']}"},
            content_type="multipart/form-data"
        )
        self.assert200(response)
        url = self.custom_url_for("api_v1.get_listens", user_name=self.user["musicbrainz_id"])
        response = self.wait_for_query_to_have_items(url, num_items=2, attempts=20)
        listens = response.json["payload"]["listens"]
        self.assertEqual(len(listens), 2)

        self.assertEqual(listens[0]["listened_at"], 1748967954)
        track_metadata = listens[0]["track_metadata"]
        self.assertEqual(track_metadata["artist_name"], "The Mamas & The Papas")
        self.assertEqual(track_metadata["track_name"], "California Dreamin'")
        self.assertEqual(track_metadata["release_name"], "If You Can Believe Your Eyes & Ears")
        self.assertNotIn("mbid_mapping", track_metadata)
        additional_info = track_metadata["additional_info"]
        self.assertEqual(additional_info["submission_client"], "ListenBrainz Archive Importer")

    def test_import_librefm(self):
        data = {
            "service": "librefm",
            "file": open(self.path_to_data_file("librefm.csv"), "rb")
        }
        response = self.client.post(
            self.custom_url_for("import_listens_api_v1.create_import_task"),
            data=data,
            headers={"Authorization": f"Token {self.user['auth_token']}"},
            content_type="multipart/form-data"
        )
        self.assert200(response)
        url = self.custom_url_for("api_v1.get_listens", user_name=self.user["musicbrainz_id"])
        response = self.wait_for_query_to_have_items(url, num_items=2, attempts=20)
        listens = response.json["payload"]["listens"]
        self.assertEqual(len(listens), 2)

        self.assertEqual(listens[0]["listened_at"], 1690348225)
        track_metadata = listens[0]["track_metadata"]
        self.assertEqual(track_metadata["artist_name"], "Sweet Garden")
        self.assertEqual(track_metadata["track_name"], "Altered State")
        self.assertNotIn("release_name", track_metadata)
        additional_info = track_metadata["additional_info"]
        self.assertEqual(additional_info["submission_client"], "ListenBrainz Archive Importer")

        self.assertEqual(listens[1]["listened_at"], 1690347960)
        track_metadata = listens[1]["track_metadata"]
        self.assertEqual(track_metadata["artist_name"], "The Horrors")
        self.assertEqual(track_metadata["track_name"], "New Ice Age")
        self.assertEqual(track_metadata["release_name"], "Primary Colours")
        additional_info = track_metadata["additional_info"]
        self.assertEqual(additional_info["submission_client"], "ListenBrainz Archive Importer")

<<<<<<< HEAD
    def test_import_panoscrobbler(self):
        data = {
            "service": "panoscrobbler",
            "file": open(self.path_to_data_file("panoscrobbler.jsonl"), "rb"),
=======
    def test_import_maloja(self):
        data = {
            "service": "maloja",
            "file": open(self.path_to_data_file("maloja.json"), "rb")
>>>>>>> d35b910c
        }
        response = self.client.post(
            self.custom_url_for("import_listens_api_v1.create_import_task"),
            data=data,
            headers={"Authorization": f"Token {self.user['auth_token']}"},
            content_type="multipart/form-data"
        )
        self.assert200(response)
        url = self.custom_url_for("api_v1.get_listens", user_name=self.user["musicbrainz_id"])
        response = self.wait_for_query_to_have_items(url, num_items=2, attempts=20)
        listens = response.json["payload"]["listens"]
        self.assertEqual(len(listens), 2)

<<<<<<< HEAD
        self.assertEqual(listens[0]["listened_at"], 1762957898)
        track_metadata = listens[0]["track_metadata"]
        self.assertEqual(track_metadata["artist_name"], "KiloWatts")
        self.assertEqual(track_metadata["track_name"], "Scraped On The Way Out")
        self.assertEqual(track_metadata["release_name"], "Problem/Solving")
        additional_info = track_metadata["additional_info"]
        self.assertEqual(additional_info["album_artist_name"], "KiloWatts")
        self.assertEqual(additional_info["submission_client"], "PanoScrobbler Archive Importer")
        self.assertIn("media_player", additional_info)
        self.assertIn("media_player_version", additional_info)
        self.assertEqual(additional_info["duration_ms"], 346958)

        self.assertEqual(listens[1]["listened_at"], 1762874400)
        track_metadata = listens[1]["track_metadata"]
        self.assertEqual(track_metadata["artist_name"], "Rick Astley")
        self.assertEqual(track_metadata["track_name"], "Never Gonna Give You Up")
        self.assertEqual(track_metadata["release_name"], "Whenever You Need Somebody")
        additional_info = track_metadata["additional_info"]
        self.assertEqual(additional_info["album_artist_name"], "Rick Astley")
        self.assertEqual(additional_info["submission_client"], "PanoScrobbler Archive Importer")
        self.assertIn("media_player", additional_info)
        self.assertIn("media_player_version", additional_info)
        self.assertEqual(additional_info["duration_ms"], 216000)
=======
        first_listen = listens[0]
        self.assertEqual(first_listen["listened_at"], 1760532855)
        track_metadata = first_listen["track_metadata"]
        self.assertEqual(track_metadata["artist_name"], "Vega Trails")
        self.assertEqual(track_metadata["track_name"], "Old Friend; The Sea")
        self.assertEqual(track_metadata["release_name"], "Sierra Tracks")
        additional_info = track_metadata["additional_info"]
        self.assertEqual(additional_info["submission_client"], "Maloja Archive Importer")
        self.assertEqual(additional_info["original_submission_client"], "turntable")
        self.assertNotIn("duration", additional_info)
        self.assertEqual(additional_info["duration_played"], 245)

        second_listen = listens[1]
        self.assertEqual(second_listen["listened_at"], 1760532613)
        track_metadata = second_listen["track_metadata"]
        self.assertEqual(track_metadata["artist_name"], "Alabaster Deplume")
        self.assertEqual(track_metadata["track_name"], "Not Now, Jesus")
        self.assertEqual(track_metadata["release_name"], "To Cy & Lee: Instrumentals Vol. 1")
        additional_info = track_metadata["additional_info"]
        self.assertEqual(additional_info["submission_client"], "Maloja Archive Importer")
        self.assertEqual(additional_info["original_submission_client"], "turntable")
        self.assertEqual(additional_info["duration"], 220)
        self.assertNotIn("duration_played", additional_info)
>>>>>>> d35b910c
<|MERGE_RESOLUTION|>--- conflicted
+++ resolved
@@ -492,17 +492,10 @@
         additional_info = track_metadata["additional_info"]
         self.assertEqual(additional_info["submission_client"], "ListenBrainz Archive Importer")
 
-<<<<<<< HEAD
     def test_import_panoscrobbler(self):
         data = {
             "service": "panoscrobbler",
             "file": open(self.path_to_data_file("panoscrobbler.jsonl"), "rb"),
-=======
-    def test_import_maloja(self):
-        data = {
-            "service": "maloja",
-            "file": open(self.path_to_data_file("maloja.json"), "rb")
->>>>>>> d35b910c
         }
         response = self.client.post(
             self.custom_url_for("import_listens_api_v1.create_import_task"),
@@ -516,15 +509,17 @@
         listens = response.json["payload"]["listens"]
         self.assertEqual(len(listens), 2)
 
-<<<<<<< HEAD
+
         self.assertEqual(listens[0]["listened_at"], 1762957898)
         track_metadata = listens[0]["track_metadata"]
         self.assertEqual(track_metadata["artist_name"], "KiloWatts")
-        self.assertEqual(track_metadata["track_name"], "Scraped On The Way Out")
+        self.assertEqual(
+            track_metadata["track_name"], "Scraped On The Way Out")
         self.assertEqual(track_metadata["release_name"], "Problem/Solving")
         additional_info = track_metadata["additional_info"]
         self.assertEqual(additional_info["album_artist_name"], "KiloWatts")
-        self.assertEqual(additional_info["submission_client"], "PanoScrobbler Archive Importer")
+        self.assertEqual(
+            additional_info["submission_client"], "PanoScrobbler Archive Importer")
         self.assertIn("media_player", additional_info)
         self.assertIn("media_player_version", additional_info)
         self.assertEqual(additional_info["duration_ms"], 346958)
@@ -532,15 +527,35 @@
         self.assertEqual(listens[1]["listened_at"], 1762874400)
         track_metadata = listens[1]["track_metadata"]
         self.assertEqual(track_metadata["artist_name"], "Rick Astley")
-        self.assertEqual(track_metadata["track_name"], "Never Gonna Give You Up")
-        self.assertEqual(track_metadata["release_name"], "Whenever You Need Somebody")
+        self.assertEqual(
+            track_metadata["track_name"], "Never Gonna Give You Up")
+        self.assertEqual(
+            track_metadata["release_name"], "Whenever You Need Somebody")
         additional_info = track_metadata["additional_info"]
         self.assertEqual(additional_info["album_artist_name"], "Rick Astley")
-        self.assertEqual(additional_info["submission_client"], "PanoScrobbler Archive Importer")
+        self.assertEqual(
+            additional_info["submission_client"], "PanoScrobbler Archive Importer")
         self.assertIn("media_player", additional_info)
         self.assertIn("media_player_version", additional_info)
         self.assertEqual(additional_info["duration_ms"], 216000)
-=======
+
+    def test_import_maloja(self):
+        data = {
+            "service": "maloja",
+            "file": open(self.path_to_data_file("maloja.json"), "rb")
+        }
+        response = self.client.post(
+            self.custom_url_for("import_listens_api_v1.create_import_task"),
+            data=data,
+            headers={"Authorization": f"Token {self.user['auth_token']}"},
+            content_type="multipart/form-data"
+        )
+        self.assert200(response)
+        url = self.custom_url_for("api_v1.get_listens", user_name=self.user["musicbrainz_id"])
+        response = self.wait_for_query_to_have_items(url, num_items=2, attempts=20)
+        listens = response.json["payload"]["listens"]
+        self.assertEqual(len(listens), 2)
+
         first_listen = listens[0]
         self.assertEqual(first_listen["listened_at"], 1760532855)
         track_metadata = first_listen["track_metadata"]
@@ -563,5 +578,4 @@
         self.assertEqual(additional_info["submission_client"], "Maloja Archive Importer")
         self.assertEqual(additional_info["original_submission_client"], "turntable")
         self.assertEqual(additional_info["duration"], 220)
-        self.assertNotIn("duration_played", additional_info)
->>>>>>> d35b910c
+        self.assertNotIn("duration_played", additional_info)