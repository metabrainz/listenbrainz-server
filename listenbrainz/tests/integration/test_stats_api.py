import json

import orjson
import requests
from brainzutils.ratelimit import set_rate_limits

import listenbrainz.db.stats as db_stats
import listenbrainz.db.user as db_user
from listenbrainz.db import couchdb
from listenbrainz.spark.handlers import handle_entity_listener
from listenbrainz.tests.integration import IntegrationTestCase


class StatsAPITestCase(IntegrationTestCase):

    @classmethod
    def setUpClass(cls) -> None:
        super(StatsAPITestCase, cls).setUpClass()

        stats = ["artists", "releases", "recordings", "release_groups", "daily_activity", "listening_activity",
<<<<<<< HEAD
                 "artist_map", "genre_activity"]
=======
                 "artist_map", "era_activity"]
>>>>>>> 103efd4d
        ranges = ["week", "month", "year", "all_time"]
        for stat in stats:
            for range_ in ranges:
                couchdb.create_database(f"{stat}_{range_}_20220718")

        # we do not clear the couchdb databases after each test. user stats keep working because
        # the user id changes for each test. for sitewide stats this is not the case as the user id
        # is always fixed so to ensure the payload is only inserted once, keep it in setUpClass
        # otherwise we will get an error.
        with open(cls.path_to_data_file('sitewide_top_artists_db_data_for_api_test.json'), 'r') as f:
            cls.sitewide_artist_payload = json.load(f)
        db_stats.insert_sitewide_stats('artists', 'all_time', 0, 5, cls.sitewide_artist_payload)

    def setUp(self):
        self.maxDiff = None
        set_rate_limits(5000, 50000, 10)

        # app context
        super(StatsAPITestCase, self).setUp()
        self.app.config["DEBUG"] = True
        self.user = db_user.get_or_create(self.db_conn, 1, 'testuserpleaseignore')
        self.another_user = db_user.get_or_create(self.db_conn, 1999, 'another_user')
        self.no_stat_user = db_user.get_or_create(self.db_conn, 222222, 'nostatuser')

        with open(self.path_to_data_file('user_top_artists_db_data_for_api_test.json'), 'r') as f:
            self.user_artist_payload = json.load(f)
            self.user_artist_payload[0]["user_id"] = self.user["id"]
        database = 'artists_all_time_20220718'
        db_stats.insert(database, 0, 5, self.user_artist_payload)

        # Insert release data
        with open(self.path_to_data_file('user_top_releases_db_data_for_api_test.json'), 'r') as f:
            self.user_release_payload = json.load(f)
            self.user_release_payload[0]["user_id"] = self.user["id"]
        database = 'releases_all_time_20220718'
        db_stats.insert(database, 0, 5, self.user_release_payload)

        # Insert release data
        with open(self.path_to_data_file('user_top_release_groups_db_data_for_api_test.json'), 'r') as f:
            self.user_release_group_payload = json.load(f)
            self.user_release_group_payload[0]["user_id"] = self.user["id"]
        database = 'release_groups_all_time_20220718'
        db_stats.insert(database, 0, 5, self.user_release_group_payload)

        # Insert recording data
        with open(self.path_to_data_file('user_top_recordings_db_data_for_api_test.json'), 'r') as f:
            self.recording_payload = json.load(f)
            self.recording_payload[0]["user_id"] = self.user["id"]
        database = 'recordings_all_time_20220718'
        db_stats.insert(database, 0, 5, self.recording_payload)

        # Insert listening activity data
        with open(self.path_to_data_file('user_listening_activity_db_data_for_api_test.json')) as f:
            self.listening_activity_payload = json.load(f)
            self.listening_activity_payload[0]["user_id"] = self.user["id"]
        database = 'listening_activity_all_time_20220718'
        db_stats.insert(database, 0, 5, self.listening_activity_payload)

        # Insert daily activity data
        with open(self.path_to_data_file('user_daily_activity_db_data_for_api_test.json')) as f:
            self.daily_activity_payload = json.load(f)
            self.daily_activity_payload[0]["user_id"] = self.user["id"]
        database = 'daily_activity_all_time_20220718'
        db_stats.insert(database, 0, 5, self.daily_activity_payload)

<<<<<<< HEAD
        with open(self.path_to_data_file('user_genre_activity_db_data_for_api_test.json')) as f:
            self.genre_activity_payload = json.load(f)
            self.genre_activity_payload[0]["user_id"] = self.user["id"]
        database = 'genre_activity_all_time_20220718'
        db_stats.insert(database, 0, 5, self.genre_activity_payload)
=======
        # Insert era activity data
        with open(self.path_to_data_file('user_era_activity_db_data_for_api_test.json')) as f:
            self.era_activity_payload = json.load(f)
            self.era_activity_payload[0]["user_id"] = self.user["id"]
        database = 'era_activity_all_time_20220718'
        db_stats.insert(database, 0, 5, self.era_activity_payload)
>>>>>>> 103efd4d

        # Insert artist map data
        with open(self.path_to_data_file('user_artist_map_db_data_for_api_test.json')) as f:
            self.artist_map_payload = json.load(f)
            self.artist_map_payload[0]["user_id"] = self.user["id"]
        database = 'artist_map_all_time_20220718'
        db_stats.insert(database, 0, 5, self.artist_map_payload)

        self.create_user_with_id(db_stats.SITEWIDE_STATS_USER_ID, 2, "listenbrainz-stats-user")

        self.entity_endpoints = {
            "artists": {
                "endpoint": "stats_api_v1.get_artist",
                "total_count_key": "total_artist_count",
                "payload": self.user_artist_payload
            },
            "releases": {
                "endpoint": "stats_api_v1.get_release",
                "total_count_key": "total_release_count",
                "payload": self.user_release_payload
            },
            "release_groups": {
                "endpoint": "stats_api_v1.get_release_group",
                "total_count_key": "total_release_group_count",
                "payload": self.user_release_group_payload
            },
            "recordings": {
                "endpoint": "stats_api_v1.get_recording",
                "total_count_key": "total_recording_count",
                "payload": self.recording_payload
            }
        }

        self.non_entity_endpoints = {
            "listening_activity": {
                "endpoint": "stats_api_v1.get_listening_activity",
                "payload": self.listening_activity_payload
            },
            "daily_activity": {
                "endpoint": "stats_api_v1.get_daily_activity",
                "payload": self.daily_activity_payload
            },
<<<<<<< HEAD
            "genre_activity": {
                "endpoint": "stats_api_v1.get_genre_activity",
                "payload": self.genre_activity_payload
=======
            "era_activity": {
                "endpoint": "stats_api_v1.get_era_activity",
                "payload": self.era_activity_payload
>>>>>>> 103efd4d
            },
            "artist_map": {
                "endpoint": "stats_api_v1.get_artist_map",
                "payload": self.artist_map_payload
            }
        }

        self.all_endpoints = self.entity_endpoints | self.non_entity_endpoints

        self.sitewide_entity_endpoints = {
            "artists": {
                "endpoint": "stats_api_v1.get_sitewide_artist",
                "payload": self.sitewide_artist_payload
            }
        }

    @classmethod
    def tearDownClass(cls) -> None:
        base_url = couchdb.get_base_url()
        databases_url = f"{base_url}/_all_dbs"
        response = requests.get(databases_url)
        all_databases = response.json()

        for database in all_databases:
            if database == "_users":
                continue
            databases_url = f"{base_url}/{database}"
            requests.delete(databases_url)
        super(StatsAPITestCase, cls).tearDownClass()

    def test_query_params_validation(self):
        """ Test to make sure the query params sent to stats' api are validated and appropriate error
         message is given for invalid params """
        for stat_type in self.all_endpoints:
            url = self.all_endpoints[stat_type]["endpoint"]
            user_name = self.user['musicbrainz_id']
            endpoint_user_url = self.custom_url_for(url, user_name=user_name)

            with self.subTest(f"test 400 is received for invalid range query param on endpoint : {url}", url=url):
                response = self.client.get(endpoint_user_url, query_string={'range': 'foobar'})
                self.assert400(response)
                self.assertEqual("Invalid range: foobar", response.json['error'])

            with self.subTest(f"test that the API sends 404 if user does not exist on endpoint : {url}", url=url):
                response = self.client.get(self.custom_url_for(url, user_name='nouser'))
                self.assert404(response)
                self.assertEqual('Cannot find user: nouser', response.json['error'])

            with self.subTest(f"test to make sure that the API sends 204 if statistics for user have not"
                              f" been calculated yet on endpoint: {url}", url=url):
                response = self.client.get(self.custom_url_for(url, user_name=self.no_stat_user['musicbrainz_id']))
                self.assertEqual(response.status_code, 204)

            if stat_type in self.non_entity_endpoints:
                continue

            with self.subTest(f"test 400 is received if offset is not an integer on endpoint : {url}", url=url):
                response = self.client.get(endpoint_user_url, query_string={'offset': 'foobar'})
                self.assert400(response)
                self.assertEqual("'offset' should be a non-negative integer", response.json['error'])

            with self.subTest(f"test 400 is received if offset is a negative integer on endpoint : {url}", url=url):
                response = self.client.get(endpoint_user_url, query_string={'offset': -5})
                self.assert400(response)
                self.assertEqual("'offset' should be a non-negative integer", response.json['error'])

            with self.subTest(f"test 400 is received if count is not an integer on endpoint : {url}", url=url):
                response = self.client.get(endpoint_user_url, query_string={'count': 'foobar'})
                self.assert400(response)
                self.assertEqual("'count' should be a non-negative integer", response.json['error'])

            with self.subTest(f"test 400 is received if count is a negative integer on endpoint : {url}", url=url):
                response = self.client.get(endpoint_user_url, query_string={'count': -5})
                self.assert400(response)
                self.assertEqual("'count' should be a non-negative integer", response.json['error'])

    def assertUserStatEqual(self, request, response, entity, stats_range, total_count_key, count, offset=0,
                            user_name=None):
        """ Checks the stats response received from the api is valid and then compare the stats payload inserted in db
            with the payload received from the api.
            Many tests insert larger payloads but expect a smaller number of stats to returned so
            this method also accepts a count and offset parameter denoting how many stats and which
            entries to check.
        """
        self.assert200(response)

        sent = request[0]
        received = orjson.loads(response.data)['payload']

        if not user_name:
            user_name = self.user['musicbrainz_id']

        self.assertEqual(user_name, received['user_id'])
        self.assertEqual(count, received['count'])
        self.assertEqual(sent['count'], received[total_count_key])
        self.assertEqual(sent['from_ts'], received['from_ts'])
        self.assertEqual(sent['to_ts'], received['to_ts'])
        self.assertEqual(stats_range, received['range'])
        self.assertListEqual(sent['data'][offset:count + offset], received[entity])

    def assertSitewideStatEqual(self, sent, response, entity, stats_range, count, offset: int = 0):
        self.assert200(response)

        received = orjson.loads(response.data)['payload']

        singular_entity = entity[:-1] if entity.endswith('s') else entity
        self.assertEqual(sent[f'total_{singular_entity}_count'], received[f'total_{singular_entity}_count'])
        self.assertEqual(count, received['count'])
        self.assertEqual(sent['from_ts'], received['from_ts'])
        self.assertEqual(sent['to_ts'], received['to_ts'])
        self.assertEqual(stats_range, received['range'])
        self.assertListEqual(sent['data'][offset:count + offset], received[entity])

    def assertListeningActivityEqual(self, request, response):
        self.assert200(response)
        received = json.loads(response.data)['payload']
        sent = request[0]

        self.assertEqual(sent['from_ts'], received['from_ts'])
        self.assertEqual(sent['to_ts'], received['to_ts'])
        self.assertEqual(sent['data'], received['listening_activity'])
        self.assertEqual(self.user['musicbrainz_id'], received['user_id'])

<<<<<<< HEAD
    def assertGenreActivityEqual(self, request, response):
=======
    def assertEraActivityEqual(self, request, response):
>>>>>>> 103efd4d
        self.assert200(response)
        received = json.loads(response.data)['payload']
        sent = request[0]

        self.assertEqual(sent['from_ts'], received['from_ts'])
        self.assertEqual(sent['to_ts'], received['to_ts'])
<<<<<<< HEAD
        self.assertEqual(sent['data'], received['genre_activity'])
=======
        self.assertEqual(sent['data'], received['era_activity'])
>>>>>>> 103efd4d
        self.assertEqual(self.user['musicbrainz_id'], received['user_id'])

    def assertArtistMapEqual(self, request, response):
        self.assert200(response)
        received = json.loads(response.data)['payload']
        sent = request[0]

        self.assertEqual(sent['from_ts'], received['from_ts'])
        self.assertEqual(sent['to_ts'], received['to_ts'])
        self.assertEqual(sent['data'], received['artist_map'])
        self.assertEqual(self.user['musicbrainz_id'], received['user_id'])

    def assertDailyActivityEqual(self, sent, response):
        self.assert200(response)
        received = json.loads(response.data)['payload']
        self.assertEqual(0, received['from_ts'])
        self.assertEqual(5, received['to_ts'])
        self.assertEqual(sent['range'], received['range'])
        self.assertCountEqual(sent['daily_activity'], received['daily_activity'])
        self.assertEqual(self.user['musicbrainz_id'], received['user_id'])

    def test_user_entity_stat(self):
        """ Test to make sure valid response is received """
        for entity in self.entity_endpoints:
            endpoint = self.entity_endpoints[entity]["endpoint"]
            total_count_key = self.entity_endpoints[entity]["total_count_key"]
            payload = self.entity_endpoints[entity]["payload"]
            with self.subTest(f"test api returns valid response for {entity} stats", entity=entity):
                response = self.client.get(self.custom_url_for(endpoint, user_name=self.user['musicbrainz_id']))
                self.assertUserStatEqual(payload, response, entity, "all_time", total_count_key, 25)

            with self.subTest(f"test api returns valid response for {entity} stats when using offset", entity=entity):
                response = self.client.get(self.custom_url_for(endpoint, user_name=self.user['musicbrainz_id']),
                                           query_string={'offset': 5})
                self.assertUserStatEqual(payload, response, entity, "all_time", total_count_key, 25, 5)

            with self.subTest(f"test api returns valid response for {entity} stats when using count", entity=entity):
                response = self.client.get(self.custom_url_for(endpoint, user_name=self.user['musicbrainz_id']),
                                           query_string={'count': 5})
                self.assertUserStatEqual(payload, response, entity, "all_time", total_count_key, 5)

            # use different user for these subtest because otherwise need to update document
            # in existing database whose data may be needed in other tests.
            with self.subTest(f"test api returns at most 1000 stats in a response for {entity}", entity=entity):
                with open(self.path_to_data_file(f'user_top_{entity}_db_data_for_api_test_too_many.json'), 'r') as f:
                    payload = json.load(f)
                    payload[0]["user_id"] = self.another_user["id"]
                db_stats.insert(f"{entity}_all_time_20220718", 0, 5, payload)
                response = self.client.get(self.custom_url_for(endpoint, user_name=self.another_user['musicbrainz_id']),
                                           query_string={'count': 100})
                self.assertUserStatEqual(payload, response, entity, "all_time", total_count_key, 100,
                                         user_name=self.another_user['musicbrainz_id'])

            for range_ in ["week", "month", "year"]:
                with self.subTest(f"test api returns valid stats response for {range_} {entity}", entity=entity,
                                  range_=range_):
                    with open(self.path_to_data_file(f'user_top_{entity}_db_data_for_api_test_{range_}.json'),
                              'r') as f:
                        payload = json.load(f)
                        payload[0]["user_id"] = self.user["id"]
                    db_stats.insert(f"{entity}_{range_}_20220718", 0, 5, payload)
                    response = self.client.get(self.custom_url_for(endpoint, user_name=self.user['musicbrainz_id']),
                                               query_string={'range': range_})
                    self.assertUserStatEqual(payload, response, entity, range_, total_count_key, payload[0]['count'])

    def test_listening_activity_stat(self):
        endpoint = self.non_entity_endpoints["listening_activity"]["endpoint"]
        with self.subTest(f"test valid response is received for listening_activity stats"):
            payload = self.non_entity_endpoints["listening_activity"]["payload"]
            response = self.client.get(self.custom_url_for(endpoint, user_name=self.user['musicbrainz_id']))
            self.assertListeningActivityEqual(payload, response)

        for range_ in ["week", "month", "year"]:
            with self.subTest(f"test valid response is received for {range_} listening_activity stats", range_=range_):
                with open(self.path_to_data_file(f'user_listening_activity_db_data_for_api_test_{range_}.json'),
                          'r') as f:
                    payload = json.load(f)
                    payload[0]["user_id"] = self.user["id"]
                db_stats.insert(f"listening_activity_{range_}_20220718", 0, 5, payload)
                response = self.client.get(self.custom_url_for(endpoint, user_name=self.user['musicbrainz_id']),
                                           query_string={'range': range_})
                self.assertListeningActivityEqual(payload, response)

    def test_daily_activity_stat(self):
        endpoint = self.non_entity_endpoints["daily_activity"]["endpoint"]
        with self.subTest(f"test valid response is received for daily_activity stats"):
            response = self.client.get(self.custom_url_for(endpoint, user_name=self.user['musicbrainz_id']))
            with open(self.path_to_data_file('user_daily_activity_api_output.json')) as f:
                expected = json.load(f)["payload"]
                expected["user_id"] = self.user["id"]
            self.assertDailyActivityEqual(expected, response)

        for range_ in ["week", "month", "year"]:
            with self.subTest(f"test valid response is received for {range_} daily_activity stats", range_=range_):
                with open(self.path_to_data_file(f'user_daily_activity_db_data_for_api_test_{range_}.json'), 'r') as f:
                    payload = json.load(f)
                    payload[0]["user_id"] = self.user["id"]
                db_stats.insert(f"daily_activity_{range_}_20220718", 0, 5, payload)
                response = self.client.get(self.custom_url_for(endpoint, user_name=self.user['musicbrainz_id']),
                                           query_string={'range': range_})
                with open(self.path_to_data_file(f'user_daily_activity_api_output_{range_}.json')) as f:
                    expected = json.load(f)["payload"]
                    expected["user_id"] = self.user["id"]
                self.assertDailyActivityEqual(expected, response)

<<<<<<< HEAD
    def test_genre_activity_stat(self):
        endpoint = self.non_entity_endpoints["genre_activity"]["endpoint"]
        with self.subTest(f"test valid response is received for genre_activity stats"):
            response = self.client.get(self.custom_url_for(endpoint, user_name=self.user['musicbrainz_id']))
            payload = self.non_entity_endpoints["genre_activity"]["payload"]
            self.assertGenreActivityEqual(payload, response)

        for range_ in ["week", "month", "year"]:
            with self.subTest(f"test valid response is received for {range_} genre_activity stats", range_=range_):
                with open(self.path_to_data_file(f'user_genre_activity_db_data_for_api_test_{range_}.json'), 'r') as f:
                    payload = json.load(f)
                    payload[0]["user_id"] = self.user["id"]
                db_stats.insert(f"genre_activity_{range_}_20220718", 0, 5, payload)
                response = self.client.get(self.custom_url_for(endpoint, user_name=self.user['musicbrainz_id']),
                                           query_string={'range': range_})
                self.assertGenreActivityEqual(payload, response)
=======
    def test_era_activity_stat(self):
        endpoint = self.non_entity_endpoints["era_activity"]["endpoint"]
        with self.subTest(f"test valid response is received for era_activity stats"):
            response = self.client.get(self.custom_url_for(endpoint, user_name=self.user['musicbrainz_id']))
            payload = self.non_entity_endpoints["era_activity"]["payload"]
            self.assertEraActivityEqual(payload, response)

        for range_ in ["week", "month", "year"]:
            with self.subTest(f"test valid response is received for {range_} era_activity stats", range_=range_):
                with open(self.path_to_data_file(f'user_era_activity_db_data_for_api_test_{range_}.json'), 'r') as f:
                    payload = json.load(f)
                    payload[0]["user_id"] = self.user["id"]
                db_stats.insert(f"era_activity_{range_}_20220718", 0, 5, payload)
                response = self.client.get(self.custom_url_for(endpoint, user_name=self.user['musicbrainz_id']),
                                           query_string={'range': range_})
                self.assertEraActivityEqual(payload, response)
>>>>>>> 103efd4d

    def test_artist_map_stat(self):
        endpoint = self.non_entity_endpoints["artist_map"]["endpoint"]
        with self.subTest(f"test valid response is received for artist_map stats"):
            response = self.client.get(self.custom_url_for(endpoint, user_name=self.user['musicbrainz_id']))
            payload = self.non_entity_endpoints["artist_map"]["payload"]
            self.assertArtistMapEqual(payload, response)

        for range_ in ["week", "month", "year"]:
            with self.subTest(f"test valid response is received for {range_} artist_map stats", range_=range_):
                with open(self.path_to_data_file(f'user_artist_map_db_data_for_api_test_{range_}.json'), 'r') as f:
                    payload = json.load(f)
                    payload[0]["user_id"] = self.user["id"]
                db_stats.insert(f"artist_map_{range_}_20220718", 0, 5, payload)
                response = self.client.get(self.custom_url_for(endpoint, user_name=self.user['musicbrainz_id']),
                                           query_string={'range': range_})
                self.assertArtistMapEqual(payload, response)

    def test_sitewide_entity_stat(self):
        for entity in self.sitewide_entity_endpoints:
            endpoint = self.sitewide_entity_endpoints[entity]["endpoint"]
            payload = self.sitewide_entity_endpoints[entity]["payload"]
            with self.subTest(f"test api returns valid response for {entity} stats", entity=entity):
                response = self.client.get(self.custom_url_for(endpoint))
                self.assertSitewideStatEqual(payload, response, entity, "all_time", 25)

            with self.subTest(f"test api returns valid response for {entity} stats when using offset", entity=entity):
                response = self.client.get(self.custom_url_for(endpoint), query_string={'offset': 5})
                self.assertSitewideStatEqual(payload, response, entity, "all_time", 25, 5)

            with self.subTest(f"test api returns valid response for {entity} stats when using count", entity=entity):
                response = self.client.get(self.custom_url_for(endpoint), query_string={'count': 5})
                self.assertSitewideStatEqual(payload, response, entity, "all_time", 5)

            for range_ in ["week", "month", "year"]:
                with self.subTest(f"test api returns valid stats response for {range_} {entity}", entity=entity,
                                  range_=range_):
                    with open(self.path_to_data_file(f'sitewide_top_{entity}_db_data_for_api_test_{range_}.json'),
                              'r') as f:
                        payload = json.load(f)
                    db_stats.insert_sitewide_stats(entity, range_, 0, 5, payload)
                    response = self.client.get(self.custom_url_for(endpoint), query_string={'range': range_})
                    self.assertSitewideStatEqual(payload, response, entity, range_, 25)

            with self.subTest(f"test api returns 204 if stat not calculated"):
                response = self.client.get(self.custom_url_for(endpoint), query_string={'range': 'this_week'})
                self.assertEqual(response.status_code, 204)

            # week data file has 200 items in it so using it for this test
            with self.subTest(f"test api returns at most 100 stats in a response for {entity}", entity=entity):
                with open(self.path_to_data_file(f'sitewide_top_{entity}_db_data_for_api_test_week.json'), 'r') as f:
                    payload = json.load(f)
                db_stats.insert_sitewide_stats(entity, "week", 0, 5, payload)
                response = self.client.get(self.custom_url_for(endpoint), query_string={'count': 200, 'range': 'week'})
                self.assertSitewideStatEqual(payload, response, entity, "week", 200)

    def _setup_listener_stats(self, file) -> dict:
        with open(self.path_to_data_file(file), "r") as f:
            data = json.load(f)
        couchdb.create_database(data["database"])

        for entity in data["data"]:
            for listener in entity["listeners"]:
                if listener["user_id"] == 1:
                    listener["user_id"] = self.user["id"]
                elif listener["user_id"] == 2:
                    listener["user_id"] = self.another_user["id"]

        handle_entity_listener(data)

        return data

    def test_artist_listeners_stats(self):
        data = self._setup_listener_stats("artists_listeners_db_data_for_api_test.json")

        response = self.client.get(self.custom_url_for("stats_api_v1.get_artist_listeners",
                                                       artist_mbid="056e4f3e-d505-4dad-8ec1-d04f521cbb56"))
        self.assert200(response)
        self.assertEqual(response.json["payload"], {
            "artist_mbid": "056e4f3e-d505-4dad-8ec1-d04f521cbb56",
            "artist_name": "Daft Punk",
            "listeners": [
                {
                    "listen_count": 5,
                    "user_name": self.another_user["musicbrainz_id"]
                },
                {
                    "listen_count": 3,
                    "user_name": self.user["musicbrainz_id"]
                }
            ],
            "total_listen_count": 8,
            "stats_range": "all_time",
            "from_ts": data["from_ts"],
            "last_updated": response.json["payload"]["last_updated"],
            "to_ts": data["to_ts"],
        })

    def test_release_group_listeners_stats(self):
        data = self._setup_listener_stats("release_groups_listeners_db_data_for_api_test.json")

        response = self.client.get(self.custom_url_for("stats_api_v1.get_release_group_listeners",
                                                       release_group_mbid="f53bf269-4601-35a4-8aa7-ed54a1d58eed"))
        self.assert200(response)
        self.assertEqual(response.json["payload"], {
            "total_listen_count": 7,
            "listeners": [
                {
                    "user_name": self.user["musicbrainz_id"],
                    "listen_count": 4
                },
                {
                    "user_name": self.another_user["musicbrainz_id"],
                    "listen_count": 3
                }
            ],
            "release_group_mbid": "f53bf269-4601-35a4-8aa7-ed54a1d58eed",
            "release_group_name": "Mickey Mouse Operation",
            "artist_name": "Little People",
            "caa_id": 27037140096,
            "caa_release_mbid": "85655611-5af0-436c-b00f-6609afa502ff",
            "artist_mbids": [
                "78c94cba-761f-4212-8508-a24bda2e57dc"
            ],
            "from_ts": data["from_ts"],
            "stats_range": "all_time",
            "last_updated": response.json["payload"]["last_updated"],
            "to_ts": data["to_ts"],
        })

    def test_entity_listeners_stats(self):
        response = self.client.get(
            self.custom_url_for("stats_api_v1.get_artist_listeners", artist_mbid="056e4f3e-d505-4dad-8ec1-d04f521cbb56",
                                range="this_week"))
        self.assertStatus(response, 204)

        response = self.client.get(self.custom_url_for("stats_api_v1.get_release_group_listeners",
                                                       release_group_mbid="f53bf269-4601-35a4-8aa7-ed54a1d58eed",
                                                       range="this_week"))
        self.assertStatus(response, 204)

        response = self.client.get(
            self.custom_url_for("stats_api_v1.get_artist_listeners", artist_mbid="056e4f3e-d505-4dad-8ec1-d04f521cbb56",
                                range="foobar"))
        self.assert400(response)

        response = self.client.get(self.custom_url_for("stats_api_v1.get_release_group_listeners",
                                                       release_group_mbid="f53bf269-4601-35a4-8aa7-ed54a1d58eed",
                                                       range="foobar"))
        self.assert400(response)<|MERGE_RESOLUTION|>--- conflicted
+++ resolved
@@ -18,11 +18,7 @@
         super(StatsAPITestCase, cls).setUpClass()
 
         stats = ["artists", "releases", "recordings", "release_groups", "daily_activity", "listening_activity",
-<<<<<<< HEAD
-                 "artist_map", "genre_activity"]
-=======
-                 "artist_map", "era_activity"]
->>>>>>> 103efd4d
+                 "artist_map", "era_activity", "genre_activity"]
         ranges = ["week", "month", "year", "all_time"]
         for stat in stats:
             for range_ in ranges:
@@ -88,20 +84,19 @@
         database = 'daily_activity_all_time_20220718'
         db_stats.insert(database, 0, 5, self.daily_activity_payload)
 
-<<<<<<< HEAD
+        # Insert genre activity data
         with open(self.path_to_data_file('user_genre_activity_db_data_for_api_test.json')) as f:
             self.genre_activity_payload = json.load(f)
             self.genre_activity_payload[0]["user_id"] = self.user["id"]
         database = 'genre_activity_all_time_20220718'
         db_stats.insert(database, 0, 5, self.genre_activity_payload)
-=======
+
         # Insert era activity data
         with open(self.path_to_data_file('user_era_activity_db_data_for_api_test.json')) as f:
             self.era_activity_payload = json.load(f)
             self.era_activity_payload[0]["user_id"] = self.user["id"]
         database = 'era_activity_all_time_20220718'
         db_stats.insert(database, 0, 5, self.era_activity_payload)
->>>>>>> 103efd4d
 
         # Insert artist map data
         with open(self.path_to_data_file('user_artist_map_db_data_for_api_test.json')) as f:
@@ -144,15 +139,12 @@
                 "endpoint": "stats_api_v1.get_daily_activity",
                 "payload": self.daily_activity_payload
             },
-<<<<<<< HEAD
             "genre_activity": {
                 "endpoint": "stats_api_v1.get_genre_activity",
                 "payload": self.genre_activity_payload
-=======
             "era_activity": {
                 "endpoint": "stats_api_v1.get_era_activity",
                 "payload": self.era_activity_payload
->>>>>>> 103efd4d
             },
             "artist_map": {
                 "endpoint": "stats_api_v1.get_artist_map",
@@ -276,23 +268,36 @@
         self.assertEqual(sent['data'], received['listening_activity'])
         self.assertEqual(self.user['musicbrainz_id'], received['user_id'])
 
-<<<<<<< HEAD
     def assertGenreActivityEqual(self, request, response):
-=======
-    def assertEraActivityEqual(self, request, response):
->>>>>>> 103efd4d
         self.assert200(response)
         received = json.loads(response.data)['payload']
         sent = request[0]
 
         self.assertEqual(sent['from_ts'], received['from_ts'])
         self.assertEqual(sent['to_ts'], received['to_ts'])
-<<<<<<< HEAD
+
+          
+    def assertGenreActivityEqual(self, request, response):
+        self.assert200(response)
+        received = json.loads(response.data)['payload']
+        sent = request[0]
+
+        self.assertEqual(sent['from_ts'], received['from_ts'])
+        self.assertEqual(sent['to_ts'], received['to_ts'])
         self.assertEqual(sent['data'], received['genre_activity'])
-=======
+        self.assertEqual(self.user['musicbrainz_id'], received['user_id'])
+
+
+    def assertEraActivityEqual(self, request, response):
+        self.assert200(response)
+        received = json.loads(response.data)['payload']
+        sent = request[0]
+
+        self.assertEqual(sent['from_ts'], received['from_ts'])
+        self.assertEqual(sent['to_ts'], received['to_ts'])
         self.assertEqual(sent['data'], received['era_activity'])
->>>>>>> 103efd4d
         self.assertEqual(self.user['musicbrainz_id'], received['user_id'])
+
 
     def assertArtistMapEqual(self, request, response):
         self.assert200(response)
@@ -397,7 +402,6 @@
                     expected["user_id"] = self.user["id"]
                 self.assertDailyActivityEqual(expected, response)
 
-<<<<<<< HEAD
     def test_genre_activity_stat(self):
         endpoint = self.non_entity_endpoints["genre_activity"]["endpoint"]
         with self.subTest(f"test valid response is received for genre_activity stats"):
@@ -414,7 +418,7 @@
                 response = self.client.get(self.custom_url_for(endpoint, user_name=self.user['musicbrainz_id']),
                                            query_string={'range': range_})
                 self.assertGenreActivityEqual(payload, response)
-=======
+
     def test_era_activity_stat(self):
         endpoint = self.non_entity_endpoints["era_activity"]["endpoint"]
         with self.subTest(f"test valid response is received for era_activity stats"):
@@ -431,7 +435,6 @@
                 response = self.client.get(self.custom_url_for(endpoint, user_name=self.user['musicbrainz_id']),
                                            query_string={'range': range_})
                 self.assertEraActivityEqual(payload, response)
->>>>>>> 103efd4d
 
     def test_artist_map_stat(self):
         endpoint = self.non_entity_endpoints["artist_map"]["endpoint"]
