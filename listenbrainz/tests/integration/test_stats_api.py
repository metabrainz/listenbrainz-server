import json

import orjson
import requests
from brainzutils.ratelimit import set_rate_limits

import listenbrainz.db.stats as db_stats
import listenbrainz.db.user as db_user
from listenbrainz.db import couchdb
from listenbrainz.spark.handlers import handle_entity_listener
from listenbrainz.tests.integration import IntegrationTestCase


class StatsAPITestCase(IntegrationTestCase):

    @classmethod
    def setUpClass(cls) -> None:
        super(StatsAPITestCase, cls).setUpClass()

<<<<<<< HEAD
        stats = ["artists", "releases", "recordings", "release_groups", "daily_activity", "listening_activity",
                 "artist_map", "era_activity", "genre_activity"]
=======
        stats = [
            "artists",
            "releases",
            "recordings",
            "release_groups",
            "daily_activity",
            "listening_activity",
            "artist_map",
            "artist_evolution_activity",
            "era_activity"
        ]
>>>>>>> 61b08e95
        ranges = ["week", "month", "year", "all_time"]
        for stat in stats:
            for range_ in ranges:
                couchdb.create_database(f"{stat}_{range_}_20220718")

        # we do not clear the couchdb databases after each test. user stats keep working because
        # the user id changes for each test. for sitewide stats this is not the case as the user id
        # is always fixed so to ensure the payload is only inserted once, keep it in setUpClass
        # otherwise we will get an error.
        with open(cls.path_to_data_file('sitewide_top_artists_db_data_for_api_test.json'), 'r') as f:
            cls.sitewide_artist_payload = json.load(f)
        db_stats.insert_sitewide_stats('artists', 'all_time', 0, 5, cls.sitewide_artist_payload)

    def setUp(self):
        self.maxDiff = None
        set_rate_limits(5000, 50000, 10)

        # app context
        super(StatsAPITestCase, self).setUp()
        self.app.config["DEBUG"] = True
        self.user = db_user.get_or_create(self.db_conn, 1, 'testuserpleaseignore')
        self.another_user = db_user.get_or_create(self.db_conn, 1999, 'another_user')
        self.no_stat_user = db_user.get_or_create(self.db_conn, 222222, 'nostatuser')

        with open(self.path_to_data_file('user_top_artists_db_data_for_api_test.json'), 'r') as f:
            self.user_artist_payload = json.load(f)
            self.user_artist_payload[0]["user_id"] = self.user["id"]
        database = 'artists_all_time_20220718'
        db_stats.insert(database, 0, 5, self.user_artist_payload)

        # Insert release data
        with open(self.path_to_data_file('user_top_releases_db_data_for_api_test.json'), 'r') as f:
            self.user_release_payload = json.load(f)
            self.user_release_payload[0]["user_id"] = self.user["id"]
        database = 'releases_all_time_20220718'
        db_stats.insert(database, 0, 5, self.user_release_payload)

        # Insert release data
        with open(self.path_to_data_file('user_top_release_groups_db_data_for_api_test.json'), 'r') as f:
            self.user_release_group_payload = json.load(f)
            self.user_release_group_payload[0]["user_id"] = self.user["id"]
        database = 'release_groups_all_time_20220718'
        db_stats.insert(database, 0, 5, self.user_release_group_payload)

        # Insert recording data
        with open(self.path_to_data_file('user_top_recordings_db_data_for_api_test.json'), 'r') as f:
            self.recording_payload = json.load(f)
            self.recording_payload[0]["user_id"] = self.user["id"]
        database = 'recordings_all_time_20220718'
        db_stats.insert(database, 0, 5, self.recording_payload)

        # Insert listening activity data
        with open(self.path_to_data_file('user_listening_activity_db_data_for_api_test.json')) as f:
            self.listening_activity_payload = json.load(f)
            self.listening_activity_payload[0]["user_id"] = self.user["id"]
        database = 'listening_activity_all_time_20220718'
        db_stats.insert(database, 0, 5, self.listening_activity_payload)

        # Insert artist evolution activity data
        with open(self.path_to_data_file('user_artist_evolution_activity_db_data_for_api_test.json')) as f:
            self.artist_evolution_activity_payload = json.load(f)
            self.artist_evolution_activity_payload[0]["user_id"] = self.user["id"]
            self.artist_evolution_activity_payload[0]["from_ts"] = 0
            self.artist_evolution_activity_payload[0]["to_ts"] = 5
            self.artist_evolution_activity_payload[0]["range"] = "all_time"
        database = 'artist_evolution_activity_all_time_20220718'
        db_stats.insert(database, 0, 5, self.artist_evolution_activity_payload)

        # Insert daily activity data
        with open(self.path_to_data_file('user_daily_activity_db_data_for_api_test.json')) as f:
            self.daily_activity_payload = json.load(f)
            self.daily_activity_payload[0]["user_id"] = self.user["id"]
        database = 'daily_activity_all_time_20220718'
        db_stats.insert(database, 0, 5, self.daily_activity_payload)

        # Insert genre activity data
        with open(self.path_to_data_file('user_genre_activity_db_data_for_api_test.json')) as f:
            self.genre_activity_payload = json.load(f)
            self.genre_activity_payload[0]["user_id"] = self.user["id"]
        database = 'genre_activity_all_time_20220718'
        db_stats.insert(database, 0, 5, self.genre_activity_payload)

        # Insert era activity data
        with open(self.path_to_data_file('user_era_activity_db_data_for_api_test.json')) as f:
            self.era_activity_payload = json.load(f)
            self.era_activity_payload[0]["user_id"] = self.user["id"]
        database = 'era_activity_all_time_20220718'
        db_stats.insert(database, 0, 5, self.era_activity_payload)

        # Insert artist map data
        with open(self.path_to_data_file('user_artist_map_db_data_for_api_test.json')) as f:
            self.artist_map_payload = json.load(f)
            self.artist_map_payload[0]["user_id"] = self.user["id"]
        database = 'artist_map_all_time_20220718'
        db_stats.insert(database, 0, 5, self.artist_map_payload)

        self.create_user_with_id(db_stats.SITEWIDE_STATS_USER_ID, 2, "listenbrainz-stats-user")

        self.entity_endpoints = {
            "artists": {
                "endpoint": "stats_api_v1.get_artist",
                "total_count_key": "total_artist_count",
                "payload": self.user_artist_payload
            },
            "releases": {
                "endpoint": "stats_api_v1.get_release",
                "total_count_key": "total_release_count",
                "payload": self.user_release_payload
            },
            "release_groups": {
                "endpoint": "stats_api_v1.get_release_group",
                "total_count_key": "total_release_group_count",
                "payload": self.user_release_group_payload
            },
            "recordings": {
                "endpoint": "stats_api_v1.get_recording",
                "total_count_key": "total_recording_count",
                "payload": self.recording_payload
            }
        }

        self.non_entity_endpoints = {
            "listening_activity": {
                "endpoint": "stats_api_v1.get_listening_activity",
                "payload": self.listening_activity_payload
            },
            "daily_activity": {
                "endpoint": "stats_api_v1.get_daily_activity",
                "payload": self.daily_activity_payload
            },
            "genre_activity": {
                "endpoint": "stats_api_v1.get_genre_activity",
                "payload": self.genre_activity_payload
            },
            "era_activity": {
                "endpoint": "stats_api_v1.get_era_activity",
                "payload": self.era_activity_payload
            },
            "artist_evolution_activity": {
                "endpoint": "stats_api_v1.get_artist_evolution_activity",
                "payload": self.artist_evolution_activity_payload
            },
            "artist_map": {
                "endpoint": "stats_api_v1.get_artist_map",
                "payload": self.artist_map_payload
            }
        }

        self.all_endpoints = self.entity_endpoints | self.non_entity_endpoints

        self.sitewide_entity_endpoints = {
            "artists": {
                "endpoint": "stats_api_v1.get_sitewide_artist",
                "payload": self.sitewide_artist_payload
            }
        }

    @classmethod
    def tearDownClass(cls) -> None:
        base_url = couchdb.get_base_url()
        databases_url = f"{base_url}/_all_dbs"
        response = requests.get(databases_url)
        all_databases = response.json()

        for database in all_databases:
            if database == "_users":
                continue
            databases_url = f"{base_url}/{database}"
            requests.delete(databases_url)
        super(StatsAPITestCase, cls).tearDownClass()

    def test_query_params_validation(self):
        """ Test to make sure the query params sent to stats' api are validated and appropriate error
         message is given for invalid params """
        for stat_type in self.all_endpoints:
            url = self.all_endpoints[stat_type]["endpoint"]
            user_name = self.user['musicbrainz_id']
            endpoint_user_url = self.custom_url_for(url, user_name=user_name)

            with self.subTest(f"test 400 is received for invalid range query param on endpoint : {url}", url=url):
                response = self.client.get(endpoint_user_url, query_string={'range': 'foobar'})
                self.assert400(response)
                self.assertEqual("Invalid range: foobar", response.json['error'])

            with self.subTest(f"test that the API sends 404 if user does not exist on endpoint : {url}", url=url):
                response = self.client.get(self.custom_url_for(url, user_name='nouser'))
                self.assert404(response)
                self.assertEqual('Cannot find user: nouser', response.json['error'])

            with self.subTest(f"test to make sure that the API sends 204 if statistics for user have not"
                              f" been calculated yet on endpoint: {url}", url=url):
                response = self.client.get(self.custom_url_for(url, user_name=self.no_stat_user['musicbrainz_id']))
                self.assertEqual(response.status_code, 204)

            if stat_type in self.non_entity_endpoints:
                continue

            with self.subTest(f"test 400 is received if offset is not an integer on endpoint : {url}", url=url):
                response = self.client.get(endpoint_user_url, query_string={'offset': 'foobar'})
                self.assert400(response)
                self.assertEqual("'offset' should be a non-negative integer", response.json['error'])

            with self.subTest(f"test 400 is received if offset is a negative integer on endpoint : {url}", url=url):
                response = self.client.get(endpoint_user_url, query_string={'offset': -5})
                self.assert400(response)
                self.assertEqual("'offset' should be a non-negative integer", response.json['error'])

            with self.subTest(f"test 400 is received if count is not an integer on endpoint : {url}", url=url):
                response = self.client.get(endpoint_user_url, query_string={'count': 'foobar'})
                self.assert400(response)
                self.assertEqual("'count' should be a non-negative integer", response.json['error'])

            with self.subTest(f"test 400 is received if count is a negative integer on endpoint : {url}", url=url):
                response = self.client.get(endpoint_user_url, query_string={'count': -5})
                self.assert400(response)
                self.assertEqual("'count' should be a non-negative integer", response.json['error'])

    def assertUserStatEqual(self, request, response, entity, stats_range, total_count_key, count, offset=0,
                            user_name=None):
        """ Checks the stats response received from the api is valid and then compare the stats payload inserted in db
            with the payload received from the api.
            Many tests insert larger payloads but expect a smaller number of stats to returned so
            this method also accepts a count and offset parameter denoting how many stats and which
            entries to check.
        """
        self.assert200(response)

        sent = request[0]
        received = orjson.loads(response.data)['payload']

        if not user_name:
            user_name = self.user['musicbrainz_id']

        self.assertEqual(user_name, received['user_id'])
        self.assertEqual(count, received['count'])
        self.assertEqual(sent['count'], received[total_count_key])
        self.assertEqual(sent['from_ts'], received['from_ts'])
        self.assertEqual(sent['to_ts'], received['to_ts'])
        self.assertEqual(stats_range, received['range'])
        self.assertListEqual(sent['data'][offset:count + offset], received[entity])

    def assertSitewideStatEqual(self, sent, response, entity, stats_range, count, offset: int = 0):
        self.assert200(response)

        received = orjson.loads(response.data)['payload']

        singular_entity = entity[:-1] if entity.endswith('s') else entity
        self.assertEqual(sent[f'total_{singular_entity}_count'], received[f'total_{singular_entity}_count'])
        self.assertEqual(count, received['count'])
        self.assertEqual(sent['from_ts'], received['from_ts'])
        self.assertEqual(sent['to_ts'], received['to_ts'])
        self.assertEqual(stats_range, received['range'])
        self.assertListEqual(sent['data'][offset:count + offset], received[entity])

    def assertListeningActivityEqual(self, request, response):
        self.assert200(response)
        received = json.loads(response.data)['payload']
        sent = request[0]

        self.assertEqual(sent['from_ts'], received['from_ts'])
        self.assertEqual(sent['to_ts'], received['to_ts'])
        self.assertEqual(sent['data'], received['listening_activity'])
        self.assertEqual(self.user['musicbrainz_id'], received['user_id'])

    def assertGenreActivityEqual(self, request, response):
        self.assert200(response)
        received = json.loads(response.data)['payload']
        sent = request[0]
    
        self.assertEqual(sent['from_ts'], received['from_ts'])
        self.assertEqual(sent['to_ts'], received['to_ts'])
        self.assertEqual(sent['data'], received['genre_activity'])
        self.assertEqual(self.user['musicbrainz_id'], received['user_id'])
    
    def assertEraActivityEqual(self, request, response):
        self.assert200(response)
        received = json.loads(response.data)['payload']
        sent = request[0]
    
        self.assertEqual(sent['from_ts'], received['from_ts'])
        self.assertEqual(sent['to_ts'], received['to_ts'])
        self.assertEqual(sent['data'], received['era_activity'])
        self.assertEqual(self.user['musicbrainz_id'], received['user_id'])

    def assertArtistEvolutionActivityEqual(self, request, response):
        self.assert200(response)
        received = json.loads(response.data)['payload']
        sent = request[0]

        self.assertEqual(0, received['from_ts'])
        self.assertEqual(5, received['to_ts'])
        self.assertEqual(sent['data'], received['artist_evolution_activity'])
        self.assertEqual(self.user['musicbrainz_id'], received['user_id'])

    def assertArtistMapEqual(self, request, response):
        self.assert200(response)
        received = json.loads(response.data)['payload']
        sent = request[0]

        self.assertEqual(sent['from_ts'], received['from_ts'])
        self.assertEqual(sent['to_ts'], received['to_ts'])
        self.assertEqual(sent['data'], received['artist_map'])
        self.assertEqual(self.user['musicbrainz_id'], received['user_id'])

    def assertDailyActivityEqual(self, sent, response):
        self.assert200(response)
        received = json.loads(response.data)['payload']
        self.assertEqual(0, received['from_ts'])
        self.assertEqual(5, received['to_ts'])
        self.assertEqual(sent['range'], received['range'])
        self.assertCountEqual(sent['daily_activity'], received['daily_activity'])
        self.assertEqual(self.user['musicbrainz_id'], received['user_id'])

    def test_user_entity_stat(self):
        """ Test to make sure valid response is received """
        for entity in self.entity_endpoints:
            endpoint = self.entity_endpoints[entity]["endpoint"]
            total_count_key = self.entity_endpoints[entity]["total_count_key"]
            payload = self.entity_endpoints[entity]["payload"]
            with self.subTest(f"test api returns valid response for {entity} stats", entity=entity):
                response = self.client.get(self.custom_url_for(endpoint, user_name=self.user['musicbrainz_id']))
                self.assertUserStatEqual(payload, response, entity, "all_time", total_count_key, 25)

            with self.subTest(f"test api returns valid response for {entity} stats when using offset", entity=entity):
                response = self.client.get(self.custom_url_for(endpoint, user_name=self.user['musicbrainz_id']),
                                           query_string={'offset': 5})
                self.assertUserStatEqual(payload, response, entity, "all_time", total_count_key, 25, 5)

            with self.subTest(f"test api returns valid response for {entity} stats when using count", entity=entity):
                response = self.client.get(self.custom_url_for(endpoint, user_name=self.user['musicbrainz_id']),
                                           query_string={'count': 5})
                self.assertUserStatEqual(payload, response, entity, "all_time", total_count_key, 5)

            # use different user for these subtest because otherwise need to update document
            # in existing database whose data may be needed in other tests.
            with self.subTest(f"test api returns at most 1000 stats in a response for {entity}", entity=entity):
                with open(self.path_to_data_file(f'user_top_{entity}_db_data_for_api_test_too_many.json'), 'r') as f:
                    payload = json.load(f)
                    payload[0]["user_id"] = self.another_user["id"]
                db_stats.insert(f"{entity}_all_time_20220718", 0, 5, payload)
                response = self.client.get(self.custom_url_for(endpoint, user_name=self.another_user['musicbrainz_id']),
                                           query_string={'count': 100})
                self.assertUserStatEqual(payload, response, entity, "all_time", total_count_key, 100,
                                         user_name=self.another_user['musicbrainz_id'])

            for range_ in ["week", "month", "year"]:
                with self.subTest(f"test api returns valid stats response for {range_} {entity}", entity=entity,
                                  range_=range_):
                    with open(self.path_to_data_file(f'user_top_{entity}_db_data_for_api_test_{range_}.json'),
                              'r') as f:
                        payload = json.load(f)
                        payload[0]["user_id"] = self.user["id"]
                    db_stats.insert(f"{entity}_{range_}_20220718", 0, 5, payload)
                    response = self.client.get(self.custom_url_for(endpoint, user_name=self.user['musicbrainz_id']),
                                               query_string={'range': range_})
                    self.assertUserStatEqual(payload, response, entity, range_, total_count_key, payload[0]['count'])

    def test_listening_activity_stat(self):
        endpoint = self.non_entity_endpoints["listening_activity"]["endpoint"]
        with self.subTest(f"test valid response is received for listening_activity stats"):
            payload = self.non_entity_endpoints["listening_activity"]["payload"]
            response = self.client.get(self.custom_url_for(endpoint, user_name=self.user['musicbrainz_id']))
            self.assertListeningActivityEqual(payload, response)

        for range_ in ["week", "month", "year"]:
            with self.subTest(f"test valid response is received for {range_} listening_activity stats", range_=range_):
                with open(self.path_to_data_file(f'user_listening_activity_db_data_for_api_test_{range_}.json'),
                          'r') as f:
                    payload = json.load(f)
                    payload[0]["user_id"] = self.user["id"]
                db_stats.insert(f"listening_activity_{range_}_20220718", 0, 5, payload)
                response = self.client.get(self.custom_url_for(endpoint, user_name=self.user['musicbrainz_id']),
                                           query_string={'range': range_})
                self.assertListeningActivityEqual(payload, response)

    def test_artist_evolution_activity_stat(self):
        endpoint = self.non_entity_endpoints["artist_evolution_activity"]["endpoint"]
        with self.subTest(f"test valid response is received for artist_evolution_activity stats"):
            payload = self.non_entity_endpoints["artist_evolution_activity"]["payload"]
            response = self.client.get(self.custom_url_for(endpoint, user_name=self.user['musicbrainz_id']))
            self.assertArtistEvolutionActivityEqual(payload, response)

        for range_ in ["week", "month", "year"]:
            with open(self.path_to_data_file(f'user_artist_evolution_activity_db_data_for_api_test_{range_}.json'),
                      'r') as f:
                payload = json.load(f)
                payload[0]["user_id"] = self.user["id"]
                payload[0]["from_ts"] = 0
                payload[0]["to_ts"] = 5
                payload[0]["range"] = range_
            db_stats.insert(f"artist_evolution_activity_{range_}_20220718", 0, 5, payload)
            response = self.client.get(
                self.custom_url_for(endpoint, user_name=self.user['musicbrainz_id']),
                query_string={'range': range_}
            )
            self.assertArtistEvolutionActivityEqual(payload, response)

    def test_daily_activity_stat(self):
        endpoint = self.non_entity_endpoints["daily_activity"]["endpoint"]
        with self.subTest(f"test valid response is received for daily_activity stats"):
            response = self.client.get(self.custom_url_for(endpoint, user_name=self.user['musicbrainz_id']))
            with open(self.path_to_data_file('user_daily_activity_api_output.json')) as f:
                expected = json.load(f)["payload"]
                expected["user_id"] = self.user["id"]
            self.assertDailyActivityEqual(expected, response)

        for range_ in ["week", "month", "year"]:
            with self.subTest(f"test valid response is received for {range_} daily_activity stats", range_=range_):
                with open(self.path_to_data_file(f'user_daily_activity_db_data_for_api_test_{range_}.json'), 'r') as f:
                    payload = json.load(f)
                    payload[0]["user_id"] = self.user["id"]
                db_stats.insert(f"daily_activity_{range_}_20220718", 0, 5, payload)
                response = self.client.get(self.custom_url_for(endpoint, user_name=self.user['musicbrainz_id']),
                                           query_string={'range': range_})
                with open(self.path_to_data_file(f'user_daily_activity_api_output_{range_}.json')) as f:
                    expected = json.load(f)["payload"]
                    expected["user_id"] = self.user["id"]
                self.assertDailyActivityEqual(expected, response)

    def test_genre_activity_stat(self):
        endpoint = self.non_entity_endpoints["genre_activity"]["endpoint"]
        with self.subTest(f"test valid response is received for genre_activity stats"):
            response = self.client.get(self.custom_url_for(endpoint, user_name=self.user['musicbrainz_id']))
            payload = self.non_entity_endpoints["genre_activity"]["payload"]
            self.assertGenreActivityEqual(payload, response)

        for range_ in ["week", "month", "year"]:
            with self.subTest(f"test valid response is received for {range_} genre_activity stats", range_=range_):
                with open(self.path_to_data_file(f'user_genre_activity_db_data_for_api_test_{range_}.json'), 'r') as f:
                    payload = json.load(f)
                    payload[0]["user_id"] = self.user["id"]
                db_stats.insert(f"genre_activity_{range_}_20220718", 0, 5, payload)
                response = self.client.get(self.custom_url_for(endpoint, user_name=self.user['musicbrainz_id']),
                                           query_string={'range': range_})
                self.assertGenreActivityEqual(payload, response)

    def test_era_activity_stat(self):
        endpoint = self.non_entity_endpoints["era_activity"]["endpoint"]
        with self.subTest(f"test valid response is received for era_activity stats"):
            response = self.client.get(self.custom_url_for(endpoint, user_name=self.user['musicbrainz_id']))
            payload = self.non_entity_endpoints["era_activity"]["payload"]
            self.assertEraActivityEqual(payload, response)

        for range_ in ["week", "month", "year"]:
            with self.subTest(f"test valid response is received for {range_} era_activity stats", range_=range_):
                with open(self.path_to_data_file(f'user_era_activity_db_data_for_api_test_{range_}.json'), 'r') as f:
                    payload = json.load(f)
                    payload[0]["user_id"] = self.user["id"]
                db_stats.insert(f"era_activity_{range_}_20220718", 0, 5, payload)
                response = self.client.get(self.custom_url_for(endpoint, user_name=self.user['musicbrainz_id']),
                                           query_string={'range': range_})
                self.assertEraActivityEqual(payload, response)

    def test_artist_map_stat(self):
        endpoint = self.non_entity_endpoints["artist_map"]["endpoint"]
        with self.subTest(f"test valid response is received for artist_map stats"):
            response = self.client.get(self.custom_url_for(endpoint, user_name=self.user['musicbrainz_id']))
            payload = self.non_entity_endpoints["artist_map"]["payload"]
            self.assertArtistMapEqual(payload, response)

        for range_ in ["week", "month", "year"]:
            with self.subTest(f"test valid response is received for {range_} artist_map stats", range_=range_):
                with open(self.path_to_data_file(f'user_artist_map_db_data_for_api_test_{range_}.json'), 'r') as f:
                    payload = json.load(f)
                    payload[0]["user_id"] = self.user["id"]
                db_stats.insert(f"artist_map_{range_}_20220718", 0, 5, payload)
                response = self.client.get(self.custom_url_for(endpoint, user_name=self.user['musicbrainz_id']),
                                           query_string={'range': range_})
                self.assertArtistMapEqual(payload, response)

    def test_sitewide_entity_stat(self):
        for entity in self.sitewide_entity_endpoints:
            endpoint = self.sitewide_entity_endpoints[entity]["endpoint"]
            payload = self.sitewide_entity_endpoints[entity]["payload"]
            with self.subTest(f"test api returns valid response for {entity} stats", entity=entity):
                response = self.client.get(self.custom_url_for(endpoint))
                self.assertSitewideStatEqual(payload, response, entity, "all_time", 25)

            with self.subTest(f"test api returns valid response for {entity} stats when using offset", entity=entity):
                response = self.client.get(self.custom_url_for(endpoint), query_string={'offset': 5})
                self.assertSitewideStatEqual(payload, response, entity, "all_time", 25, 5)

            with self.subTest(f"test api returns valid response for {entity} stats when using count", entity=entity):
                response = self.client.get(self.custom_url_for(endpoint), query_string={'count': 5})
                self.assertSitewideStatEqual(payload, response, entity, "all_time", 5)

            for range_ in ["week", "month", "year"]:
                with self.subTest(f"test api returns valid stats response for {range_} {entity}", entity=entity,
                                  range_=range_):
                    with open(self.path_to_data_file(f'sitewide_top_{entity}_db_data_for_api_test_{range_}.json'),
                              'r') as f:
                        payload = json.load(f)
                    db_stats.insert_sitewide_stats(entity, range_, 0, 5, payload)
                    response = self.client.get(self.custom_url_for(endpoint), query_string={'range': range_})
                    self.assertSitewideStatEqual(payload, response, entity, range_, 25)

            with self.subTest(f"test api returns 204 if stat not calculated"):
                response = self.client.get(self.custom_url_for(endpoint), query_string={'range': 'this_week'})
                self.assertEqual(response.status_code, 204)

            # week data file has 200 items in it so using it for this test
            with self.subTest(f"test api returns at most 100 stats in a response for {entity}", entity=entity):
                with open(self.path_to_data_file(f'sitewide_top_{entity}_db_data_for_api_test_week.json'), 'r') as f:
                    payload = json.load(f)
                db_stats.insert_sitewide_stats(entity, "week", 0, 5, payload)
                response = self.client.get(self.custom_url_for(endpoint), query_string={'count': 200, 'range': 'week'})
                self.assertSitewideStatEqual(payload, response, entity, "week", 200)

    def _setup_listener_stats(self, file) -> dict:
        with open(self.path_to_data_file(file), "r") as f:
            data = json.load(f)
        couchdb.create_database(data["database"])

        for entity in data["data"]:
            for listener in entity["listeners"]:
                if listener["user_id"] == 1:
                    listener["user_id"] = self.user["id"]
                elif listener["user_id"] == 2:
                    listener["user_id"] = self.another_user["id"]

        handle_entity_listener(data)

        return data

    def test_artist_listeners_stats(self):
        data = self._setup_listener_stats("artists_listeners_db_data_for_api_test.json")

        response = self.client.get(self.custom_url_for("stats_api_v1.get_artist_listeners",
                                                       artist_mbid="056e4f3e-d505-4dad-8ec1-d04f521cbb56"))
        self.assert200(response)
        self.assertEqual(response.json["payload"], {
            "artist_mbid": "056e4f3e-d505-4dad-8ec1-d04f521cbb56",
            "artist_name": "Daft Punk",
            "listeners": [
                {
                    "listen_count": 5,
                    "user_name": self.another_user["musicbrainz_id"]
                },
                {
                    "listen_count": 3,
                    "user_name": self.user["musicbrainz_id"]
                }
            ],
            "total_listen_count": 8,
            "stats_range": "all_time",
            "from_ts": data["from_ts"],
            "last_updated": response.json["payload"]["last_updated"],
            "to_ts": data["to_ts"],
        })

    def test_release_group_listeners_stats(self):
        data = self._setup_listener_stats("release_groups_listeners_db_data_for_api_test.json")

        response = self.client.get(self.custom_url_for("stats_api_v1.get_release_group_listeners",
                                                       release_group_mbid="f53bf269-4601-35a4-8aa7-ed54a1d58eed"))
        self.assert200(response)
        self.assertEqual(response.json["payload"], {
            "total_listen_count": 7,
            "listeners": [
                {
                    "user_name": self.user["musicbrainz_id"],
                    "listen_count": 4
                },
                {
                    "user_name": self.another_user["musicbrainz_id"],
                    "listen_count": 3
                }
            ],
            "release_group_mbid": "f53bf269-4601-35a4-8aa7-ed54a1d58eed",
            "release_group_name": "Mickey Mouse Operation",
            "artist_name": "Little People",
            "caa_id": 27037140096,
            "caa_release_mbid": "85655611-5af0-436c-b00f-6609afa502ff",
            "artist_mbids": [
                "78c94cba-761f-4212-8508-a24bda2e57dc"
            ],
            "from_ts": data["from_ts"],
            "stats_range": "all_time",
            "last_updated": response.json["payload"]["last_updated"],
            "to_ts": data["to_ts"],
        })

    def test_entity_listeners_stats(self):
        response = self.client.get(
            self.custom_url_for("stats_api_v1.get_artist_listeners", artist_mbid="056e4f3e-d505-4dad-8ec1-d04f521cbb56",
                                range="this_week"))
        self.assertStatus(response, 204)

        response = self.client.get(self.custom_url_for("stats_api_v1.get_release_group_listeners",
                                                       release_group_mbid="f53bf269-4601-35a4-8aa7-ed54a1d58eed",
                                                       range="this_week"))
        self.assertStatus(response, 204)

        response = self.client.get(
            self.custom_url_for("stats_api_v1.get_artist_listeners", artist_mbid="056e4f3e-d505-4dad-8ec1-d04f521cbb56",
                                range="foobar"))
        self.assert400(response)

        response = self.client.get(self.custom_url_for("stats_api_v1.get_release_group_listeners",
                                                       release_group_mbid="f53bf269-4601-35a4-8aa7-ed54a1d58eed",
                                                       range="foobar"))
        self.assert400(response)<|MERGE_RESOLUTION|>--- conflicted
+++ resolved
@@ -17,10 +17,6 @@
     def setUpClass(cls) -> None:
         super(StatsAPITestCase, cls).setUpClass()
 
-<<<<<<< HEAD
-        stats = ["artists", "releases", "recordings", "release_groups", "daily_activity", "listening_activity",
-                 "artist_map", "era_activity", "genre_activity"]
-=======
         stats = [
             "artists",
             "releases",
@@ -30,9 +26,9 @@
             "listening_activity",
             "artist_map",
             "artist_evolution_activity",
+            "genre_activity"
             "era_activity"
         ]
->>>>>>> 61b08e95
         ranges = ["week", "month", "year", "all_time"]
         for stat in stats:
             for range_ in ranges:
