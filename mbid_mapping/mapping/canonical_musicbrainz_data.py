import re

import psycopg2
from unidecode import unidecode

from mapping.canonical_musicbrainz_data_base import CanonicalMusicBrainzDataBase
from mapping.canonical_musicbrainz_data_release_support import CanonicalMusicBrainzDataReleaseSupport
from mapping.utils import log
from mapping.custom_sorts import create_custom_sort_tables
from mapping.canonical_recording_redirect import CanonicalRecordingRedirect
from mapping.canonical_recording_release_redirect import CanonicalRecordingReleaseRedirect
from mapping.canonical_release_redirect import CanonicalReleaseRedirect
from mapping.canonical_release import CanonicalRelease

import config


class CanonicalMusicBrainzData(CanonicalMusicBrainzDataBase):
    """
        This class creates the MBID mapping tables without release name in the lookup.
    """

    def __init__(self, select_conn, insert_conn=None, batch_size=None, unlogged=False):
        super().__init__("mapping.canonical_musicbrainz_data", select_conn, insert_conn, batch_size, unlogged)

    def get_post_process_queries(self):
        return ["""
            WITH all_recs AS (
                SELECT *
                     , row_number() OVER (PARTITION BY combined_lookup ORDER BY score) AS rnum
                  FROM mapping.canonical_musicbrainz_data_tmp
            ), deleted_recs AS (
                DELETE
                  FROM mapping.canonical_musicbrainz_data_tmp
                 WHERE id IN (SELECT id FROM all_recs WHERE rnum > 1)
             RETURNING recording_mbid, combined_lookup
            )
           INSERT INTO mapping.canonical_recording_redirect_tmp (recording_mbid, canonical_recording_mbid, canonical_release_mbid)
                SELECT t1.recording_mbid
                     , t2.recording_mbid AS canonical_recording
                     , t2.release_mbid AS canonical_release
                  FROM deleted_recs t1
                  JOIN all_recs t2
                    ON t1.combined_lookup = t2.combined_lookup
                 WHERE t2.rnum = 1
                 -- some recording mbids appear on multiple releases and the insert query inserts them once for
                 -- for each appearance with the appropriate release mbid. the deletion criteria is combined_lookup
                 -- which is unavailable in the insert sql query so we cannot easily apply a filter there itself.
                 -- such rows cleaned up in the deleted_recs with above so to above adding a redirect to the same
                 -- recording as a canonical_recording, this condition.
                   AND t1.recording_mbid != t2.recording_mbid;
        """]

    def get_combined_lookup(self, row):
        return unidecode(re.sub(r'[^\w]+', '', row['artist_credit_name'] + row['recording_name']).lower())

    def get_index_names(self):
        table = self.table_name.split(".")[-1]
        return [
            (f"{table}_idx_combined_lookup",              "combined_lookup", False),
            (f"{table}_idx_artist_credit_recording_name", "artist_credit_name, recording_name", False),
            (f"{table}_idx_recording_mbid", "recording_mbid", True)
        ]


def create_canonical_musicbrainz_data(use_lb_conn: bool):
    """
        Main function for creating the MBID mapping and its related tables.

        Arguments:
            use_lb_conn: whether to use LB conn or not
    """
    mb_uri = config.MB_DATABASE_MASTER_URI or config.MBID_MAPPING_DATABASE_URI

    with psycopg2.connect(mb_uri) as mb_conn:

        lb_conn = None
        if use_lb_conn and config.SQLALCHEMY_TIMESCALE_URI:
            lb_conn = psycopg2.connect(config.SQLALCHEMY_TIMESCALE_URI)
            unlogged = False
        else:
            unlogged = True

        # Setup all the needed objects
        releases = CanonicalRelease(mb_conn, unlogged=False)
        can = CanonicalRecordingRedirect(mb_conn, lb_conn, unlogged=unlogged)
        mapping = CanonicalMusicBrainzData(mb_conn, lb_conn, unlogged=unlogged)
        mapping.add_additional_bulk_table(can)
        can_rel = CanonicalReleaseRedirect(mb_conn, lb_conn, unlogged=unlogged)

        if lb_conn:
            can_rec_rel = CanonicalRecordingReleaseRedirect(lb_conn, mb_conn, unlogged=unlogged)
        else:
            can_rec_rel = CanonicalRecordingReleaseRedirect(mb_conn, unlogged=unlogged)

        mapping_release = CanonicalMusicBrainzDataReleaseSupport(mb_conn, lb_conn, unlogged=unlogged)

        # Carry out the bulk of the work
        create_custom_sort_tables(mb_conn)
        releases.run(no_swap=True)
        mapping.run(no_swap=True)
        can_rel.run(no_swap=True)

        can_rec_rel.run(no_swap=True)
        mapping_release.run(no_swap=True)

        # Now swap everything into production in a single transaction
        log("canonical_musicbrainz_data: Swap into production")
        if lb_conn:
            releases.swap_into_production(no_swap_transaction=True, swap_conn=mb_conn)
            mapping_release.swap_into_production(no_swap_transaction=True, swap_conn=lb_conn)
            mapping.swap_into_production(no_swap_transaction=True, swap_conn=lb_conn)
            can.swap_into_production(no_swap_transaction=True, swap_conn=lb_conn)
            can_rec_rel.swap_into_production(no_swap_transaction=True, swap_conn=mb_conn)
            can_rel.swap_into_production(no_swap_transaction=True, swap_conn=lb_conn)
            mb_conn.commit()
            lb_conn.commit()
            lb_conn.close()
        else:
            releases.swap_into_production(no_swap_transaction=True, swap_conn=mb_conn)
            mapping_release.swap_into_production(no_swap_transaction=True, swap_conn=mb_conn)
            mapping.swap_into_production(no_swap_transaction=True, swap_conn=mb_conn)
            can.swap_into_production(no_swap_transaction=True, swap_conn=mb_conn)
            can_rec_rel.swap_into_production(no_swap_transaction=True, swap_conn=mb_conn)
            can_rel.swap_into_production(no_swap_transaction=True, swap_conn=mb_conn)
            mb_conn.commit()

        log("canonical_musicbrainz_data: done done done!")


def update_canonical_release_data(use_lb_conn: bool = True):
    """
        Run only the canonical release data, apart from the other tables.

        Arguments:
            use_lb_conn: whether to use LB conn or not
    """
    mb_uri = config.MB_DATABASE_MASTER_URI or config.MBID_MAPPING_DATABASE_URI

    with psycopg2.connect(mb_uri) as mb_conn:

        lb_conn = None
        if use_lb_conn and config.SQLALCHEMY_TIMESCALE_URI:
            lb_conn = psycopg2.connect(config.SQLALCHEMY_TIMESCALE_URI)
<<<<<<< HEAD

        releases = CanonicalRelease(mb_conn, unlogged=False)
=======
            releases = CanonicalRelease(mb_conn, lb_conn, unlogged=False)
        else:
            releases = CanonicalRelease(mb_conn, unlogged=False)
>>>>>>> ea3d16a7
        releases.run()

        log("canonical_release_data: updated.")<|MERGE_RESOLUTION|>--- conflicted
+++ resolved
@@ -142,14 +142,9 @@
         lb_conn = None
         if use_lb_conn and config.SQLALCHEMY_TIMESCALE_URI:
             lb_conn = psycopg2.connect(config.SQLALCHEMY_TIMESCALE_URI)
-<<<<<<< HEAD
-
-        releases = CanonicalRelease(mb_conn, unlogged=False)
-=======
             releases = CanonicalRelease(mb_conn, lb_conn, unlogged=False)
         else:
             releases = CanonicalRelease(mb_conn, unlogged=False)
->>>>>>> ea3d16a7
         releases.run()
 
         log("canonical_release_data: updated.")