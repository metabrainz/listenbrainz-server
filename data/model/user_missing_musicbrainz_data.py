from pydantic import BaseModel, validator, NonNegativeInt, constr
from listenbrainz.db.model.validators import check_valid_uuid

from datetime import datetime
from typing import List, Optional


class UserMissingMusicBrainzDataRecord(BaseModel):
    """ Each individual record for a user's missing musicbrainz data.
    """
<<<<<<< HEAD
    artist_msid: constr(min_length=1)
    artist_name: constr(min_length=1)
    listened_at: constr(min_length=1)
    recording_msid: constr(min_length=1)
    release_msid: Optional[str]
    release_name: Optional[str]
    track_name: constr(min_length=1)
=======
    artist_name: str
    listened_at: str
    release_name: Optional[str]
    recording_name: str
>>>>>>> b7e2fe3e

    _validate_uuids: classmethod = validator(
        "artist_msid",
        "recording_msid",
        "release_msid",
        allow_reuse=True
    )(check_valid_uuid)


class UserMissingMusicBrainzDataJson(BaseModel):
    """ Model for the JSON stored in the missing_musicbrainz_data table's data column
    """
    missing_musicbrainz_data: Optional[List[UserMissingMusicBrainzDataRecord]]


class UserMissingMusicBrainzData(BaseModel):
    """ Model for table 'missing_musicbrainz_data'
    """
    user_id: NonNegativeInt
    created: datetime
    data: UserMissingMusicBrainzDataJson<|MERGE_RESOLUTION|>--- conflicted
+++ resolved
@@ -8,20 +8,10 @@
 class UserMissingMusicBrainzDataRecord(BaseModel):
     """ Each individual record for a user's missing musicbrainz data.
     """
-<<<<<<< HEAD
-    artist_msid: constr(min_length=1)
     artist_name: constr(min_length=1)
     listened_at: constr(min_length=1)
-    recording_msid: constr(min_length=1)
-    release_msid: Optional[str]
     release_name: Optional[str]
-    track_name: constr(min_length=1)
-=======
-    artist_name: str
-    listened_at: str
-    release_name: Optional[str]
-    recording_name: str
->>>>>>> b7e2fe3e
+    recording_name: constr(min_length=1)
 
     _validate_uuids: classmethod = validator(
         "artist_msid",
