# listenbrainz-server - Server for the ListenBrainz project.
#
# Copyright (C) 2021 Param Singh <me@param.codes>
#
# This program is free software; you can redistribute it and/or modify
# it under the terms of the GNU General Public License as published by
# the Free Software Foundation; either version 2 of the License, or
# (at your option) any later version.
#
# This program is distributed in the hope that it will be useful,
# but WITHOUT ANY WARRANTY; without even the implied warranty of
# MERCHANTABILITY or FITNESS FOR A PARTICULAR PURPOSE.  See the
# GNU General Public License for more details.
#
# You should have received a copy of the GNU General Public License along
# with this program; if not, write to the Free Software Foundation, Inc.,
# 51 Franklin Street, Fifth Floor, Boston, MA 02110-1301 USA

from pydantic import BaseModel, validator, NonNegativeInt, constr
from listenbrainz.db.model.validators import check_valid_uuid

from datetime import datetime
from enum import Enum
from typing import Union, Optional

from data.model.listen import APIListen


class UserTimelineEventType(Enum):
    RECORDING_RECOMMENDATION = 'recording_recommendation'
    FOLLOW = 'follow'
    LISTEN = 'listen'
    NOTIFICATION = 'notification'
    RECORDING_PIN = 'recording_pin'


class RecordingRecommendationMetadata(BaseModel):
    artist_name: constr(min_length=1)
    track_name: constr(min_length=1)
    release_name: Optional[str]
    recording_mbid: Optional[str]
    recording_msid: constr(min_length=1)
    artist_msid: constr(min_length=1)

    _validate_uuids: classmethod = validator(
        "recording_mbid",
        "recording_msid",
        "artist_msid",
        allow_reuse=True
    )(check_valid_uuid)


class NotificationMetadata(BaseModel):
    creator: constr(min_length=1)
    message: constr(min_length=1)


UserTimelineEventMetadata = Union[RecordingRecommendationMetadata, NotificationMetadata]


class UserTimelineEvent(BaseModel):
    id: NonNegativeInt
    user_id: NonNegativeInt
    metadata: UserTimelineEventMetadata
    event_type: UserTimelineEventType
    created: Optional[datetime]


class APINotificationEvent(BaseModel):
    message: constr(min_length=1)


class APIFollowEvent(BaseModel):
    user_name_0: constr(min_length=1)
    user_name_1: constr(min_length=1)
    relationship_type: constr(min_length=1)
    created: NonNegativeInt


class APIPinEvent(APIListen):
    blurb_content: Optional[str]


APIEventMetadata = Union[APIListen, APIFollowEvent, APINotificationEvent, APIPinEvent]


<<<<<<< HEAD
class APITimelineEvent(BaseModel):
=======
class APITimelineEvent(pydantic.BaseModel):
    id: Optional[int]
>>>>>>> b7e2fe3e
    event_type: UserTimelineEventType
    user_name: constr(min_length=1)
    created: NonNegativeInt
    metadata: APIEventMetadata<|MERGE_RESOLUTION|>--- conflicted
+++ resolved
@@ -84,12 +84,8 @@
 APIEventMetadata = Union[APIListen, APIFollowEvent, APINotificationEvent, APIPinEvent]
 
 
-<<<<<<< HEAD
 class APITimelineEvent(BaseModel):
-=======
-class APITimelineEvent(pydantic.BaseModel):
     id: Optional[int]
->>>>>>> b7e2fe3e
     event_type: UserTimelineEventType
     user_name: constr(min_length=1)
     created: NonNegativeInt
