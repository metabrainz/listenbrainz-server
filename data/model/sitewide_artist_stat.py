from pydantic import BaseModel, validator, NonNegativeInt, constr
from listenbrainz.db.model.validators import check_valid_uuid

from typing import Optional, List


class SitewideArtistRecord(BaseModel):
    """ Each individual record for sitewide top artists

        Contains the artist name, MessyBrainz ID, MusicBrainz IDs and listen count.
    """
<<<<<<< HEAD
    artist_msid: Optional[str]
    artist_mbids: List[constr(min_length=1)] = []
    listen_count: NonNegativeInt
    artist_name: constr(min_length=1)

    _validate_artist_msid: classmethod = validator("artist_msid", allow_reuse=True)(check_valid_uuid)
    _validate_artist_mbids: classmethod = validator("artist_mbids", each_item=True, allow_reuse=True)(check_valid_uuid)


class SitewideArtistStatRange(BaseModel):
    """ Model for storing most listened-to artists on the website for a
        particular time range.
    """
    to_ts: NonNegativeInt
    from_ts: NonNegativeInt
    time_range: constr(min_length=1)
    artists: List[SitewideArtistRecord]


class SitewideArtistStatJson(BaseModel):
    """ Model for the JSON stored in the statistics.sitewide table's
        artist column.
    """
    to_ts: NonNegativeInt
    from_ts: NonNegativeInt
    time_ranges: List[SitewideArtistStatRange]


class SitewideArtistStat(BaseModel):
    """ Model for stats around a most listened artists on the website
    """
    stats_range: constr(min_length=1)
    data: Optional[SitewideArtistStatJson]
    last_updated: datetime
=======
    artist_mbids: List[str] = []
    listen_count: int
    artist_name: str
    # to add an empty field to stats API response, for compatibility
    artist_msid: Optional[str]
>>>>>>> b7e2fe3e
<|MERGE_RESOLUTION|>--- conflicted
+++ resolved
@@ -9,45 +9,11 @@
 
         Contains the artist name, MessyBrainz ID, MusicBrainz IDs and listen count.
     """
-<<<<<<< HEAD
-    artist_msid: Optional[str]
     artist_mbids: List[constr(min_length=1)] = []
     listen_count: NonNegativeInt
     artist_name: constr(min_length=1)
+    # to add an empty field to stats API response, for compatibility
+    artist_msid: Optional[str]
 
     _validate_artist_msid: classmethod = validator("artist_msid", allow_reuse=True)(check_valid_uuid)
-    _validate_artist_mbids: classmethod = validator("artist_mbids", each_item=True, allow_reuse=True)(check_valid_uuid)
-
-
-class SitewideArtistStatRange(BaseModel):
-    """ Model for storing most listened-to artists on the website for a
-        particular time range.
-    """
-    to_ts: NonNegativeInt
-    from_ts: NonNegativeInt
-    time_range: constr(min_length=1)
-    artists: List[SitewideArtistRecord]
-
-
-class SitewideArtistStatJson(BaseModel):
-    """ Model for the JSON stored in the statistics.sitewide table's
-        artist column.
-    """
-    to_ts: NonNegativeInt
-    from_ts: NonNegativeInt
-    time_ranges: List[SitewideArtistStatRange]
-
-
-class SitewideArtistStat(BaseModel):
-    """ Model for stats around a most listened artists on the website
-    """
-    stats_range: constr(min_length=1)
-    data: Optional[SitewideArtistStatJson]
-    last_updated: datetime
-=======
-    artist_mbids: List[str] = []
-    listen_count: int
-    artist_name: str
-    # to add an empty field to stats API response, for compatibility
-    artist_msid: Optional[str]
->>>>>>> b7e2fe3e
+    _validate_artist_mbids: classmethod = validator("artist_mbids", each_item=True, allow_reuse=True)(check_valid_uuid)