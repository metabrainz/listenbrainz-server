--- conflicted
+++ resolved
@@ -12,28 +12,13 @@
 UserEntityRecord = Union[UserRecordingRecord, UserReleaseRecord, UserArtistRecord]
 
 
-<<<<<<< HEAD
 class UserEntityStatMessage(BaseModel):
-    """ Format of messages sent to the ListenBrainz Server """
+    """ Format of messages sent to the ListenBrainz Server from Spark """
     musicbrainz_id: constr(min_length=1)
     type: constr(min_length=1)
     entity: constr(min_length=1)  # The entity for which stats are calculated, i.e artist, release or recording
     stats_range: constr(min_length=1)  # The range for which the stats are calculated, i.e week, month, year or all_time
     from_ts: NonNegativeInt
     to_ts: NonNegativeInt
-    # Order of the records in union is important and should be from more specific to less specific
-    # For more info read https://pydantic-docs.helpmanual.io/usage/types/#unions
-    data: List[Union[UserRecordingRecord, UserReleaseRecord, UserArtistRecord]]
-    count: NonNegativeInt
-=======
-class UserEntityStatMessage(pydantic.BaseModel):
-    """ Format of messages sent to the ListenBrainz Server from Spark """
-    musicbrainz_id: str
-    type: str
-    entity: str  # The entity for which stats are calculated, i.e artist, release or recording
-    stats_range: str  # The range for which the stats are calculated, i.e week, month, year or all_time
-    from_ts: int
-    to_ts: int
     data: List[UserEntityRecord]
-    count: int
->>>>>>> b7e2fe3e
+    count: NonNegativeInt