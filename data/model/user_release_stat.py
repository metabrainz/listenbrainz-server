--- conflicted
+++ resolved
@@ -7,17 +7,14 @@
 class UserReleaseRecord(BaseModel):
     """ Each individual record for a user's release stats
     """
-<<<<<<< HEAD
-    artist_msid: Optional[str]
     artist_mbids: List[constr(min_length=1)] = []
-=======
-    artist_mbids: List[str] = []
->>>>>>> b7e2fe3e
     release_mbid: Optional[str]
     release_name: str
     listen_count: NonNegativeInt
     artist_name: str
-<<<<<<< HEAD
+    # to add empty fields to stats API response, for compatibility
+    artist_msid: Optional[str]
+    release_msid: Optional[str]
 
     _validate_uuids: classmethod = validator(
         "artist_msid",
@@ -26,35 +23,4 @@
         allow_reuse=True
     )(check_valid_uuid)
 
-    _validate_artist_mbids: classmethod = validator("artist_mbids", each_item=True, allow_reuse=True)(check_valid_uuid)
-
-
-class UserReleaseStatRange(BaseModel):
-    """ Model for user's most listened-to releases for a particular
-    time range. Currently supports week, month, year and all-time
-    """
-    to_ts: NonNegativeInt
-    from_ts: NonNegativeInt
-    count: NonNegativeInt
-    releases: List[UserReleaseRecord]
-
-
-class UserReleaseStatJson(BaseModel):
-    """ Model for the JSON stored in the statistics.user table's release column
-    """
-    week: Optional[UserReleaseStatRange]
-    year: Optional[UserReleaseStatRange]
-    month: Optional[UserReleaseStatRange]
-    all_time: Optional[UserReleaseStatRange]
-
-
-class UserReleaseStat(UserReleaseStatJson):
-    """ Model for stats around a user's most listened releases
-    """
-    user_id: NonNegativeInt
-    last_updated: datetime
-=======
-    # to add empty fields to stats API response, for compatibility
-    artist_msid: Optional[str]
-    release_msid: Optional[str]
->>>>>>> b7e2fe3e
+    _validate_artist_mbids: classmethod = validator("artist_mbids", each_item=True, allow_reuse=True)(check_valid_uuid)