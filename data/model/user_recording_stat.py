from pydantic import BaseModel, validator, NonNegativeInt, constr
from listenbrainz.db.model.validators import check_valid_uuid

from typing import Optional, List


class UserRecordingRecord(BaseModel):
    """ Each individual record for a user's recording stats
    """
<<<<<<< HEAD
    artist_name: constr(min_length=1)
    artist_msid: Optional[str]
    artist_mbids: List[constr(min_length=1)] = []
=======
    artist_name: str
    artist_mbids: List[str] = []
>>>>>>> b7e2fe3e
    recording_mbid: Optional[str]
    release_name: Optional[str]
    release_mbid: Optional[str]
<<<<<<< HEAD
    release_msid: Optional[str]
    track_name: constr(min_length=1)
    listen_count: NonNegativeInt

    _validate_uuids: classmethod = validator(
        "artist_msid",
        "recording_mbid",
        "recording_msid",
        "release_mbid",
        "release_msid",
        allow_reuse=True
    )(check_valid_uuid)

    _validate_artist_mbids: classmethod = validator("artist_mbids", each_item=True, allow_reuse=True)(check_valid_uuid)


class UserRecordingStatRange(BaseModel):
    """ Model for user's most listened-to recordings for a particular
    time range. Currently supports week, month, year and all-time
    """
    to_ts: NonNegativeInt
    from_ts: NonNegativeInt
    count: NonNegativeInt
    recordings: List[UserRecordingRecord]


class UserRecordingStatJson(BaseModel):
    """ Model for the JSON stored in the statistics.user table's recording column
    """
    week: Optional[UserRecordingStatRange]
    year: Optional[UserRecordingStatRange]
    month: Optional[UserRecordingStatRange]
    all_time: Optional[UserRecordingStatRange]


class UserRecordingStat(UserRecordingStatJson):
    """ Model for stats around a user's most listened recordings
    """
    user_id: NonNegativeInt
    last_updated: datetime
=======
    track_name: str
    listen_count: int
    # to add empty fields to stats API response, for compatibility
    artist_msid: Optional[str]
    recording_msid: Optional[str]
    release_msid: Optional[str]
>>>>>>> b7e2fe3e
<|MERGE_RESOLUTION|>--- conflicted
+++ resolved
@@ -7,63 +7,14 @@
 class UserRecordingRecord(BaseModel):
     """ Each individual record for a user's recording stats
     """
-<<<<<<< HEAD
     artist_name: constr(min_length=1)
-    artist_msid: Optional[str]
     artist_mbids: List[constr(min_length=1)] = []
-=======
-    artist_name: str
-    artist_mbids: List[str] = []
->>>>>>> b7e2fe3e
     recording_mbid: Optional[str]
     release_name: Optional[str]
     release_mbid: Optional[str]
-<<<<<<< HEAD
-    release_msid: Optional[str]
-    track_name: constr(min_length=1)
-    listen_count: NonNegativeInt
-
-    _validate_uuids: classmethod = validator(
-        "artist_msid",
-        "recording_mbid",
-        "recording_msid",
-        "release_mbid",
-        "release_msid",
-        allow_reuse=True
-    )(check_valid_uuid)
-
-    _validate_artist_mbids: classmethod = validator("artist_mbids", each_item=True, allow_reuse=True)(check_valid_uuid)
-
-
-class UserRecordingStatRange(BaseModel):
-    """ Model for user's most listened-to recordings for a particular
-    time range. Currently supports week, month, year and all-time
-    """
-    to_ts: NonNegativeInt
-    from_ts: NonNegativeInt
-    count: NonNegativeInt
-    recordings: List[UserRecordingRecord]
-
-
-class UserRecordingStatJson(BaseModel):
-    """ Model for the JSON stored in the statistics.user table's recording column
-    """
-    week: Optional[UserRecordingStatRange]
-    year: Optional[UserRecordingStatRange]
-    month: Optional[UserRecordingStatRange]
-    all_time: Optional[UserRecordingStatRange]
-
-
-class UserRecordingStat(UserRecordingStatJson):
-    """ Model for stats around a user's most listened recordings
-    """
-    user_id: NonNegativeInt
-    last_updated: datetime
-=======
     track_name: str
     listen_count: int
     # to add empty fields to stats API response, for compatibility
     artist_msid: Optional[str]
     recording_msid: Optional[str]
-    release_msid: Optional[str]
->>>>>>> b7e2fe3e
+    release_msid: Optional[str]