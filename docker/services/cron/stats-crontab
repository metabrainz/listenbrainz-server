MAILTO=""

# Request user weekly artists every day at 12:00
00 00 * * * listenbrainz_stats_cron /usr/local/bin/python /code/listenbrainz/manage.py spark request_user_stats --type=entity --range=week --entity=artists

# Request user monthly artists every day at 12:10
10 00 * * * listenbrainz_stats_cron /usr/local/bin/python /code/listenbrainz/manage.py spark request_user_stats --type=entity --range=month --entity=artists

# Request user yearly artists every day at 12:20
20 00 * * * listenbrainz_stats_cron /usr/local/bin/python /code/listenbrainz/manage.py spark request_user_stats --type=entity --range=year --entity=artists

# Request user all_time artists every day at 12:30
30 00 * * * listenbrainz_stats_cron /usr/local/bin/python /code/listenbrainz/manage.py spark request_user_stats --type=entity --range=all_time --entity=artists

# Request user weekly releases every day at 13:00
40 00 * * * listenbrainz_stats_cron /usr/local/bin/python /code/listenbrainz/manage.py spark request_user_stats --type=entity --range=week --entity=releases

# Request user monthly releases every day at 13:10
50 00 * * * listenbrainz_stats_cron /usr/local/bin/python /code/listenbrainz/manage.py spark request_user_stats --type=entity --range=month --entity=releases

# Request user yearly releases every day at 13:20
00 01 * * * listenbrainz_stats_cron /usr/local/bin/python /code/listenbrainz/manage.py spark request_user_stats --type=entity --range=year --entity=releases

# Request user all_time releases every day at 13:30
10 01 * * * listenbrainz_stats_cron /usr/local/bin/python /code/listenbrainz/manage.py spark request_user_stats --type=entity --range=all_time --entity=releases

# Request user weekly recordings every day at 14:00
20 01 * * * listenbrainz_stats_cron /usr/local/bin/python /code/listenbrainz/manage.py spark request_user_stats --type=entity --range=week --entity=recordings

# Request user monthly recordings every day at 14:10
30 01 * * * listenbrainz_stats_cron /usr/local/bin/python /code/listenbrainz/manage.py spark request_user_stats --type=entity --range=month --entity=recordings

# Request user yearly recordings every day at 14:20
40 01 * * * listenbrainz_stats_cron /usr/local/bin/python /code/listenbrainz/manage.py spark request_user_stats --type=entity --range=year --entity=recordings

# Request user all_time recordings every day at 14:30
50 01 * * * listenbrainz_stats_cron /usr/local/bin/python /code/listenbrainz/manage.py spark request_user_stats --type=entity --range=all_time --entity=recordings

# Request user weekly listening_activity every day at 15:00
00 02 * * * listenbrainz_stats_cron /usr/local/bin/python /code/listenbrainz/manage.py spark request_user_stats --type=listening_activity --range=week

# Request user monthly listening_activity every day at 15:10
10 02 * * * listenbrainz_stats_cron /usr/local/bin/python /code/listenbrainz/manage.py spark request_user_stats --type=listening_activity --range=month

# Request user yearly listening_activity every day at 15:20
20 02 * * * listenbrainz_stats_cron /usr/local/bin/python /code/listenbrainz/manage.py spark request_user_stats --type=listening_activity --range=year

# Request user all_time listening_activity every day at 15:30
30 02 * * * listenbrainz_stats_cron /usr/local/bin/python /code/listenbrainz/manage.py spark request_user_stats --type=listening_activity --range=all_time

# user weekly daily_activity
40 02 * * * listenbrainz_stats_cron /usr/local/bin/python /code/listenbrainz/manage.py spark request_user_stats --type=daily_activity --range=week

# user monthly daily_activity
50 02 * * * listenbrainz_stats_cron /usr/local/bin/python /code/listenbrainz/manage.py spark request_user_stats --type=daily_activity --range=month

# user weekly daily_activity
00 03 * * * listenbrainz_stats_cron /usr/local/bin/python /code/listenbrainz/manage.py spark request_user_stats --type=daily_activity --range=year

# user weekly daily_activity
10 03 * * * listenbrainz_stats_cron /usr/local/bin/python /code/listenbrainz/manage.py spark request_user_stats --type=daily_activity --range=all_time

<<<<<<< HEAD
# Request recommendations every Monday after dump and mapping has been imported into the spark cluster
30 4 * * 1 listenbrainz_stats_cron /code/listenbrainz/docker/cf_recommendation.sh cf
=======
# user similarity dataframes
20 03 * * * listenbrainz_stats_cron /usr/local/bin/python /code/listenbrainz/manage.py spark request_dataframes --job-type="similar_users" --days=730

# user similarity
30 03 * * * listenbrainz_stats_cron /usr/local/bin/python /code/listenbrainz/manage.py spark request_similar_users 
>>>>>>> 819f3cd0
<|MERGE_RESOLUTION|>--- conflicted
+++ resolved
@@ -60,13 +60,11 @@
 # user weekly daily_activity
 10 03 * * * listenbrainz_stats_cron /usr/local/bin/python /code/listenbrainz/manage.py spark request_user_stats --type=daily_activity --range=all_time
 
-<<<<<<< HEAD
-# Request recommendations every Monday after dump and mapping has been imported into the spark cluster
-30 4 * * 1 listenbrainz_stats_cron /code/listenbrainz/docker/cf_recommendation.sh cf
-=======
 # user similarity dataframes
 20 03 * * * listenbrainz_stats_cron /usr/local/bin/python /code/listenbrainz/manage.py spark request_dataframes --job-type="similar_users" --days=730
 
 # user similarity
 30 03 * * * listenbrainz_stats_cron /usr/local/bin/python /code/listenbrainz/manage.py spark request_similar_users 
->>>>>>> 819f3cd0
+
+# Request recommendations every Monday after dump and mapping has been imported into the spark cluster
+30 4 * * 1 listenbrainz_stats_cron /code/listenbrainz/docker/cf_recommendation.sh cf