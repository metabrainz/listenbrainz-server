version: "3.4"

# IMPORTANT NOTE: Volume paths mounted on containers are relative to the
# directory that this file is in (`docker/`) and so probably need to start with
# `../` to refer to a directory in the main code checkout

volumes:
  redis:
  timescaledb:
  rabbitmq:
  # The contents of /root, so that bash and ipython can store history
  web_home:

services:

  redis:
    image: redis:6.2.2
    volumes:
      - redis:/data:z

  lb_db:
    image: timescale/timescaledb:2.2.0-pg11
    volumes:
      - timescaledb:/var/lib/postgresql/data:z
    ports:
      - "127.0.0.1:7432:5432"
    environment:
      POSTGRES_PASSWORD: 'postgres'

  rabbitmq:
    image: rabbitmq:3.8.16
    volumes:
      - rabbitmq:/var/lib/rabbitmq:z

  web:
    build:
      context: ..
      dockerfile: Dockerfile
      target: listenbrainz-dev
      args:
        GIT_COMMIT_SHA: HEAD
    environment:
      FLASK_APP: listenbrainz.webserver:create_web_app()
      FLASK_ENV: development
    command: flask run -h 0.0.0.0 -p 80
    image: web
    volumes:
      - web_home:/root
      - ..:/code/listenbrainz:z
      - ../listenbrainz/webserver/static:/static
    ports:
      - "8100:80"
    depends_on:
      - redis
      - lb_db
      - rabbitmq

  api_compat:
    image: web
<<<<<<< HEAD
    command: python3 /code/listenbrainz/manage.py run_api_compat_server -h 0.0.0.0 -p 8101 -d
=======
    environment:
      FLASK_APP: listenbrainz.webserver:create_api_compat_app()
      FLASK_ENV: development
    command: flask run -h 0.0.0.0 -p 7080
>>>>>>> d9214b94
    ports:
      - "8101:8101"
    volumes:
      - ..:/code/listenbrainz:z
    depends_on:
      - redis
      - lb_db
      - rabbitmq

  timescale_writer:
    image: web
    command: python3 -m "listenbrainz.timescale_writer.timescale_writer"
    volumes:
      - ..:/code/listenbrainz:z
    depends_on:
      - redis
      - rabbitmq

  spotify_reader:
    image: web
    volumes:
      - ..:/code/listenbrainz:z
    command: python3 -m "listenbrainz.spotify_updater.spotify_read_listens"
    depends_on:
      - redis
      - rabbitmq

  websockets:
    image: web
    volumes:
      - ..:/code/listenbrainz:z
    command: python manage.py run_websockets -h 0.0.0.0 -p 8102
    ports:
      - "8102:8102"
    depends_on:
      - redis
      - rabbitmq

  static_builder:
    build:
      context: ..
      dockerfile: docker/Dockerfile.webpack
    command: npm run build:dev
    volumes:
      # Mount source front-end files
      - ../listenbrainz/webserver/static:/code/static:z
      # We mount this as a sort of shared volume
      # where we put the compiled output to be served by the service "web"
      - ../listenbrainz/webserver/static:/static:z

# Uncomment the following lines if you want to connect the LB network to a musicbrainz-docker network to access a MB replica
# TODO: re-comment these before merging this code
#networks:
#  default:
#    name: musicbrainzdocker_default
#    external: true<|MERGE_RESOLUTION|>--- conflicted
+++ resolved
@@ -57,14 +57,10 @@
 
   api_compat:
     image: web
-<<<<<<< HEAD
-    command: python3 /code/listenbrainz/manage.py run_api_compat_server -h 0.0.0.0 -p 8101 -d
-=======
     environment:
       FLASK_APP: listenbrainz.webserver:create_api_compat_app()
       FLASK_ENV: development
-    command: flask run -h 0.0.0.0 -p 7080
->>>>>>> d9214b94
+    command: flask run -h 0.0.0.0 -p 8101
     ports:
       - "8101:8101"
     volumes:
