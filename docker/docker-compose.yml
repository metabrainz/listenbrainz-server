version: "3.4"

# IMPORTANT NOTE: Volume paths mounted on containers are relative to the
# directory that this file is in (`docker/`) and so probably need to start with
# `../` to refer to a directory in the main code checkout

volumes:
  postgres:
  redis:
  timescaledb:
  rabbitmq:

services:

  db:
    image: postgres:9.5.3
    volumes:
      - postgres:/var/lib/postgresql/data:z

  redis:
    image: redis:5.0.3
    volumes:
      - redis:/data:z

<<<<<<< HEAD
  influx:
    image: influxdb:1.7.9
=======
  timescale:
    image: timescale/timescaledb:latest-pg11
>>>>>>> 21b0d0c2
    volumes:
      - timescaledb:/var/lib/postgresql/data:z
    environment:
<<<<<<< HEAD
      INFLUXDB_REPORTING_DISABLED: 'true'
      INFLUXDB_META_LOGGING_ENABLED: 'false'
      INFLUXDB_DATA_QUERY_LOG_ENABLED: 'false'
      INFLUXDB_DATA_WAL_LOGGING_ENABLED: 'false'
      INFLUXDB_DATA_DATA_LOGGING_ENABLED: 'false'
      INFLUXDB_HTTP_LOG_ENABLED: 'false'
      INFLUXDB_CONTINUOUS_QUERIES_LOG_ENABLED: 'false'
      INFLUXDB_DATA_INDEX_VERSION: 'tsi1'
      INFLUXDB_DATA_MAX_INDEX_LOG_FILE_SIZE: '5m'
=======
      POSTGRES_PASSWORD: 'postgres'
>>>>>>> 21b0d0c2

  rabbitmq:
    image: rabbitmq:3.6.5
    volumes:
      - rabbitmq:/var/lib/rabbitmq:z

  web:
    build:
      context: ..
      dockerfile: Dockerfile
      target: listenbrainz-dev
    command: python3 /code/listenbrainz/manage.py runserver -h 0.0.0.0 -p 80 -d
    image: web
    volumes:
      - ..:/code/listenbrainz:z
      - ../listenbrainz/webserver/static:/static
    ports:
      - "80:80"
    depends_on:
      - redis
      - db
      - timescale
      - rabbitmq

  api_compat:
    image: web
    command: python3 /code/listenbrainz/manage.py run_api_compat_server -h 0.0.0.0 -p 8080 -d
    ports:
      - "8080:8080"
    volumes:
      - ..:/code/listenbrainz:z
    depends_on:
      - redis
      - db
      - timescale
      - rabbitmq

  timescale_writer:
    image: web
    command: python3 -m "listenbrainz.timescale_writer.timescale_writer"
    volumes:
      - ..:/code/listenbrainz:z
    depends_on:
      - redis
      - timescale
      - rabbitmq

  spotify_reader:
    image: web
    volumes:
      - ..:/code/listenbrainz:z
    command: python3 -m "listenbrainz.spotify_updater.spotify_read_listens"
    depends_on:
      - redis
      - timescale
      - rabbitmq

  bigquery:
    image: web
    volumes:
      - ../credentials:/code/credentials:z
      - ..:/code/listenbrainz:z
    environment:
      GOOGLE_APPLICATION_CREDENTIALS: '/code/credentials/bigquery-credentials.json'
    command: python3 -m "listenbrainz.bigquery_writer.bigquery_writer"
    depends_on:
      - redis
      - rabbitmq

  follow_server:
    image: web
    volumes:
      - ..:/code/listenbrainz:z
    command: python manage.py run_follow_server -h 0.0.0.0 -p 8081
    ports:
      - "8081:8081"
    depends_on:
      - redis
      - rabbitmq

  static_builder:
    build:
      context: ..
      dockerfile: docker/Dockerfile.webpack
    command: npm run build:dev
    volumes:
      - ../listenbrainz/webserver/static:/code/static:z
      - ../listenbrainz/webserver/static:/static:z

  type_checker:
    build:
      context: ..
      dockerfile: docker/Dockerfile.webpack
    command: npm run type-check:watch
    volumes:
      - ../listenbrainz/webserver/static:/code/static:z
      - ../listenbrainz/webserver/static:/static:z
<|MERGE_RESOLUTION|>--- conflicted
+++ resolved
@@ -22,29 +22,12 @@
     volumes:
       - redis:/data:z
 
-<<<<<<< HEAD
-  influx:
-    image: influxdb:1.7.9
-=======
   timescale:
     image: timescale/timescaledb:latest-pg11
->>>>>>> 21b0d0c2
     volumes:
       - timescaledb:/var/lib/postgresql/data:z
     environment:
-<<<<<<< HEAD
-      INFLUXDB_REPORTING_DISABLED: 'true'
-      INFLUXDB_META_LOGGING_ENABLED: 'false'
-      INFLUXDB_DATA_QUERY_LOG_ENABLED: 'false'
-      INFLUXDB_DATA_WAL_LOGGING_ENABLED: 'false'
-      INFLUXDB_DATA_DATA_LOGGING_ENABLED: 'false'
-      INFLUXDB_HTTP_LOG_ENABLED: 'false'
-      INFLUXDB_CONTINUOUS_QUERIES_LOG_ENABLED: 'false'
-      INFLUXDB_DATA_INDEX_VERSION: 'tsi1'
-      INFLUXDB_DATA_MAX_INDEX_LOG_FILE_SIZE: '5m'
-=======
       POSTGRES_PASSWORD: 'postgres'
->>>>>>> 21b0d0c2
 
   rabbitmq:
     image: rabbitmq:3.6.5
